--- conflicted
+++ resolved
@@ -1,11 +1,5 @@
-<<<<<<< HEAD
-- important - [breaking change] The Firebase Functions SDK no longer supports Node 6. Developers must use Node 8.13.0 or higher.
-- important - [breaking change] The Firebase Functions SDK no longer supports Firebase Tools SDK below version 6.8.0.
-- important - [breaking change] FIREBASE_PROJECT environment variable is no longer supported and has been supplanted by FIREBASE_CONFIG.
-- fixed - Set GCLOUD_PROJECT from FIREBASE_CONFIG when missing.
-=======
 important - [breaking change] The Firebase Functions SDK no longer supports Node 6. Developers must use Node 8.13.0 or higher.
 important - [breaking change] The Firebase Functions SDK no longer supports Firebase Tools SDK below version 6.8.0.
 important - [breaking change] FIREBASE_PROJECT environment variable is no longer supported and has been supplanted by FIREBASE_CONFIG.
 fixed - Fixed bug in Node 10 where events from Node 10 were not parsed properly resulting in undefined.
->>>>>>> e6bd9a18
+fixed - Set GCLOUD_PROJECT from FIREBASE_CONFIG when missing.