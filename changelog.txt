<<<<<<< HEAD
feature - Adds support for Test Lab triggered functions with `functions.testLab`.
feature - Adds region support for us-east4.
=======
fixed - Upgrade lodash dependency to resolve security vulnerability CVE-2019-10744
>>>>>>> ef4e0db4
<|MERGE_RESOLUTION|>--- conflicted
+++ resolved
@@ -1,6 +1,2 @@
-<<<<<<< HEAD
 feature - Adds support for Test Lab triggered functions with `functions.testLab`.
-feature - Adds region support for us-east4.
-=======
-fixed - Upgrade lodash dependency to resolve security vulnerability CVE-2019-10744
->>>>>>> ef4e0db4
+fixed - Upgrade lodash dependency to resolve security vulnerability CVE-2019-10744.