--- conflicted
+++ resolved
@@ -1,10 +1,2 @@
-<<<<<<< HEAD
-feature - support for multiple regions on functions by passing extra region strings to functions.regions()
-fixed - validation on instance name for realtime database triggers
-fixed - https functions are now the same type as other functions
-fixed - HTTPSError now requires message, to match gcloud standards
-fixed - Validation for region and timeout seconds params
-=======
 feature - support for multiple regions on functions by passing extra region strings to functions.region()
-fixed - validation and typing improvements
->>>>>>> 9d93de3e
+fixed - validation and typing improvements