<<<<<<< HEAD
added - validation on instance name for realtime database triggers
added - support for multiple regions on functions by passign extra region strings to functions.regions()
=======
fixed - validation on instance name for realtime database triggers
>>>>>>> 9325a68a
<|MERGE_RESOLUTION|>--- conflicted
+++ resolved
@@ -1,6 +1,2 @@
-<<<<<<< HEAD
-added - validation on instance name for realtime database triggers
-added - support for multiple regions on functions by passign extra region strings to functions.regions()
-=======
-fixed - validation on instance name for realtime database triggers
->>>>>>> 9325a68a
+feature - support for multiple regions on functions by passing extra region strings to functions.regions()
+fixed - validation on instance name for realtime database triggers