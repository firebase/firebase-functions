#!/usr/bin/env bash

# Exit immediately if a command exits with a non-zero status.
set -e

PROJECT_ID="${GCLOUD_PROJECT}"
TIMESTAMP=$(date +%s)

if [[ "${PROJECT_ID}" == "" ]]; then
  echo "process.env.GCLOUD_PROJECT cannot be empty"
  exit 1
fi

# Directory where this script lives.
DIR="$( cd "$( dirname "${BASH_SOURCE[0]}" )" && pwd )"

function announce {
  echo -e "\n\n##### $1"
}

function build_sdk {
  announce "Building SDK..."
  cd "${DIR}/.."
  rm -f firebase-functions-*.tgz
  npm run build:pack
  mv firebase-functions-*.tgz "integration_test/functions/firebase-functions-${TIMESTAMP}.tgz"
}

# Creates a Package.json from package.json.template
# @param timestmap of the current SDK build
# @param Node version to test under
function create_package_json {
  cd "${DIR}"
  cp package.json.template functions/package.json
  # we have to do the -e flag here so that it work both on linux and mac os, but that creates an extra
  # backup file called package.json-e that we should clean up afterwards.
  sed -i -e "s/__SDK_TARBALL__/firebase-functions-$1.tgz/g" functions/package.json
  sed -i -e "s/__NODE_VERSION__/$2/g" functions/package.json
  sed -i -e "s/__FIREBASE_ADMIN__/$3/g" functions/package.json
  rm -f functions/package.json-e
}

function install_deps {
  announce "Installing dependencies..."
  cd "${DIR}/functions"
  rm -rf node_modules/firebase-functions
  npm install
}

function delete_all_functions {
  announce "Deleting all functions in project..."
  cd "${DIR}"
  # Try to delete, if there are errors it is because the project is already empty,
  # in that case do nothing.
<<<<<<< HEAD
  if [[ "${TOKEN}" == "" ]]; then
    firebase functions:delete integration-tests --force --project=$PROJECT_ID || : &
  else
    firebase functions:delete integration-tests --force --project=$PROJECT_ID --token=$TOKEN || : &
  fi
=======
  firebase functions:delete integrationTests v1 v2 --force --project=$PROJECT_ID || : &
>>>>>>> f751f5ce
  wait
  announce "Project emptied."
}

function deploy {
  # Deploy functions, and security rules for database and Firestore. If the deploy fails, retry twice
<<<<<<< HEAD
  if [[ "${TOKEN}" == "" ]]; then
    for i in 1 2 3; do firebase deploy --project="${PROJECT_ID}" --only functions:integration-tests,database,firestore && break; done
  else
    for i in 1 2 3; do firebase deploy --project="${PROJECT_ID}" --token="${TOKEN}" --only functions:integration-tests,database,firestore && break; done
  fi
=======
  for i in 1 2; do firebase deploy --project="${PROJECT_ID}" --only functions,database,firestore && break; done
>>>>>>> f751f5ce
}

function run_tests {
  announce "Running integration tests..."

  # Construct the URL for the test function. This may change in the future,
  # causing this script to start failing, but currently we don't have a very
  # reliable way of determining the URL dynamically.
  TEST_DOMAIN="cloudfunctions.net"
  if [[ "${FIREBASE_FUNCTIONS_TEST_REGION}" == "" ]]; then
    FIREBASE_FUNCTIONS_TEST_REGION="us-central1"
  fi
  TEST_URL="https://${FIREBASE_FUNCTIONS_TEST_REGION}-${PROJECT_ID}.${TEST_DOMAIN}/integrationTests"
  echo "${TEST_URL}"

  curl --fail -H "Authorization: Bearer $(gcloud auth print-identity-token)" "${TEST_URL}"
}

function cleanup {
  announce "Performing cleanup..."
  delete_all_functions
  rm "${DIR}/functions/firebase-functions-${TIMESTAMP}.tgz"
  rm "${DIR}/functions/package.json"
  rm -f "${DIR}/functions/firebase-debug.log"
  rm -rf "${DIR}/functions/lib"
  rm -rf "${DIR}/functions/node_modules"
}

# Setup
build_sdk
delete_all_functions

for version in 14 16; do
  create_package_json $TIMESTAMP $version "^10.0.0"
  install_deps
  announce "Re-deploying the same functions to Node $version runtime ..."
  deploy
  run_tests
done

# Cleanup
cleanup
announce "All tests pass!"<|MERGE_RESOLUTION|>--- conflicted
+++ resolved
@@ -52,30 +52,14 @@
   cd "${DIR}"
   # Try to delete, if there are errors it is because the project is already empty,
   # in that case do nothing.
-<<<<<<< HEAD
-  if [[ "${TOKEN}" == "" ]]; then
-    firebase functions:delete integration-tests --force --project=$PROJECT_ID || : &
-  else
-    firebase functions:delete integration-tests --force --project=$PROJECT_ID --token=$TOKEN || : &
-  fi
-=======
   firebase functions:delete integrationTests v1 v2 --force --project=$PROJECT_ID || : &
->>>>>>> f751f5ce
   wait
   announce "Project emptied."
 }
 
 function deploy {
   # Deploy functions, and security rules for database and Firestore. If the deploy fails, retry twice
-<<<<<<< HEAD
-  if [[ "${TOKEN}" == "" ]]; then
-    for i in 1 2 3; do firebase deploy --project="${PROJECT_ID}" --only functions:integration-tests,database,firestore && break; done
-  else
-    for i in 1 2 3; do firebase deploy --project="${PROJECT_ID}" --token="${TOKEN}" --only functions:integration-tests,database,firestore && break; done
-  fi
-=======
   for i in 1 2; do firebase deploy --project="${PROJECT_ID}" --only functions,database,firestore && break; done
->>>>>>> f751f5ce
 }
 
 function run_tests {
