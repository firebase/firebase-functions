--- conflicted
+++ resolved
@@ -7,11 +7,8 @@
     "indexes": "firestore.indexes.json"
   },
   "functions": {
-<<<<<<< HEAD
     "source": "functions",
-    "codebase": "integration-tests"
-=======
+    "codebase": "integration-tests",
     "predeploy": ["npm --prefix \"$RESOURCE_DIR\" run build"]
->>>>>>> f751f5ce
   }
 }