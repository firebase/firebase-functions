--- conflicted
+++ resolved
@@ -2,10 +2,6 @@
 import { REGION } from "../region";
 setGlobalOptions({ region: REGION });
 
-<<<<<<< HEAD
 // TODO: Temporarily disable - doesn't work unless running on projects w/ permission to create public functions.
-// export * from "./https-tests";
-=======
-export * from './https-tests';
-export * from './scheduled-tests';
->>>>>>> 7057c4db
+// export * from './https-tests';
+export * from "./scheduled-tests";