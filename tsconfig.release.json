--- conflicted
+++ resolved
@@ -10,9 +10,5 @@
     "target": "es2017",
     "typeRoots": ["./node_modules/@types"]
   },
-<<<<<<< HEAD
-  "files": ["./src/index.ts", "./src/testing.ts"]
-=======
   "files": ["./src/index.ts"]
->>>>>>> fae19c92
 }