{
  "compilerOptions": {
    "declaration": true,
    "lib": ["es2017"],
    "module": "commonjs",
    "noImplicitAny": false,
    "outDir": "lib",
    "stripInternal": true,
    "target": "es2017",
    "typeRoots": ["./node_modules/@types"]
  },
<<<<<<< HEAD
  "files": ["./src/index.ts", "./src/testing.ts"]
=======
  "files": ["src/index.ts"]
>>>>>>> e7c9c6a9
}<|MERGE_RESOLUTION|>--- conflicted
+++ resolved
@@ -9,9 +9,5 @@
     "target": "es2017",
     "typeRoots": ["./node_modules/@types"]
   },
-<<<<<<< HEAD
-  "files": ["./src/index.ts", "./src/testing.ts"]
-=======
-  "files": ["src/index.ts"]
->>>>>>> e7c9c6a9
+  "files": ["./src/index.ts"]
 }