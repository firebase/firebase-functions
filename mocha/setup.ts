<<<<<<< HEAD
import * as chai from "chai";
=======
import chai from "chai";
>>>>>>> 3577d9ba
import chaiAsPromised from "chai-as-promised";
import nock from "nock";

chai.use(chaiAsPromised);
nock.disableNetConnect();<|MERGE_RESOLUTION|>--- conflicted
+++ resolved
@@ -1,8 +1,4 @@
-<<<<<<< HEAD
-import * as chai from "chai";
-=======
 import chai from "chai";
->>>>>>> 3577d9ba
 import chaiAsPromised from "chai-as-promised";
 import nock from "nock";
 
