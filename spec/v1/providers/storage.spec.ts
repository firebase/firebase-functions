--- conflicted
+++ resolved
@@ -22,11 +22,7 @@
 
 import { expect } from "chai";
 import * as config from "../../../src/common/config";
-<<<<<<< HEAD
-import { Event, EventContext } from "../../../src/v1";
-=======
 import { Event } from "../../../src/v1";
->>>>>>> 9ab2d6d8
 import * as functions from "../../../src/v1";
 import * as storage from "../../../src/v1/providers/storage";
 
@@ -127,11 +123,7 @@
           },
         };
         return cloudFunction(goodMediaLinkEvent.data, goodMediaLinkEvent.context).then(
-<<<<<<< HEAD
-          (result: any, context: EventContext) => {
-=======
           (result: any) => {
->>>>>>> 9ab2d6d8
             expect(result).equals(goodMediaLinkEvent.data.mediaLink);
           }
         );
@@ -191,11 +183,7 @@
           },
         };
         return cloudFunction(goodMediaLinkEvent.data, goodMediaLinkEvent.context).then(
-<<<<<<< HEAD
-          (result: any, context: EventContext) => {
-=======
           (result: any) => {
->>>>>>> 9ab2d6d8
             expect(result).equals(goodMediaLinkEvent.data.mediaLink);
           }
         );
@@ -255,11 +243,7 @@
           },
         };
         return cloudFunction(goodMediaLinkEvent.data, goodMediaLinkEvent.context).then(
-<<<<<<< HEAD
-          (result: any, context: EventContext) => {
-=======
           (result: any) => {
->>>>>>> 9ab2d6d8
             expect(result).equals(goodMediaLinkEvent.data.mediaLink);
           }
         );
@@ -321,163 +305,7 @@
           },
         };
         return cloudFunction(goodMediaLinkEvent.data, goodMediaLinkEvent.context).then(
-<<<<<<< HEAD
-          (result: any, context: EventContext) => {
-=======
           (result: any) => {
-            expect(result).equals(goodMediaLinkEvent.data.mediaLink);
-          }
-        );
-      });
-    });
-  });
-
-  describe("namespace handler", () => {
-    before(() => {
-      process.env.FIREBASE_CONFIG = JSON.stringify({
-        storageBucket: "bucket",
-      });
-    });
-
-    after(() => {
-      delete process.env.FIREBASE_CONFIG;
-    });
-
-    describe("#onArchive", () => {
-      it("should return an empty trigger", () => {
-        const cloudFunction = functions.handler.storage.bucket.onArchive(() => null);
-
-        expect(cloudFunction.__endpoint).to.be.undefined;
-      });
-
-      it("should not mess with media links using non-literal slashes", () => {
-        const cloudFunction = functions.handler.storage.object.onArchive((data) => {
-          return data.mediaLink;
-        });
-        const goodMediaLinkEvent = {
-          data: {
-            mediaLink:
-              "https://www.googleapis.com/storage/v1/b/mybucket.appspot.com" +
-              "/o/nestedfolder%2Fanotherfolder%2Fmyobject.file?generation=12345&alt=media",
-          },
-          context: {
-            eventId: "70172329041928",
-            timestamp: "2018-04-09T07:56:12.975Z",
-            eventType: "google.storage.object.archive",
-            resource: {
-              service: "storage.googleapis.com",
-              name: "projects/_/buckets/bucky",
-            },
-          },
-        };
-        return cloudFunction(goodMediaLinkEvent.data, goodMediaLinkEvent.context).then(
-          (result: any) => {
-            expect(result).equals(goodMediaLinkEvent.data.mediaLink);
-          }
-        );
-      });
-    });
-
-    describe("#onDelete", () => {
-      it("should return an empty trigger", () => {
-        const cloudFunction = functions.handler.storage.bucket.onDelete(() => null);
-
-        expect(cloudFunction.__endpoint).to.be.undefined;
-      });
-
-      it("should not mess with media links using non-literal slashes", () => {
-        const cloudFunction = functions.handler.storage.object.onDelete((data) => {
-          return data.mediaLink;
-        });
-        const goodMediaLinkEvent = {
-          data: {
-            mediaLink:
-              "https://www.googleapis.com/storage/v1/b/mybucket.appspot.com" +
-              "/o/nestedfolder%2Fanotherfolder%2Fmyobject.file?generation=12345&alt=media",
-          },
-          context: {
-            eventId: "70172329041928",
-            timestamp: "2018-04-09T07:56:12.975Z",
-            eventType: "google.storage.object.delete",
-            resource: {
-              service: "storage.googleapis.com",
-              name: "projects/_/buckets/bucky",
-            },
-          },
-        };
-        return cloudFunction(goodMediaLinkEvent.data, goodMediaLinkEvent.context).then(
-          (result: any) => {
-            expect(result).equals(goodMediaLinkEvent.data.mediaLink);
-          }
-        );
-      });
-    });
-
-    describe("#onFinalize", () => {
-      it("should return an empty trigger", () => {
-        const cloudFunction = functions.handler.storage.bucket.onFinalize(() => null);
-
-        expect(cloudFunction.__endpoint).to.be.undefined;
-      });
-
-      it("should not mess with media links using non-literal slashes", () => {
-        const cloudFunction = functions.handler.storage.object.onFinalize((data) => {
-          return data.mediaLink;
-        });
-        const goodMediaLinkEvent = {
-          data: {
-            mediaLink:
-              "https://www.googleapis.com/storage/v1/b/mybucket.appspot.com" +
-              "/o/nestedfolder%2Fanotherfolder%2Fmyobject.file?generation=12345&alt=media",
-          },
-          context: {
-            eventId: "70172329041928",
-            timestamp: "2018-04-09T07:56:12.975Z",
-            eventType: "google.storage.object.finalize",
-            resource: {
-              service: "storage.googleapis.com",
-              name: "projects/_/buckets/bucky",
-            },
-          },
-        };
-        return cloudFunction(goodMediaLinkEvent.data, goodMediaLinkEvent.context).then(
-          (result: any) => {
-            expect(result).equals(goodMediaLinkEvent.data.mediaLink);
-          }
-        );
-      });
-    });
-
-    describe("#onMetadataUpdate", () => {
-      it("should return an empty trigger", () => {
-        const cloudFunction = functions.handler.storage.bucket.onMetadataUpdate(() => null);
-
-        expect(cloudFunction.__endpoint).to.be.undefined;
-      });
-
-      it("should not mess with media links using non-literal slashes", () => {
-        const cloudFunction = functions.handler.storage.object.onMetadataUpdate((data) => {
-          return data.mediaLink;
-        });
-        const goodMediaLinkEvent = {
-          data: {
-            mediaLink:
-              "https://www.googleapis.com/storage/v1/b/mybucket.appspot.com" +
-              "/o/nestedfolder%2Fanotherfolder%2Fmyobject.file?generation=12345&alt=media",
-          },
-          context: {
-            eventId: "70172329041928",
-            timestamp: "2018-04-09T07:56:12.975Z",
-            eventType: "google.storage.object.metadataUpdate",
-            resource: {
-              service: "storage.googleapis.com",
-              name: "projects/_/buckets/bucky",
-            },
-          },
-        };
-        return cloudFunction(goodMediaLinkEvent.data, goodMediaLinkEvent.context).then(
-          (result: any) => {
->>>>>>> 9ab2d6d8
             expect(result).equals(goodMediaLinkEvent.data.mediaLink);
           }
         );
