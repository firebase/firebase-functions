// The MIT License (MIT)
//
// Copyright (c) 2017 Firebase
//
// Permission is hereby granted, free of charge, to any person obtaining a copy
// of this software and associated documentation files (the "Software"), to deal
// in the Software without restriction, including without limitation the rights
// to use, copy, modify, merge, publish, distribute, sublicense, and/or sell
// copies of the Software, and to permit persons to whom the Software is
// furnished to do so, subject to the following conditions:
//
// The above copyright notice and this permission notice shall be included in
// all copies or substantial portions of the Software.
//
// THE SOFTWARE IS PROVIDED "AS IS", WITHOUT WARRANTY OF ANY KIND, EXPRESS OR
// IMPLIED, INCLUDING BUT NOT LIMITED TO THE WARRANTIES OF MERCHANTABILITY,
// FITNESS FOR A PARTICULAR PURPOSE AND NONINFRINGEMENT. IN NO EVENT SHALL THE
// AUTHORS OR COPYRIGHT HOLDERS BE LIABLE FOR ANY CLAIM, DAMAGES OR OTHER
// LIABILITY, WHETHER IN AN ACTION OF CONTRACT, TORT OR OTHERWISE, ARISING FROM,
// OUT OF OR IN CONNECTION WITH THE SOFTWARE OR THE USE OR OTHER DEALINGS IN THE
// SOFTWARE.
import { expect } from "chai";

import * as functions from "../../../src/v1";
<<<<<<< HEAD
import { CloudFunction, Event, EventContext } from "../../../src/v1/cloud-functions";
=======
import { CloudFunction, Event } from "../../../src/v1/cloud-functions";
>>>>>>> 9ab2d6d8
import * as remoteConfig from "../../../src/v1/providers/remoteConfig";

describe("RemoteConfig Functions", () => {
  function constructVersion() {
    return {
      versionNumber: 1,
      updateTime: "2017-07-02T18:48:58.920638Z",
      updateUser: {
        name: "Foo Bar",
        email: "foobar@gmail.com",
      },
      description: "test description",
      updateOrigin: "CONSOLE",
      updateType: "INCREMENTAL_UPDATE",
    };
  }

  describe("#onUpdate", () => {
    before(() => {
      process.env.GCLOUD_PROJECT = "project1";
    });

    after(() => {
      delete process.env.GCLOUD_PROJECT;
    });

    it("should have the correct trigger", () => {
      const cloudFunction = remoteConfig.onUpdate(() => null);

      expect(cloudFunction.__endpoint).to.deep.equal({
        platform: "gcfv1",
        eventTrigger: {
          eventType: "google.firebase.remoteconfig.update",
          eventFilters: {
            resource: "projects/project1",
          },
          retry: false,
        },
        labels: {},
      });
    });

    it("should allow both region and runtime options to be set", () => {
      const cloudFunction = functions
        .region("us-east1")
        .runWith({
          timeoutSeconds: 90,
          memory: "256MB",
        })
        .remoteConfig.onUpdate(() => null);

      expect(cloudFunction.__endpoint.region).to.deep.equal(["us-east1"]);
      expect(cloudFunction.__endpoint.availableMemoryMb).to.deep.equal(256);
      expect(cloudFunction.__endpoint.timeoutSeconds).to.deep.equal(90);
    });
  });

  describe("unwraps TemplateVersion", () => {
    let cloudFunctionUpdate: CloudFunction<remoteConfig.TemplateVersion>;
    let event: Event;

    before(() => {
      process.env.GCLOUD_PROJECT = "project1";
      cloudFunctionUpdate = remoteConfig.onUpdate(
<<<<<<< HEAD
        (version: remoteConfig.TemplateVersion, context: EventContext) => version
=======
        (version: remoteConfig.TemplateVersion) => version
>>>>>>> 9ab2d6d8
      );

      event = {
        data: constructVersion(),
        context: {
          eventId: "70172329041928",
          timestamp: "2018-04-09T07:56:12.975Z",
          eventType: "google.firebase.remoteconfig.update",
          resource: {
            service: "firebaseremoteconfig.googleapis.com",
            name: "projects/project1",
          },
        },
      };
    });

    after(() => {
      delete process.env.GCLOUD_PROJECT;
    });

    it("should unwrap the version in the event", () => {
      return Promise.all([
<<<<<<< HEAD
        cloudFunctionUpdate(event.data, event.context).then((data: any, context: any) => {
=======
        cloudFunctionUpdate(event.data, event.context).then((data: any) => {
>>>>>>> 9ab2d6d8
          expect(data).to.deep.equal(constructVersion());
        }),
      ]);
    });
  });
<<<<<<< HEAD
=======

  describe("handler namespace", () => {
    describe("#onUpdate", () => {
      it("should have an empty trigger", () => {
        const cloudFunction = functions.handler.remoteConfig.onUpdate(() => null);

        expect(cloudFunction.__endpoint).to.be.undefined;
      });

      it("should correctly unwrap the event", () => {
        const cloudFunctionUpdate = functions.handler.remoteConfig.onUpdate(
          (version: remoteConfig.TemplateVersion) => version
        );
        const event: Event = {
          data: constructVersion(),
          context: {
            eventId: "70172329041928",
            timestamp: "2018-04-09T07:56:12.975Z",
            eventType: "google.firebase.remoteconfig.update",
            resource: {
              service: "firebaseremoteconfig.googleapis.com",
              name: "projects/project1",
            },
          },
        };

        return Promise.all([
          cloudFunctionUpdate(event.data, event.context).then((data: any) => {
            expect(data).to.deep.equal(constructVersion());
          }),
        ]);
      });
    });
  });
>>>>>>> 9ab2d6d8
});<|MERGE_RESOLUTION|>--- conflicted
+++ resolved
@@ -22,11 +22,7 @@
 import { expect } from "chai";
 
 import * as functions from "../../../src/v1";
-<<<<<<< HEAD
-import { CloudFunction, Event, EventContext } from "../../../src/v1/cloud-functions";
-=======
 import { CloudFunction, Event } from "../../../src/v1/cloud-functions";
->>>>>>> 9ab2d6d8
 import * as remoteConfig from "../../../src/v1/providers/remoteConfig";
 
 describe("RemoteConfig Functions", () => {
@@ -91,11 +87,7 @@
     before(() => {
       process.env.GCLOUD_PROJECT = "project1";
       cloudFunctionUpdate = remoteConfig.onUpdate(
-<<<<<<< HEAD
-        (version: remoteConfig.TemplateVersion, context: EventContext) => version
-=======
         (version: remoteConfig.TemplateVersion) => version
->>>>>>> 9ab2d6d8
       );
 
       event = {
@@ -118,51 +110,10 @@
 
     it("should unwrap the version in the event", () => {
       return Promise.all([
-<<<<<<< HEAD
-        cloudFunctionUpdate(event.data, event.context).then((data: any, context: any) => {
-=======
         cloudFunctionUpdate(event.data, event.context).then((data: any) => {
->>>>>>> 9ab2d6d8
           expect(data).to.deep.equal(constructVersion());
         }),
       ]);
     });
   });
-<<<<<<< HEAD
-=======
-
-  describe("handler namespace", () => {
-    describe("#onUpdate", () => {
-      it("should have an empty trigger", () => {
-        const cloudFunction = functions.handler.remoteConfig.onUpdate(() => null);
-
-        expect(cloudFunction.__endpoint).to.be.undefined;
-      });
-
-      it("should correctly unwrap the event", () => {
-        const cloudFunctionUpdate = functions.handler.remoteConfig.onUpdate(
-          (version: remoteConfig.TemplateVersion) => version
-        );
-        const event: Event = {
-          data: constructVersion(),
-          context: {
-            eventId: "70172329041928",
-            timestamp: "2018-04-09T07:56:12.975Z",
-            eventType: "google.firebase.remoteconfig.update",
-            resource: {
-              service: "firebaseremoteconfig.googleapis.com",
-              name: "projects/project1",
-            },
-          },
-        };
-
-        return Promise.all([
-          cloudFunctionUpdate(event.data, event.context).then((data: any) => {
-            expect(data).to.deep.equal(constructVersion());
-          }),
-        ]);
-      });
-    });
-  });
->>>>>>> 9ab2d6d8
 });