--- conflicted
+++ resolved
@@ -73,10 +73,7 @@
           },
           retry: false,
         },
-<<<<<<< HEAD
-=======
         labels: {},
->>>>>>> 9a2cd47d
       });
     });
 
@@ -147,11 +144,7 @@
         );
 
         expect(cloudFunction.__trigger).to.deep.equal({});
-<<<<<<< HEAD
-        expect(cloudFunction.__endpoint).to.deep.equal({});
-=======
         expect(cloudFunction.__endpoint).to.be.undefined;
->>>>>>> 9a2cd47d
       });
 
       it('should correctly unwrap the event', () => {
