// The MIT License (MIT)
//
// Copyright (c) 2017 Firebase
//
// Permission is hereby granted, free of charge, to any person obtaining a copy
// of this software and associated documentation files (the "Software"), to deal
// in the Software without restriction, including without limitation the rights
// to use, copy, modify, merge, publish, distribute, sublicense, and/or sell
// copies of the Software, and to permit persons to whom the Software is
// furnished to do so, subject to the following conditions:
//
// The above copyright notice and this permission notice shall be included in all
// copies or substantial portions of the Software.
//
// THE SOFTWARE IS PROVIDED "AS IS", WITHOUT WARRANTY OF ANY KIND, EXPRESS OR
// IMPLIED, INCLUDING BUT NOT LIMITED TO THE WARRANTIES OF MERCHANTABILITY,
// FITNESS FOR A PARTICULAR PURPOSE AND NONINFRINGEMENT. IN NO EVENT SHALL THE
// AUTHORS OR COPYRIGHT HOLDERS BE LIABLE FOR ANY CLAIM, DAMAGES OR OTHER
// LIABILITY, WHETHER IN AN ACTION OF CONTRACT, TORT OR OTHERWISE, ARISING FROM,
// OUT OF OR IN CONNECTION WITH THE SOFTWARE OR THE USE OR OTHER DEALINGS IN THE
// SOFTWARE.

import { expect } from "chai";

import * as functions from "../../../src/v1";
import * as https from "../../../src/v1/providers/https";
import { expectedResponseHeaders, MockRequest } from "../../fixtures/mockrequest";
import { runHandler } from "../../helper";

describe("CloudHttpsBuilder", () => {
  describe("#onRequest", () => {
    it("should return a trigger with appropriate values", () => {
      const result = https.onRequest((req, resp) => {
        resp.send(200);
      });
      expect(result.__endpoint).to.deep.equal({
        platform: "gcfv1",
        httpsTrigger: {},
      });
    });

    it("should allow both region and runtime options to be set", () => {
      const fn = functions
        .region("us-east1")
        .runWith({
          timeoutSeconds: 90,
          memory: "256MB",
          invoker: "private",
        })
        .https.onRequest(() => null);

      expect(fn.__endpoint.region).to.deep.equal(["us-east1"]);
      expect(fn.__endpoint.availableMemoryMb).to.deep.equal(256);
      expect(fn.__endpoint.timeoutSeconds).to.deep.equal(90);
      expect(fn.__endpoint.httpsTrigger.invoker).to.deep.equal(["private"]);
<<<<<<< HEAD
=======
    });
  });
});

describe("handler namespace", () => {
  describe("#onRequest", () => {
    it("should return an empty trigger", () => {
      const result = functions.handler.https.onRequest((req, res) => {
        res.send(200);
      });
      expect(result.__endpoint).to.be.undefined;
    });
  });

  describe("#onCall", () => {
    it("should return an empty trigger", () => {
      const result = functions.handler.https.onCall(() => null);
      expect(result.__endpoint).to.be.undefined;
>>>>>>> 9ab2d6d8
    });
  });
});

describe("#onCall", () => {
  it("should return a trigger/endpoint with appropriate values", () => {
<<<<<<< HEAD
    const result = https.onCall((data) => {
=======
    const result = https.onCall(() => {
>>>>>>> 9ab2d6d8
      return "response";
    });

    expect(result.__endpoint).to.deep.equal({
      platform: "gcfv1",
      callableTrigger: {},
      labels: {},
    });
  });

  it("should allow both region and runtime options to be set", () => {
    const fn = functions
      .region("us-east1")
      .runWith({
        timeoutSeconds: 90,
        memory: "256MB",
      })
      .https.onCall(() => null);

    expect(fn.__endpoint.region).to.deep.equal(["us-east1"]);
    expect(fn.__endpoint.availableMemoryMb).to.deep.equal(256);
    expect(fn.__endpoint.timeoutSeconds).to.deep.equal(90);
  });

  it("has a .run method", () => {
    const cf = https.onCall((d, c) => {
      return { data: d, context: c };
    });

    const data = "data";
    const context = {
      instanceIdToken: "token",
      auth: {
        uid: "abc",
        token: "token",
      },
    };
    expect(cf.run(data, context)).to.deep.equal({ data, context });
  });

  // Regression test for firebase-functions#947
  it("should lock to the v1 API even with function.length == 1", async () => {
    let gotData: Record<string, any>;
    const func = https.onCall((data) => {
      gotData = data;
    });

    const req = new MockRequest(
      {
        data: { foo: "bar" },
      },
      {
        "content-type": "application/json",
      }
    );
    req.method = "POST";

    const response = await runHandler(func, req as any);
    expect(response.status).to.equal(200);
    expect(gotData).to.deep.equal({ foo: "bar" });
  });
});

describe("callable CORS", () => {
  it("handles OPTIONS preflight", async () => {
<<<<<<< HEAD
    const func = https.onCall((data, context) => {
=======
    const func = https.onCall(() => {
>>>>>>> 9ab2d6d8
      throw new Error(`This shouldn't have gotten called for an OPTIONS preflight.`);
    });

    const req = new MockRequest(
      {},
      {
        "Access-Control-Request-Method": "POST",
        "Access-Control-Request-Headers": "origin",
        Origin: "example.com",
      }
    );
    req.method = "OPTIONS";

    const response = await runHandler(func, req as any);

    expect(response.status).to.equal(204);
    expect(response.body).to.be.undefined;
    expect(response.headers).to.deep.equal({
      "Access-Control-Allow-Methods": "POST",
      "Content-Length": "0",
      Vary: "Origin, Access-Control-Request-Headers",
    });
  });

  it("adds CORS headers", async () => {
<<<<<<< HEAD
    const func = https.onCall((data, context) => 42);
=======
    const func = https.onCall(() => 42);
>>>>>>> 9ab2d6d8
    const req = new MockRequest(
      {
        data: {},
      },
      {
        "content-type": "application/json",
        origin: "example.com",
      }
    );
    req.method = "POST";

    const response = await runHandler(func, req as any);

    expect(response.status).to.equal(200);
    expect(response.body).to.be.deep.equal({ result: 42 });
    expect(response.headers).to.deep.equal(expectedResponseHeaders);
  });
});<|MERGE_RESOLUTION|>--- conflicted
+++ resolved
@@ -53,38 +53,13 @@
       expect(fn.__endpoint.availableMemoryMb).to.deep.equal(256);
       expect(fn.__endpoint.timeoutSeconds).to.deep.equal(90);
       expect(fn.__endpoint.httpsTrigger.invoker).to.deep.equal(["private"]);
-<<<<<<< HEAD
-=======
-    });
-  });
-});
-
-describe("handler namespace", () => {
-  describe("#onRequest", () => {
-    it("should return an empty trigger", () => {
-      const result = functions.handler.https.onRequest((req, res) => {
-        res.send(200);
-      });
-      expect(result.__endpoint).to.be.undefined;
-    });
-  });
-
-  describe("#onCall", () => {
-    it("should return an empty trigger", () => {
-      const result = functions.handler.https.onCall(() => null);
-      expect(result.__endpoint).to.be.undefined;
->>>>>>> 9ab2d6d8
     });
   });
 });
 
 describe("#onCall", () => {
   it("should return a trigger/endpoint with appropriate values", () => {
-<<<<<<< HEAD
-    const result = https.onCall((data) => {
-=======
     const result = https.onCall(() => {
->>>>>>> 9ab2d6d8
       return "response";
     });
 
@@ -150,11 +125,7 @@
 
 describe("callable CORS", () => {
   it("handles OPTIONS preflight", async () => {
-<<<<<<< HEAD
-    const func = https.onCall((data, context) => {
-=======
     const func = https.onCall(() => {
->>>>>>> 9ab2d6d8
       throw new Error(`This shouldn't have gotten called for an OPTIONS preflight.`);
     });
 
@@ -180,11 +151,7 @@
   });
 
   it("adds CORS headers", async () => {
-<<<<<<< HEAD
-    const func = https.onCall((data, context) => 42);
-=======
     const func = https.onCall(() => 42);
->>>>>>> 9ab2d6d8
     const req = new MockRequest(
       {
         data: {},
