// The MIT License (MIT)
//
// Copyright (c) 2017 Firebase
//
// Permission is hereby granted, free of charge, to any person obtaining a copy
// of this software and associated documentation files (the "Software"), to deal
// in the Software without restriction, including without limitation the rights
// to use, copy, modify, merge, publish, distribute, sublicense, and/or sell
// copies of the Software, and to permit persons to whom the Software is
// furnished to do so, subject to the following conditions:
//
// The above copyright notice and this permission notice shall be included in all
// copies or substantial portions of the Software.
//
// THE SOFTWARE IS PROVIDED "AS IS", WITHOUT WARRANTY OF ANY KIND, EXPRESS OR
// IMPLIED, INCLUDING BUT NOT LIMITED TO THE WARRANTIES OF MERCHANTABILITY,
// FITNESS FOR A PARTICULAR PURPOSE AND NONINFRINGEMENT. IN NO EVENT SHALL THE
// AUTHORS OR COPYRIGHT HOLDERS BE LIABLE FOR ANY CLAIM, DAMAGES OR OTHER
// LIABILITY, WHETHER IN AN ACTION OF CONTRACT, TORT OR OTHERWISE, ARISING FROM,
// OUT OF OR IN CONNECTION WITH THE SOFTWARE OR THE USE OR OTHER DEALINGS IN THE
// SOFTWARE.

import { expect } from 'chai';
import { apps as appsNamespace } from '../../../src/apps';
import * as config from '../../../src/config';
import * as functions from '../../../src/index';
import * as database from '../../../src/providers/database';
import { applyChange } from '../../../src/utils';

describe('Database Functions', () => {
  describe('DatabaseBuilder', () => {
    // TODO add tests for building a data or change based on the type of operation

    function expectedTrigger(resource: string, eventType: string) {
      return {
        eventTrigger: {
          resource,
          eventType: `providers/google.firebase.database/eventTypes/${eventType}`,
          service: 'firebaseio.com',
        },
      };
    }

    function expectedEndpoint(resource: string, eventType: string) {
      return {
        platform: 'gcfv1',
        eventTrigger: {
          eventFilters: {
            resource,
          },
          eventType: `providers/google.firebase.database/eventTypes/${eventType}`,
          retry: false,
        },
<<<<<<< HEAD
=======
        labels: {},
>>>>>>> 9a2cd47d
      };
    }

    before(() => {
      (config as any).firebaseConfigCache = {
        databaseURL: 'https://subdomain.apse.firebasedatabase.app',
      };
      appsNamespace.init();
    });

    after(() => {
      (config as any).firebaseConfigCache = null;
      delete appsNamespace.singleton;
    });

    it('should allow both region and runtime options to be set', () => {
      const fn = functions
        .region('us-east1')
        .runWith({
          timeoutSeconds: 90,
          memory: '256MB',
        })
        .database.ref('/')
        .onCreate((snap) => snap);

      expect(fn.__trigger.regions).to.deep.equal(['us-east1']);
      expect(fn.__trigger.availableMemoryMb).to.deep.equal(256);
      expect(fn.__trigger.timeout).to.deep.equal('90s');

      expect(fn.__endpoint.region).to.deep.equal(['us-east1']);
      expect(fn.__endpoint.availableMemoryMb).to.deep.equal(256);
      expect(fn.__endpoint.timeoutSeconds).to.deep.equal(90);
    });

    describe('#onWrite()', () => {
      it('should return a trigger/endpoint with appropriate values', () => {
        const func = database.ref('foo').onWrite(() => null);

        expect(func.__trigger).to.deep.equal(
          expectedTrigger(
            'projects/_/instances/subdomain/refs/foo',
            'ref.write'
          )
        );

        expect(func.__endpoint).to.deep.equal(
          expectedEndpoint(
            'projects/_/instances/subdomain/refs/foo',
            'ref.write'
          )
        );
      });

      it('should let developers choose a database instance', () => {
        const func = database
          .instance('custom')
          .ref('foo')
          .onWrite(() => null);

        expect(func.__trigger).to.deep.equal(
          expectedTrigger('projects/_/instances/custom/refs/foo', 'ref.write')
        );

        expect(func.__endpoint).to.deep.equal(
          expectedEndpoint('projects/_/instances/custom/refs/foo', 'ref.write')
        );
      });

      it('should return a handler that emits events with a proper DataSnapshot', () => {
        const event = {
          data: {
            data: null,
            delta: { foo: 'bar' },
          },
          context: {
            eventId: '70172329041928',
            eventType:
              'providers/google.firebase.database/eventTypes/ref.write',
            timestamp: '2018-04-09T07:56:12.975Z',
            resource: 'projects/_/instances/subdomains/refs/users',
          },
        };
        const handler = database
          .ref('/users/{id}')
          .onWrite((change, context) => {
            expect(change.after.val()).to.deep.equal({ foo: 'bar' });
          });

        return handler(event.data, event.context);
      });
    });

    describe('#onCreate()', () => {
      it('should return a trigger/endpoint with appropriate values', () => {
        const func = database.ref('foo').onCreate(() => null);

        expect(func.__trigger).to.deep.equal(
          expectedTrigger(
            'projects/_/instances/subdomain/refs/foo',
            'ref.create'
          )
        );

        expect(func.__endpoint).to.deep.equal(
          expectedEndpoint(
            'projects/_/instances/subdomain/refs/foo',
            'ref.create'
          )
        );
      });

      it('should let developers choose a database instance', () => {
        const func = database
          .instance('custom')
          .ref('foo')
          .onCreate(() => null);

        expect(func.__trigger).to.deep.equal(
          expectedTrigger('projects/_/instances/custom/refs/foo', 'ref.create')
        );

        expect(func.__endpoint).to.deep.equal(
          expectedEndpoint('projects/_/instances/custom/refs/foo', 'ref.create')
        );
      });

      it('should return a handler that emits events with a proper DataSnapshot', () => {
        const event = {
          data: {
            data: null,
            delta: { foo: 'bar' },
          },
          context: {
            eventId: '70172329041928',
            eventType:
              'providers/google.firebase.database/eventTypes/ref.create',
            timestamp: '2018-04-09T07:56:12.975Z',
            resource: 'projects/_/instances/subdomains/refs/users',
          },
        };

        const handler = database
          .ref('/users/{id}')
          .onCreate((data, context) => {
            expect(data.val()).to.deep.equal({ foo: 'bar' });
          });

        return handler(event.data, event.context);
      });
    });

    describe('#onUpdate()', () => {
      it('should return a trigger/endpoint with appropriate values', () => {
        const func = database.ref('foo').onUpdate(() => null);

        expect(func.__trigger).to.deep.equal(
          expectedTrigger(
            'projects/_/instances/subdomain/refs/foo',
            'ref.update'
          )
        );

        expect(func.__endpoint).to.deep.equal(
          expectedEndpoint(
            'projects/_/instances/subdomain/refs/foo',
            'ref.update'
          )
        );
      });

      it('should let developers choose a database instance', () => {
        const func = database
          .instance('custom')
          .ref('foo')
          .onUpdate(() => null);

        expect(func.__trigger).to.deep.equal(
          expectedTrigger('projects/_/instances/custom/refs/foo', 'ref.update')
        );

        expect(func.__endpoint).to.deep.equal(
          expectedEndpoint('projects/_/instances/custom/refs/foo', 'ref.update')
        );
      });

      it('should return a handler that emits events with a proper DataSnapshot', () => {
        const event = {
          data: {
            data: null,
            delta: { foo: 'bar' },
          },
          context: {
            eventId: '70172329041928',
            eventType:
              'providers/google.firebase.database/eventTypes/ref.update',
            timestamp: '2018-04-09T07:56:12.975Z',
            resource: 'projects/_/instances/subdomains/refs/users',
          },
        };

        const handler = database
          .ref('/users/{id}')
          .onUpdate((change, context) => {
            expect(change.after.val()).to.deep.equal({ foo: 'bar' });
          });

        return handler(event.data, event.context);
      });
    });

    describe('#onDelete()', () => {
      it('should return a trigger/endpoint with appropriate values', () => {
        const func = database.ref('foo').onDelete(() => null);

        expect(func.__trigger).to.deep.equal(
          expectedTrigger(
            'projects/_/instances/subdomain/refs/foo',
            'ref.delete'
          )
        );

        expect(func.__endpoint).to.deep.equal(
          expectedEndpoint(
            'projects/_/instances/subdomain/refs/foo',
            'ref.delete'
          )
        );
      });

      it('should let developers choose a database instance', () => {
        const func = database
          .instance('custom')
          .ref('foo')
          .onDelete(() => null);

        expect(func.__trigger).to.deep.equal(
          expectedTrigger('projects/_/instances/custom/refs/foo', 'ref.delete')
        );

        expect(func.__endpoint).to.deep.equal(
          expectedEndpoint('projects/_/instances/custom/refs/foo', 'ref.delete')
        );
      });

      it('should return a handler that emits events with a proper DataSnapshot', () => {
        const event = {
          data: {
            data: { foo: 'bar' },
            delta: null,
          },
          context: {
            eventId: '70172329041928',
            eventType:
              'providers/google.firebase.database/eventTypes/ref.delete',
            timestamp: '2018-04-09T07:56:12.975Z',
            resource: 'projects/_/instances/subdomains/refs/users',
          },
        };

        const handler = database
          .ref('/users/{id}')
          .onDelete((data, context) => {
            expect(data.val()).to.deep.equal({ foo: 'bar' });
          });

        return handler(event.data, event.context);
      });
    });
  });

  describe('handler namespace', () => {
    describe('#onWrite()', () => {
      it('correctly sets trigger to {}', () => {
        const cf = functions.handler.database.ref.onWrite(() => null);
        expect(cf.__trigger).to.deep.equal({});
<<<<<<< HEAD
        expect(cf.__endpoint).to.deep.equal({});
=======
        expect(cf.__endpoint).to.be.undefined;
>>>>>>> 9a2cd47d
      });

      it('should be able to use the instance entry point', () => {
        const func = functions.handler.database.instance.ref.onWrite(
          () => null
        );
        expect(func.__trigger).to.deep.equal({});
<<<<<<< HEAD
        expect(func.__endpoint).to.deep.equal({});
=======
        expect(func.__endpoint).to.be.undefined;
>>>>>>> 9a2cd47d
      });

      it('should return a handler that emits events with a proper DataSnapshot', () => {
        const event = {
          data: {
            data: null,
            delta: { foo: 'bar' },
          },
          context: {
            eventId: '70172329041928',
            eventType:
              'providers/google.firebase.database/eventTypes/ref.write',
            timestamp: '2018-04-09T07:56:12.975Z',
            resource: 'projects/_/instances/subdomains/refs/users',
          },
        };

        const handler = functions.handler.database.ref.onWrite(
          (change, context) => {
            return expect(change.after.val()).to.deep.equal({ foo: 'bar' });
          }
        );

        return handler(event.data, event.context);
      });
    });

    describe('#onCreate()', () => {
      it('correctly sets trigger to {}', () => {
        const cf = functions.handler.database.ref.onCreate(() => null);
        expect(cf.__trigger).to.deep.equal({});
<<<<<<< HEAD
        expect(cf.__endpoint).to.deep.equal({});
=======
        expect(cf.__endpoint).to.be.undefined;
>>>>>>> 9a2cd47d
      });

      it('should be able to use the instance entry point', () => {
        const func = functions.handler.database.instance.ref.onCreate(
          () => null
        );
        expect(func.__trigger).to.deep.equal({});
<<<<<<< HEAD
        expect(func.__endpoint).to.deep.equal({});
=======
        expect(func.__endpoint).to.be.undefined;
>>>>>>> 9a2cd47d
      });

      it('should return a handler that emits events with a proper DataSnapshot', () => {
        const event = {
          data: {
            data: null,
            delta: { foo: 'bar' },
          },
          context: {
            eventId: '70172329041928',
            eventType:
              'providers/google.firebase.database/eventTypes/ref.create',
            timestamp: '2018-04-09T07:56:12.975Z',
            resource: 'projects/_/instances/subdomains/refs/users',
          },
        };
        const handler = functions.handler.database.ref.onCreate(
          (data, context) => {
            return expect(data.val()).to.deep.equal({ foo: 'bar' });
          }
        );

        return handler(event.data, event.context);
      });
    });

    describe('#onUpdate()', () => {
      it('correctly sets trigger to {}', () => {
        const cf = functions.handler.database.ref.onUpdate(() => null);
        expect(cf.__trigger).to.deep.equal({});
<<<<<<< HEAD
        expect(cf.__endpoint).to.deep.equal({});
=======
        expect(cf.__endpoint).to.be.undefined;
>>>>>>> 9a2cd47d
      });

      it('should be able to use the instance entry point', () => {
        const func = functions.handler.database.instance.ref.onUpdate(
          () => null
        );
        expect(func.__trigger).to.deep.equal({});
<<<<<<< HEAD
        expect(func.__endpoint).to.deep.equal({});
=======
        expect(func.__endpoint).to.be.undefined;
>>>>>>> 9a2cd47d
      });

      it('should return a handler that emits events with a proper DataSnapshot', () => {
        const event = {
          data: {
            data: null,
            delta: { foo: 'bar' },
          },
          context: {
            eventId: '70172329041928',
            eventType:
              'providers/google.firebase.database/eventTypes/ref.update',
            timestamp: '2018-04-09T07:56:12.975Z',
            resource: 'projects/_/instances/subdomains/refs/users',
          },
        };
        const handler = functions.handler.database.ref.onUpdate(
          (change, context) => {
            return expect(change.after.val()).to.deep.equal({ foo: 'bar' });
          }
        );

        return handler(event.data, event.context);
      });
    });

    describe('#onDelete()', () => {
      it('correctly sets trigger to {}', () => {
        const cf = functions.handler.database.ref.onDelete(() => null);
        expect(cf.__trigger).to.deep.equal({});
<<<<<<< HEAD
        expect(cf.__endpoint).to.deep.equal({});
=======
        expect(cf.__endpoint).to.be.undefined;
>>>>>>> 9a2cd47d
      });

      it('should be able to use the instance entry point', () => {
        const func = functions.handler.database.instance.ref.onDelete(
          () => null
        );
        expect(func.__trigger).to.deep.equal({});
<<<<<<< HEAD
        expect(func.__endpoint).to.deep.equal({});
=======
        expect(func.__endpoint).to.be.undefined;
>>>>>>> 9a2cd47d
      });

      it('should return a handler that emits events with a proper DataSnapshot', () => {
        const event = {
          data: {
            data: { foo: 'bar' },
            delta: null,
          },
          context: {
            eventId: '70172329041928',
            eventType:
              'providers/google.firebase.database/eventTypes/ref.delete',
            timestamp: '2018-04-09T07:56:12.975Z',
            resource: 'projects/_/instances/subdomains/refs/users',
          },
        };

        const handler = functions.handler.database.ref.onDelete(
          (data, context) => {
            return expect(data.val()).to.deep.equal({ foo: 'bar' });
          }
        );

        return handler(event.data, event.context);
      });
    });
  });

  describe('process.env.FIREBASE_CONFIG not set', () => {
    it('should not throw if __trigger is not accessed', () => {
      expect(() => database.ref('/path').onWrite(() => null)).to.not.throw(
        Error
      );
    });

    it('should throw when trigger is accessed', () => {
      expect(
        () => database.ref('/path').onWrite(() => null).__trigger
      ).to.throw(Error);
    });

    it('should throw when endpoint is accessed', () => {
      expect(
        () => database.ref('/path').onWrite(() => null).__endpoint
      ).to.throw(Error);
    });

    it('should not throw when #run is called', () => {
      const cf = database.ref('/path').onWrite(() => null);
      expect(cf.run).to.not.throw(Error);
    });
  });

  describe('extractInstanceAndPath', () => {
    it('should return correct us-central prod instance and path strings if domain is missing', () => {
      const [instance, path] = database.extractInstanceAndPath(
        'projects/_/instances/foo/refs/bar',
        undefined
      );
      expect(instance).to.equal('https://foo.firebaseio.com');
      expect(path).to.equal('/bar');
    });

    it('should return the correct staging instance and path strings if domain is present', () => {
      const [instance, path] = database.extractInstanceAndPath(
        'projects/_/instances/foo/refs/bar',
        'firebaseio-staging.com'
      );
      expect(instance).to.equal('https://foo.firebaseio-staging.com');
      expect(path).to.equal('/bar');
    });

    it('should return the correct multi-region instance and path strings if domain is present', () => {
      const [instance, path] = database.extractInstanceAndPath(
        'projects/_/instances/foo/refs/bar',
        'euw1.firebasedatabase.app'
      );
      expect(instance).to.equal('https://foo.euw1.firebasedatabase.app');
      expect(path).to.equal('/bar');
    });

    it('should throw an error if the given instance name contains anything except alphanumerics and dashes', () => {
      expect(() => {
        return database.extractInstanceAndPath(
          'projects/_/instances/a.bad.name/refs/bar',
          undefined
        );
      }).to.throw(Error);
      expect(() => {
        return database.extractInstanceAndPath(
          'projects/_/instances/a_different_bad_name/refs/bar',
          undefined
        );
      }).to.throw(Error);
      expect(() => {
        return database.extractInstanceAndPath(
          'projects/_/instances/BAD!!!!/refs/bar',
          undefined
        );
      }).to.throw(Error);
    });

    it('should use the emulator host when present', () => {
      process.env.FIREBASE_DATABASE_EMULATOR_HOST = 'localhost:1234';
      const [instance, path] = database.extractInstanceAndPath(
        'projects/_/instances/foo/refs/bar',
        'firebaseio-staging.com'
      );
      expect(instance).to.equal('http://localhost:1234/?ns=foo');
      expect(path).to.equal('/bar');
      delete process.env.FIREBASE_DATABASE_EMULATOR_HOST;
    });
  });

  describe('DataSnapshot', () => {
    let subject: any;
    const apps = new appsNamespace.Apps();

    const populate = (data: any) => {
      const [instance, path] = database.extractInstanceAndPath(
        'projects/_/instances/other-subdomain/refs/foo',
        'firebaseio-staging.com'
      );
      subject = new database.DataSnapshot(data, path, apps.admin, instance);
    };

    describe('#ref: firebase.database.Reference', () => {
      it('should return a ref for correct instance, not the default instance', () => {
        populate({});
        expect(subject.ref.toJSON()).to.equal(
          'https://other-subdomain.firebaseio-staging.com/foo'
        );
      });
    });

    describe('#val(): any', () => {
      it('should return child values based on the child path', () => {
        populate(applyChange({ a: { b: 'c' } }, { a: { d: 'e' } }));
        expect(subject.child('a').val()).to.deep.equal({ b: 'c', d: 'e' });
      });

      it('should return null for children past a leaf', () => {
        populate(applyChange({ a: 23 }, { b: 33 }));
        expect(subject.child('a/b').val()).to.be.null;
        expect(subject.child('b/c').val()).to.be.null;
      });

      it('should return a leaf value', () => {
        populate(23);
        expect(subject.val()).to.eq(23);
        populate({ b: 23, a: null });
        expect(subject.child('b').val()).to.eq(23);
      });

      it('should coerce object into array if all keys are integers', () => {
        populate({ 0: 'a', 1: 'b', 2: { c: 'd' } });
        expect(subject.val()).to.deep.equal(['a', 'b', { c: 'd' }]);
        populate({ 0: 'a', 2: 'b', 3: { c: 'd' } });
        expect(subject.val()).to.deep.equal(['a', , 'b', { c: 'd' }]);
        populate({ foo: { 0: 'a', 1: 'b' } });
        expect(subject.val()).to.deep.equal({ foo: ['a', 'b'] });
      });

      // Regression test: zero-values (including children) were accidentally forwarded as 'null'.
      it('should deal with zero-values appropriately', () => {
        populate(0);
        expect(subject.val()).to.equal(0);
        populate({ myKey: 0 });
        expect(subject.val()).to.deep.equal({ myKey: 0 });

        // Null values are still reported as null.
        populate({ myKey: null });
        expect(subject.val()).to.deep.equal({ myKey: null });
      });

      // Regression test: .val() was returning array of nulls when there's a property called length (BUG#37683995)
      it('should return correct values when data has "length" property', () => {
        populate({ length: 3, foo: 'bar' });
        expect(subject.val()).to.deep.equal({ length: 3, foo: 'bar' });
      });
    });

    describe('#child(): DataSnapshot', () => {
      it('should work with multiple calls', () => {
        populate({ a: { b: { c: 'd' } } });
        expect(
          subject
            .child('a')
            .child('b/c')
            .val()
        ).to.equal('d');
      });
    });

    describe('#exists(): boolean', () => {
      it('should be true for an object value', () => {
        populate({ a: { b: 'c' } });
        expect(subject.child('a').exists()).to.be.true;
      });

      it('should be true for a leaf value', () => {
        populate({ a: { b: 'c' } });
        expect(subject.child('a/b').exists()).to.be.true;
      });

      it('should be false for a non-existent value', () => {
        populate({ a: { b: 'c' } });
        expect(subject.child('d').exists()).to.be.false;
      });

      it('should be false for a value pathed beyond a leaf', () => {
        populate({ a: { b: 'c' } });
        expect(subject.child('a/b/c').exists()).to.be.false;
      });
    });

    describe('#forEach(action: (a: DataSnapshot) => boolean): boolean', () => {
      it('should iterate through child snapshots', () => {
        populate({ a: 'b', c: 'd' });
        let out = '';
        subject.forEach((snap: any) => {
          out += snap.val();
        });
        expect(out).to.equal('bd');
      });

      it('should have correct key values for child snapshots', () => {
        populate({ a: 'b', c: 'd' });
        let out = '';
        subject.forEach((snap: any) => {
          out += snap.key;
        });
        expect(out).to.equal('ac');
      });

      it('should not execute for leaf or null nodes', () => {
        populate(23);
        let count = 0;
        const counter = (snap: any) => count++;

        expect(subject.forEach(counter)).to.equal(false);
        expect(count).to.eq(0);
      });

      it('should cancel further enumeration if callback returns true', () => {
        populate({ a: 'b', c: 'd', e: 'f', g: 'h' });
        let out = '';
        const ret = subject.forEach((snap: any) => {
          if (snap.val() === 'f') {
            return true;
          }
          out += snap.val();
        });
        expect(out).to.equal('bd');
        expect(ret).to.equal(true);
      });

      it('should not cancel further enumeration if callback returns a truthy value', () => {
        populate({ a: 'b', c: 'd', e: 'f', g: 'h' });
        let out = '';
        const ret = subject.forEach((snap: any) => {
          out += snap.val();
          return 1;
        });
        expect(out).to.equal('bdfh');
        expect(ret).to.equal(false);
      });

      it('should not cancel further enumeration if callback does not return', () => {
        populate({ a: 'b', c: 'd', e: 'f', g: 'h' });
        let out = '';
        const ret = subject.forEach((snap: any) => {
          out += snap.val();
        });
        expect(out).to.equal('bdfh');
        expect(ret).to.equal(false);
      });
    });

    describe('#numChildren()', () => {
      it('should be key count for objects', () => {
        populate({ a: 'b', c: 'd' });
        expect(subject.numChildren()).to.eq(2);
      });

      it('should be 0 for non-objects', () => {
        populate(23);
        expect(subject.numChildren()).to.eq(0);
      });
    });

    describe('#hasChild(childPath): boolean', () => {
      it('should return true for a child or deep child', () => {
        populate({ a: { b: 'c' }, d: 23 });
        expect(subject.hasChild('a/b')).to.be.true;
        expect(subject.hasChild('d')).to.be.true;
      });

      it('should return false if a child is missing', () => {
        populate({ a: 'b' });
        expect(subject.hasChild('c')).to.be.false;
        expect(subject.hasChild('a/b')).to.be.false;
      });
    });

    describe('#key: string', () => {
      it('should return the key name', () => {
        expect(subject.key).to.equal('foo');
      });

      it('should return null for the root', () => {
        const [instance, path] = database.extractInstanceAndPath(
          'projects/_/instances/foo/refs/',
          undefined
        );
        const snapshot = new database.DataSnapshot(
          null,
          path,
          apps.admin,
          instance
        );
        expect(snapshot.key).to.be.null;
      });

      it('should work for child paths', () => {
        expect(subject.child('foo/bar').key).to.equal('bar');
      });
    });

    describe('#toJSON(): Object', () => {
      it('should return the current value', () => {
        populate({ a: 'b' });
        expect(subject.toJSON()).to.deep.equal(subject.val());
      });
      it('should be stringifyable', () => {
        populate({ a: 'b' });
        expect(JSON.stringify(subject)).to.deep.equal('{"a":"b"}');
      });
    });
  });
});<|MERGE_RESOLUTION|>--- conflicted
+++ resolved
@@ -51,10 +51,7 @@
           eventType: `providers/google.firebase.database/eventTypes/${eventType}`,
           retry: false,
         },
-<<<<<<< HEAD
-=======
         labels: {},
->>>>>>> 9a2cd47d
       };
     }
 
@@ -330,11 +327,7 @@
       it('correctly sets trigger to {}', () => {
         const cf = functions.handler.database.ref.onWrite(() => null);
         expect(cf.__trigger).to.deep.equal({});
-<<<<<<< HEAD
-        expect(cf.__endpoint).to.deep.equal({});
-=======
         expect(cf.__endpoint).to.be.undefined;
->>>>>>> 9a2cd47d
       });
 
       it('should be able to use the instance entry point', () => {
@@ -342,11 +335,7 @@
           () => null
         );
         expect(func.__trigger).to.deep.equal({});
-<<<<<<< HEAD
-        expect(func.__endpoint).to.deep.equal({});
-=======
         expect(func.__endpoint).to.be.undefined;
->>>>>>> 9a2cd47d
       });
 
       it('should return a handler that emits events with a proper DataSnapshot', () => {
@@ -378,11 +367,7 @@
       it('correctly sets trigger to {}', () => {
         const cf = functions.handler.database.ref.onCreate(() => null);
         expect(cf.__trigger).to.deep.equal({});
-<<<<<<< HEAD
-        expect(cf.__endpoint).to.deep.equal({});
-=======
         expect(cf.__endpoint).to.be.undefined;
->>>>>>> 9a2cd47d
       });
 
       it('should be able to use the instance entry point', () => {
@@ -390,11 +375,7 @@
           () => null
         );
         expect(func.__trigger).to.deep.equal({});
-<<<<<<< HEAD
-        expect(func.__endpoint).to.deep.equal({});
-=======
         expect(func.__endpoint).to.be.undefined;
->>>>>>> 9a2cd47d
       });
 
       it('should return a handler that emits events with a proper DataSnapshot', () => {
@@ -425,11 +406,7 @@
       it('correctly sets trigger to {}', () => {
         const cf = functions.handler.database.ref.onUpdate(() => null);
         expect(cf.__trigger).to.deep.equal({});
-<<<<<<< HEAD
-        expect(cf.__endpoint).to.deep.equal({});
-=======
         expect(cf.__endpoint).to.be.undefined;
->>>>>>> 9a2cd47d
       });
 
       it('should be able to use the instance entry point', () => {
@@ -437,11 +414,7 @@
           () => null
         );
         expect(func.__trigger).to.deep.equal({});
-<<<<<<< HEAD
-        expect(func.__endpoint).to.deep.equal({});
-=======
         expect(func.__endpoint).to.be.undefined;
->>>>>>> 9a2cd47d
       });
 
       it('should return a handler that emits events with a proper DataSnapshot', () => {
@@ -472,11 +445,7 @@
       it('correctly sets trigger to {}', () => {
         const cf = functions.handler.database.ref.onDelete(() => null);
         expect(cf.__trigger).to.deep.equal({});
-<<<<<<< HEAD
-        expect(cf.__endpoint).to.deep.equal({});
-=======
         expect(cf.__endpoint).to.be.undefined;
->>>>>>> 9a2cd47d
       });
 
       it('should be able to use the instance entry point', () => {
@@ -484,11 +453,7 @@
           () => null
         );
         expect(func.__trigger).to.deep.equal({});
-<<<<<<< HEAD
-        expect(func.__endpoint).to.deep.equal({});
-=======
         expect(func.__endpoint).to.be.undefined;
->>>>>>> 9a2cd47d
       });
 
       it('should return a handler that emits events with a proper DataSnapshot', () => {
