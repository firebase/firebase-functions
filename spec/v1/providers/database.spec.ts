// The MIT License (MIT)
//
// Copyright (c) 2017 Firebase
//
// Permission is hereby granted, free of charge, to any person obtaining a copy
// of this software and associated documentation files (the "Software"), to deal
// in the Software without restriction, including without limitation the rights
// to use, copy, modify, merge, publish, distribute, sublicense, and/or sell
// copies of the Software, and to permit persons to whom the Software is
// furnished to do so, subject to the following conditions:
//
// The above copyright notice and this permission notice shall be included in all
// copies or substantial portions of the Software.
//
// THE SOFTWARE IS PROVIDED "AS IS", WITHOUT WARRANTY OF ANY KIND, EXPRESS OR
// IMPLIED, INCLUDING BUT NOT LIMITED TO THE WARRANTIES OF MERCHANTABILITY,
// FITNESS FOR A PARTICULAR PURPOSE AND NONINFRINGEMENT. IN NO EVENT SHALL THE
// AUTHORS OR COPYRIGHT HOLDERS BE LIABLE FOR ANY CLAIM, DAMAGES OR OTHER
// LIABILITY, WHETHER IN AN ACTION OF CONTRACT, TORT OR OTHERWISE, ARISING FROM,
// OUT OF OR IN CONNECTION WITH THE SOFTWARE OR THE USE OR OTHER DEALINGS IN THE
// SOFTWARE.

import { expect } from "chai";
import { getApp, setApp } from "../../../src/common/app";
import * as config from "../../../src/common/config";
import { applyChange } from "../../../src/common/utilities/utils";
import * as functions from "../../../src/v1";
import * as database from "../../../src/v1/providers/database";
import { expectType } from "../../common/metaprogramming";

describe("Database Functions", () => {
  describe("DatabaseBuilder", () => {
    // TODO add tests for building a data or change based on the type of operation

    function expectedEndpoint(resource: string, eventType: string) {
      return {
        platform: "gcfv1",
        eventTrigger: {
          eventFilters: {
            resource,
          },
          eventType: `providers/google.firebase.database/eventTypes/${eventType}`,
          retry: false,
        },
        labels: {},
      };
    }

    before(() => {
      config.resetCache({
        databaseURL: "https://subdomain.apse.firebasedatabase.app",
      });
    });

    after(() => {
      config.resetCache(undefined);
      setApp(undefined);
    });

    it("should allow both region and runtime options to be set", () => {
      const fn = functions
        .region("us-east1")
        .runWith({
          timeoutSeconds: 90,
          memory: "256MB",
        })
        .database.ref("/")
        .onCreate((snap) => snap);

      expect(fn.__endpoint.region).to.deep.equal(["us-east1"]);
      expect(fn.__endpoint.availableMemoryMb).to.deep.equal(256);
      expect(fn.__endpoint.timeoutSeconds).to.deep.equal(90);

      expect(fn.__endpoint.region).to.deep.equal(["us-east1"]);
      expect(fn.__endpoint.availableMemoryMb).to.deep.equal(256);
      expect(fn.__endpoint.timeoutSeconds).to.deep.equal(90);
    });

    describe("#onWrite()", () => {
      it("should return a endpoint with appropriate values", () => {
        const func = database.ref("foo").onWrite(() => null);

        expect(func.__endpoint).to.deep.equal(
          expectedEndpoint("projects/_/instances/subdomain/refs/foo", "ref.write")
        );
      });

      it("should let developers choose a database instance", () => {
        const func = database
          .instance("custom")
          .ref("foo")
          .onWrite(() => null);

        expect(func.__endpoint).to.deep.equal(
          expectedEndpoint("projects/_/instances/custom/refs/foo", "ref.write")
        );
      });

      it("should return a handler that emits events with a proper DataSnapshot", () => {
        const event = {
          data: {
            data: null,
            delta: { foo: "bar" },
          },
          context: {
            eventId: "70172329041928",
            eventType: "providers/google.firebase.database/eventTypes/ref.write",
            timestamp: "2018-04-09T07:56:12.975Z",
            resource: "projects/_/instances/subdomains/refs/users",
          },
        };
<<<<<<< HEAD
        const handler = database.ref("/users/{id}").onWrite((change, context) => {
=======
        const handler = database.ref("/users/{id}").onWrite((change) => {
>>>>>>> 9ab2d6d8
          expect(change.after.val()).to.deep.equal({ foo: "bar" });
        });

        return handler(event.data, event.context);
      });

      it("Should have params of the correct type", () => {
        database.ref("foo").onWrite((event, context) => {
          expectType<Record<string, never>>(context.params);
        });
        database.ref("foo/{bar}").onWrite((event, context) => {
          expectType<{ bar: string }>(context.params);
        });
        database.ref("foo/{bar}/{baz}").onWrite((event, context) => {
          expectType<{ bar: string; baz: string }>(context.params);
        });
      });
    });

    describe("#onCreate()", () => {
      it("should return a trigger/endpoint with appropriate values", () => {
        const func = database.ref("foo").onCreate(() => null);

        expect(func.__endpoint).to.deep.equal(
          expectedEndpoint("projects/_/instances/subdomain/refs/foo", "ref.create")
        );
      });

      it("should let developers choose a database instance", () => {
        const func = database
          .instance("custom")
          .ref("foo")
          .onCreate(() => null);

        expect(func.__endpoint).to.deep.equal(
          expectedEndpoint("projects/_/instances/custom/refs/foo", "ref.create")
        );
      });

      it("should return a handler that emits events with a proper DataSnapshot", () => {
        const event = {
          data: {
            data: null,
            delta: { foo: "bar" },
          },
          context: {
            eventId: "70172329041928",
            eventType: "providers/google.firebase.database/eventTypes/ref.create",
            timestamp: "2018-04-09T07:56:12.975Z",
            resource: "projects/_/instances/subdomains/refs/users",
          },
        };

<<<<<<< HEAD
        const handler = database.ref("/users/{id}").onCreate((data, context) => {
=======
        const handler = database.ref("/users/{id}").onCreate((data) => {
>>>>>>> 9ab2d6d8
          expect(data.val()).to.deep.equal({ foo: "bar" });
        });

        return handler(event.data, event.context);
      });

      it("Should have params of the correct type", () => {
        database.ref("foo").onCreate((event, context) => {
          expectType<Record<string, never>>(context.params);
        });
        database.ref("foo/{bar}").onCreate((event, context) => {
          expectType<{ bar: string }>(context.params);
        });
        database.ref("foo/{bar}/{baz}").onCreate((event, context) => {
          expectType<{ bar: string; baz: string }>(context.params);
        });
      });
    });

    describe("#onUpdate()", () => {
      it("should return a trigger/endpoint with appropriate values", () => {
        const func = database.ref("foo").onUpdate(() => null);

        expect(func.__endpoint).to.deep.equal(
          expectedEndpoint("projects/_/instances/subdomain/refs/foo", "ref.update")
        );
      });

      it("should let developers choose a database instance", () => {
        const func = database
          .instance("custom")
          .ref("foo")
          .onUpdate(() => null);

        expect(func.__endpoint).to.deep.equal(
          expectedEndpoint("projects/_/instances/custom/refs/foo", "ref.update")
        );
      });

      it("should return a handler that emits events with a proper DataSnapshot", () => {
        const event = {
          data: {
            data: null,
            delta: { foo: "bar" },
          },
          context: {
            eventId: "70172329041928",
            eventType: "providers/google.firebase.database/eventTypes/ref.update",
            timestamp: "2018-04-09T07:56:12.975Z",
            resource: "projects/_/instances/subdomains/refs/users",
          },
        };

<<<<<<< HEAD
        const handler = database.ref("/users/{id}").onUpdate((change, context) => {
=======
        const handler = database.ref("/users/{id}").onUpdate((change) => {
>>>>>>> 9ab2d6d8
          expect(change.after.val()).to.deep.equal({ foo: "bar" });
        });

        return handler(event.data, event.context);
      });

      it("Should have params of the correct type", () => {
        database.ref("foo").onUpdate((event, context) => {
          expectType<Record<string, never>>(context.params);
        });
        database.ref("foo/{bar}").onUpdate((event, context) => {
          expectType<{ bar: string }>(context.params);
        });
        database.ref("foo/{bar}/{baz}").onUpdate((event, context) => {
          expectType<{ bar: string; baz: string }>(context.params);
        });
      });
    });

    describe("#onDelete()", () => {
      it("should return a trigger/endpoint with appropriate values", () => {
        const func = database.ref("foo").onDelete(() => null);

        expect(func.__endpoint).to.deep.equal(
          expectedEndpoint("projects/_/instances/subdomain/refs/foo", "ref.delete")
        );
      });

      it("should let developers choose a database instance", () => {
        const func = database
          .instance("custom")
          .ref("foo")
          .onDelete(() => null);

        expect(func.__endpoint).to.deep.equal(
          expectedEndpoint("projects/_/instances/custom/refs/foo", "ref.delete")
        );
      });

      it("should return a handler that emits events with a proper DataSnapshot", () => {
        const event = {
          data: {
            data: { foo: "bar" },
            delta: null,
          },
          context: {
            eventId: "70172329041928",
            eventType: "providers/google.firebase.database/eventTypes/ref.delete",
            timestamp: "2018-04-09T07:56:12.975Z",
            resource: "projects/_/instances/subdomains/refs/users",
          },
        };

<<<<<<< HEAD
        const handler = database.ref("/users/{id}").onDelete((data, context) => {
=======
        const handler = database.ref("/users/{id}").onDelete((data) => {
>>>>>>> 9ab2d6d8
          expect(data.val()).to.deep.equal({ foo: "bar" });
        });

        return handler(event.data, event.context);
      });
    });

    it("Should have params of the correct type", () => {
      database.ref("foo").onDelete((event, context) => {
        expectType<Record<string, never>>(context.params);
      });
      database.ref("foo/{bar}").onDelete((event, context) => {
        expectType<{ bar: string }>(context.params);
      });
      database.ref("foo/{bar}/{baz}").onDelete((event, context) => {
        expectType<{ bar: string; baz: string }>(context.params);
      });
    });
  });

<<<<<<< HEAD
  describe("process.env.FIREBASE_CONFIG not set", () => {
    it("should not throw if __endpoint is not accessed", () => {
      expect(() => database.ref("/path").onWrite(() => null)).to.not.throw(Error);
    });

    it("should throw when endpoint is accessed", () => {
      expect(() => database.ref("/path").onWrite(() => null).__endpoint).to.throw(Error);
    });

=======
  describe("handler namespace", () => {
    describe("#onWrite()", () => {
      it("correctly sets __endpoint to undefind", () => {
        const cf = functions.handler.database.ref.onWrite(() => null);
        expect(cf.__endpoint).to.be.undefined;
      });

      it("should be able to use the instance entry point", () => {
        const func = functions.handler.database.instance.ref.onWrite(() => null);
        expect(func.__endpoint).to.be.undefined;
      });

      it("should return a handler that emits events with a proper DataSnapshot", () => {
        const event = {
          data: {
            data: null,
            delta: { foo: "bar" },
          },
          context: {
            eventId: "70172329041928",
            eventType: "providers/google.firebase.database/eventTypes/ref.write",
            timestamp: "2018-04-09T07:56:12.975Z",
            resource: "projects/_/instances/subdomains/refs/users",
          },
        };

        const handler = functions.handler.database.ref.onWrite((change) => {
          return expect(change.after.val()).to.deep.equal({ foo: "bar" });
        });

        return handler(event.data, event.context);
      });
    });

    describe("#onCreate()", () => {
      it("correctly sets endpoint to undefined", () => {
        const cf = functions.handler.database.ref.onCreate(() => null);
        expect(cf.__endpoint).to.be.undefined;
      });

      it("should be able to use the instance entry point", () => {
        const func = functions.handler.database.instance.ref.onCreate(() => null);
        expect(func.__endpoint).to.be.undefined;
      });

      it("should return a handler that emits events with a proper DataSnapshot", () => {
        const event = {
          data: {
            data: null,
            delta: { foo: "bar" },
          },
          context: {
            eventId: "70172329041928",
            eventType: "providers/google.firebase.database/eventTypes/ref.create",
            timestamp: "2018-04-09T07:56:12.975Z",
            resource: "projects/_/instances/subdomains/refs/users",
          },
        };
        const handler = functions.handler.database.ref.onCreate((data) => {
          return expect(data.val()).to.deep.equal({ foo: "bar" });
        });

        return handler(event.data, event.context);
      });
    });

    describe("#onUpdate()", () => {
      it("correctly sets endpoint to undefined", () => {
        const cf = functions.handler.database.ref.onUpdate(() => null);
        expect(cf.__endpoint).to.be.undefined;
      });

      it("should be able to use the instance entry point", () => {
        const func = functions.handler.database.instance.ref.onUpdate(() => null);
        expect(func.__endpoint).to.be.undefined;
      });

      it("should return a handler that emits events with a proper DataSnapshot", () => {
        const event = {
          data: {
            data: null,
            delta: { foo: "bar" },
          },
          context: {
            eventId: "70172329041928",
            eventType: "providers/google.firebase.database/eventTypes/ref.update",
            timestamp: "2018-04-09T07:56:12.975Z",
            resource: "projects/_/instances/subdomains/refs/users",
          },
        };
        const handler = functions.handler.database.ref.onUpdate((change) => {
          return expect(change.after.val()).to.deep.equal({ foo: "bar" });
        });

        return handler(event.data, event.context);
      });
    });

    describe("#onDelete()", () => {
      it("correctly sets endpoint to undefined", () => {
        const cf = functions.handler.database.ref.onDelete(() => null);
        expect(cf.__endpoint).to.be.undefined;
      });

      it("should be able to use the instance entry point", () => {
        const func = functions.handler.database.instance.ref.onDelete(() => null);
        expect(func.__endpoint).to.be.undefined;
      });

      it("should return a handler that emits events with a proper DataSnapshot", () => {
        const event = {
          data: {
            data: { foo: "bar" },
            delta: null,
          },
          context: {
            eventId: "70172329041928",
            eventType: "providers/google.firebase.database/eventTypes/ref.delete",
            timestamp: "2018-04-09T07:56:12.975Z",
            resource: "projects/_/instances/subdomains/refs/users",
          },
        };

        const handler = functions.handler.database.ref.onDelete((data) => {
          return expect(data.val()).to.deep.equal({ foo: "bar" });
        });

        return handler(event.data, event.context);
      });
    });
  });

  describe("process.env.FIREBASE_CONFIG not set", () => {
    it("should not throw if __endpoint is not accessed", () => {
      expect(() => database.ref("/path").onWrite(() => null)).to.not.throw(Error);
    });

    it("should throw when endpoint is accessed", () => {
      expect(() => database.ref("/path").onWrite(() => null).__endpoint).to.throw(Error);
    });

>>>>>>> 9ab2d6d8
    it("should not throw when #run is called", () => {
      const cf = database.ref("/path").onWrite(() => null);
      expect(cf.run).to.not.throw(Error);
    });
  });

  describe("extractInstanceAndPath", () => {
    it("should return correct us-central prod instance and path strings if domain is missing", () => {
      const [instance, path] = database.extractInstanceAndPath(
        "projects/_/instances/foo/refs/bar",
        undefined
      );
      expect(instance).to.equal("https://foo.firebaseio.com");
      expect(path).to.equal("/bar");
    });

    it("should return the correct staging instance and path strings if domain is present", () => {
      const [instance, path] = database.extractInstanceAndPath(
        "projects/_/instances/foo/refs/bar",
        "firebaseio-staging.com"
      );
      expect(instance).to.equal("https://foo.firebaseio-staging.com");
      expect(path).to.equal("/bar");
    });

    it("should return the correct instance and path strings if root path is /refs", () => {
      const [instance, path] = database.extractInstanceAndPath(
        "projects/_/instances/foo/refs/refs"
      );
      expect(instance).to.equal("https://foo.firebaseio.com");
      expect(path).to.equal("/refs");
    });

    it("should return the correct instance and path strings if a child path contain /refs", () => {
      const [instance, path] = database.extractInstanceAndPath(
        "projects/_/instances/foo/refs/root/refs"
      );
      expect(instance).to.equal("https://foo.firebaseio.com");
      expect(path).to.equal("/root/refs");
    });

    it("should return the correct multi-region instance and path strings if domain is present", () => {
      const [instance, path] = database.extractInstanceAndPath(
        "projects/_/instances/foo/refs/bar",
        "euw1.firebasedatabase.app"
      );
      expect(instance).to.equal("https://foo.euw1.firebasedatabase.app");
      expect(path).to.equal("/bar");
    });

    it("should throw an error if the given instance name contains anything except alphanumerics and dashes", () => {
      expect(() => {
        return database.extractInstanceAndPath(
          "projects/_/instances/a.bad.name/refs/bar",
          undefined
        );
      }).to.throw(Error);
      expect(() => {
        return database.extractInstanceAndPath(
          "projects/_/instances/a_different_bad_name/refs/bar",
          undefined
        );
      }).to.throw(Error);
      expect(() => {
        return database.extractInstanceAndPath("projects/_/instances/BAD!!!!/refs/bar", undefined);
      }).to.throw(Error);
    });

    it("should use the emulator host when present", () => {
      process.env.FIREBASE_DATABASE_EMULATOR_HOST = "localhost:1234";
      const [instance, path] = database.extractInstanceAndPath(
        "projects/_/instances/foo/refs/bar",
        "firebaseio-staging.com"
      );
      expect(instance).to.equal("http://localhost:1234/?ns=foo");
      expect(path).to.equal("/bar");
      delete process.env.FIREBASE_DATABASE_EMULATOR_HOST;
    });
  });

  describe("DataSnapshot", () => {
    let subject: any;

    const populate = (data: any) => {
      const [instance, path] = database.extractInstanceAndPath(
        "projects/_/instances/other-subdomain/refs/foo",
        "firebaseio-staging.com"
      );
      subject = new database.DataSnapshot(data, path, getApp(), instance);
    };

    describe("#ref: firebase.database.Reference", () => {
      it("should return a ref for correct instance, not the default instance", () => {
        populate({});
        expect(subject.ref.toJSON()).to.equal("https://other-subdomain.firebaseio-staging.com/foo");
      });
    });

    describe("#val(): any", () => {
      it("should return child values based on the child path", () => {
        populate(applyChange({ a: { b: "c" } }, { a: { d: "e" } }));
        expect(subject.child("a").val()).to.deep.equal({ b: "c", d: "e" });
      });

      it("should return null for children past a leaf", () => {
        populate(applyChange({ a: 23 }, { b: 33 }));
        expect(subject.child("a/b").val()).to.be.null;
        expect(subject.child("b/c").val()).to.be.null;
      });

      it("should return a leaf value", () => {
        populate(23);
        expect(subject.val()).to.eq(23);
        populate({ b: 23, a: null });
        expect(subject.child("b").val()).to.eq(23);
      });

      it("should coerce object into array if all keys are integers", () => {
        populate({ 0: "a", 1: "b", 2: { c: "d" } });
        expect(subject.val()).to.deep.equal(["a", "b", { c: "d" }]);
        populate({ 0: "a", 2: "b", 3: { c: "d" } });
<<<<<<< HEAD
        expect(subject.val()).to.deep.equal(["a", , "b", { c: "d" }]);
=======
        expect(subject.val()).to.deep.equal(["a", undefined, "b", { c: "d" }]);
>>>>>>> 9ab2d6d8
        populate({ foo: { 0: "a", 1: "b" } });
        expect(subject.val()).to.deep.equal({ foo: ["a", "b"] });
      });

      // Regression test: zero-values (including children) were accidentally forwarded as 'null'.
      it("should deal with zero-values appropriately", () => {
        populate(0);
        expect(subject.val()).to.equal(0);
        populate({ myKey: 0 });
        expect(subject.val()).to.deep.equal({ myKey: 0 });
      });

      // Regression test: .val() was returning array of nulls when there's a property called length (BUG#37683995)
      it('should return correct values when data has "length" property', () => {
        populate({ length: 3, foo: "bar" });
        expect(subject.val()).to.deep.equal({ length: 3, foo: "bar" });
      });

      it("should deal with null-values appropriately", () => {
        populate(null);
        expect(subject.val()).to.be.null;

        populate({ myKey: null });
        expect(subject.val()).to.be.null;
      });

      it("should deal with empty object values appropriately", () => {
        populate({});
        expect(subject.val()).to.be.null;

        populate({ myKey: {} });
        expect(subject.val()).to.be.null;

        populate({ myKey: { child: null } });
        expect(subject.val()).to.be.null;
      });

      it("should deal with empty array values appropriately", () => {
        populate([]);
        expect(subject.val()).to.be.null;

        populate({ myKey: [] });
        expect(subject.val()).to.be.null;

        populate({ myKey: [null] });
        expect(subject.val()).to.be.null;

        populate({ myKey: [{}] });
        expect(subject.val()).to.be.null;

        populate({ myKey: [{ myKey: null }] });
        expect(subject.val()).to.be.null;

        populate({ myKey: [{ myKey: {} }] });
        expect(subject.val()).to.be.null;
      });
    });

    describe("#child(): DataSnapshot", () => {
      it("should work with multiple calls", () => {
        populate({ a: { b: { c: "d" } } });
        expect(subject.child("a").child("b/c").val()).to.equal("d");
      });
    });

    describe("#exists(): boolean", () => {
      it("should be true for an object value", () => {
        populate({ a: { b: "c" } });
        expect(subject.child("a").exists()).to.be.true;
      });

      it("should be true for a leaf value", () => {
        populate({ a: { b: "c" } });
        expect(subject.child("a/b").exists()).to.be.true;
      });

      it("should be false for a non-existent value", () => {
        populate({ a: { b: "c", nullChild: null } });
        expect(subject.child("d").exists()).to.be.false;
        expect(subject.child("nullChild").exists()).to.be.false;
      });

      it("should be false for a value pathed beyond a leaf", () => {
        populate({ a: { b: "c" } });
        expect(subject.child("a/b/c").exists()).to.be.false;
      });

      it("should be false for an empty object value", () => {
        populate({ a: {} });
        expect(subject.child("a").exists()).to.be.false;

        populate({ a: { child: null } });
        expect(subject.child("a").exists()).to.be.false;

        populate({ a: { child: {} } });
        expect(subject.child("a").exists()).to.be.false;
      });

      it("should be false for an empty array value", () => {
        populate({ a: [] });
        expect(subject.child("a").exists()).to.be.false;

        populate({ a: [null] });
        expect(subject.child("a").exists()).to.be.false;

        populate({ a: [{}] });
        expect(subject.child("a").exists()).to.be.false;
      });
    });

    describe("#forEach(action: (a: DataSnapshot) => boolean): boolean", () => {
      it("should iterate through child snapshots", () => {
        populate({ a: "b", c: "d" });
        let out = "";
        subject.forEach((snap: any) => {
          out += snap.val();
        });
        expect(out).to.equal("bd");
      });

      it("should have correct key values for child snapshots", () => {
        populate({ a: "b", c: "d" });
        let out = "";
        subject.forEach((snap: any) => {
          out += snap.key;
        });
        expect(out).to.equal("ac");
      });

      it("should not execute for leaf or null nodes", () => {
        populate(23);
        let count = 0;
        const counter = () => count++;

        expect(subject.forEach(counter)).to.equal(false);
        expect(count).to.eq(0);

        populate({
          a: "foo",
          nullChild: null,
          emptyObjectChild: {},
          emptyArrayChild: [],
        });
        count = 0;

        expect(subject.forEach(counter)).to.equal(false);
        expect(count).to.eq(1);
      });

      it("should cancel further enumeration if callback returns true", () => {
        populate({ a: "b", c: "d", e: "f", g: "h" });
        let out = "";
        const ret = subject.forEach((snap: any) => {
          if (snap.val() === "f") {
            return true;
          }
          out += snap.val();
        });
        expect(out).to.equal("bd");
        expect(ret).to.equal(true);
      });

      it("should not cancel further enumeration if callback returns a truthy value", () => {
        populate({ a: "b", c: "d", e: "f", g: "h" });
        let out = "";
        const ret = subject.forEach((snap: any) => {
          out += snap.val();
          return 1;
        });
        expect(out).to.equal("bdfh");
        expect(ret).to.equal(false);
      });

      it("should not cancel further enumeration if callback does not return", () => {
        populate({ a: "b", c: "d", e: "f", g: "h" });
        let out = "";
        const ret = subject.forEach((snap: any) => {
          out += snap.val();
        });
        expect(out).to.equal("bdfh");
        expect(ret).to.equal(false);
      });
    });

    describe("#numChildren()", () => {
      it("should be key count for objects", () => {
        populate({
          a: "b",
          c: "d",
          nullChild: null,
          emptyObjectChild: {},
          emptyArrayChild: [],
        });
        expect(subject.numChildren()).to.eq(2);
      });

      it("should be 0 for non-objects", () => {
        populate(23);
        expect(subject.numChildren()).to.eq(0);

        populate({
          nullChild: null,
          emptyObjectChild: {},
          emptyArrayChild: [],
        });
        expect(subject.numChildren()).to.eq(0);
      });
    });

    describe("#hasChildren()", () => {
      it("should true for objects", () => {
        populate({
          a: "b",
          c: "d",
          nullChild: null,
          emptyObjectChild: {},
          emptyArrayChild: [],
        });
        expect(subject.hasChildren()).to.be.true;
      });

      it("should be false for non-objects", () => {
        populate(23);
        expect(subject.hasChildren()).to.be.false;

        populate({
          nullChild: null,
          emptyObjectChild: {},
          emptyArrayChild: [],
        });
        expect(subject.hasChildren()).to.be.false;
      });
    });

    describe("#hasChild(childPath): boolean", () => {
      it("should return true for a child or deep child", () => {
        populate({ a: { b: "c" }, d: 23 });
        expect(subject.hasChild("a/b")).to.be.true;
        expect(subject.hasChild("d")).to.be.true;
      });

      it("should return false if a child is missing", () => {
        populate({
          a: "b",
          nullChild: null,
          emptyObjectChild: {},
          emptyArrayChild: [],
        });
        expect(subject.hasChild("c")).to.be.false;
        expect(subject.hasChild("a/b")).to.be.false;
        expect(subject.hasChild("nullChild")).to.be.false;
        expect(subject.hasChild("emptyObjectChild")).to.be.false;
        expect(subject.hasChild("emptyArrayChild")).to.be.false;
        expect(subject.hasChild("c")).to.be.false;
        expect(subject.hasChild("a/b")).to.be.false;
      });
    });

    describe("#key: string", () => {
      it("should return the key name", () => {
        expect(subject.key).to.equal("foo");
      });

      it("should return null for the root", () => {
        const [instance, path] = database.extractInstanceAndPath(
          "projects/_/instances/foo/refs/",
          undefined
        );
        const snapshot = new database.DataSnapshot(null, path, getApp(), instance);
        expect(snapshot.key).to.be.null;
      });

      it("should work for child paths", () => {
        expect(subject.child("foo/bar").key).to.equal("bar");
      });
    });

    describe("#toJSON(): Object", () => {
      it("should return the current value", () => {
        populate({
          a: "b",
          nullChild: null,
          emptyObjectChild: {},
          emptyArrayChild: [],
        });
        expect(subject.toJSON()).to.deep.equal(subject.val());
      });

      it("should be stringifyable", () => {
        populate({
          a: "b",
          nullChild: null,
          emptyObjectChild: {},
          emptyArrayChild: [],
        });
        expect(JSON.stringify(subject)).to.deep.equal('{"a":"b"}');
      });
    });
  });
});<|MERGE_RESOLUTION|>--- conflicted
+++ resolved
@@ -109,11 +109,7 @@
             resource: "projects/_/instances/subdomains/refs/users",
           },
         };
-<<<<<<< HEAD
-        const handler = database.ref("/users/{id}").onWrite((change, context) => {
-=======
         const handler = database.ref("/users/{id}").onWrite((change) => {
->>>>>>> 9ab2d6d8
           expect(change.after.val()).to.deep.equal({ foo: "bar" });
         });
 
@@ -167,11 +163,7 @@
           },
         };
 
-<<<<<<< HEAD
-        const handler = database.ref("/users/{id}").onCreate((data, context) => {
-=======
         const handler = database.ref("/users/{id}").onCreate((data) => {
->>>>>>> 9ab2d6d8
           expect(data.val()).to.deep.equal({ foo: "bar" });
         });
 
@@ -225,11 +217,7 @@
           },
         };
 
-<<<<<<< HEAD
-        const handler = database.ref("/users/{id}").onUpdate((change, context) => {
-=======
         const handler = database.ref("/users/{id}").onUpdate((change) => {
->>>>>>> 9ab2d6d8
           expect(change.after.val()).to.deep.equal({ foo: "bar" });
         });
 
@@ -283,11 +271,7 @@
           },
         };
 
-<<<<<<< HEAD
-        const handler = database.ref("/users/{id}").onDelete((data, context) => {
-=======
         const handler = database.ref("/users/{id}").onDelete((data) => {
->>>>>>> 9ab2d6d8
           expect(data.val()).to.deep.equal({ foo: "bar" });
         });
 
@@ -308,7 +292,6 @@
     });
   });
 
-<<<<<<< HEAD
   describe("process.env.FIREBASE_CONFIG not set", () => {
     it("should not throw if __endpoint is not accessed", () => {
       expect(() => database.ref("/path").onWrite(() => null)).to.not.throw(Error);
@@ -318,149 +301,6 @@
       expect(() => database.ref("/path").onWrite(() => null).__endpoint).to.throw(Error);
     });
 
-=======
-  describe("handler namespace", () => {
-    describe("#onWrite()", () => {
-      it("correctly sets __endpoint to undefind", () => {
-        const cf = functions.handler.database.ref.onWrite(() => null);
-        expect(cf.__endpoint).to.be.undefined;
-      });
-
-      it("should be able to use the instance entry point", () => {
-        const func = functions.handler.database.instance.ref.onWrite(() => null);
-        expect(func.__endpoint).to.be.undefined;
-      });
-
-      it("should return a handler that emits events with a proper DataSnapshot", () => {
-        const event = {
-          data: {
-            data: null,
-            delta: { foo: "bar" },
-          },
-          context: {
-            eventId: "70172329041928",
-            eventType: "providers/google.firebase.database/eventTypes/ref.write",
-            timestamp: "2018-04-09T07:56:12.975Z",
-            resource: "projects/_/instances/subdomains/refs/users",
-          },
-        };
-
-        const handler = functions.handler.database.ref.onWrite((change) => {
-          return expect(change.after.val()).to.deep.equal({ foo: "bar" });
-        });
-
-        return handler(event.data, event.context);
-      });
-    });
-
-    describe("#onCreate()", () => {
-      it("correctly sets endpoint to undefined", () => {
-        const cf = functions.handler.database.ref.onCreate(() => null);
-        expect(cf.__endpoint).to.be.undefined;
-      });
-
-      it("should be able to use the instance entry point", () => {
-        const func = functions.handler.database.instance.ref.onCreate(() => null);
-        expect(func.__endpoint).to.be.undefined;
-      });
-
-      it("should return a handler that emits events with a proper DataSnapshot", () => {
-        const event = {
-          data: {
-            data: null,
-            delta: { foo: "bar" },
-          },
-          context: {
-            eventId: "70172329041928",
-            eventType: "providers/google.firebase.database/eventTypes/ref.create",
-            timestamp: "2018-04-09T07:56:12.975Z",
-            resource: "projects/_/instances/subdomains/refs/users",
-          },
-        };
-        const handler = functions.handler.database.ref.onCreate((data) => {
-          return expect(data.val()).to.deep.equal({ foo: "bar" });
-        });
-
-        return handler(event.data, event.context);
-      });
-    });
-
-    describe("#onUpdate()", () => {
-      it("correctly sets endpoint to undefined", () => {
-        const cf = functions.handler.database.ref.onUpdate(() => null);
-        expect(cf.__endpoint).to.be.undefined;
-      });
-
-      it("should be able to use the instance entry point", () => {
-        const func = functions.handler.database.instance.ref.onUpdate(() => null);
-        expect(func.__endpoint).to.be.undefined;
-      });
-
-      it("should return a handler that emits events with a proper DataSnapshot", () => {
-        const event = {
-          data: {
-            data: null,
-            delta: { foo: "bar" },
-          },
-          context: {
-            eventId: "70172329041928",
-            eventType: "providers/google.firebase.database/eventTypes/ref.update",
-            timestamp: "2018-04-09T07:56:12.975Z",
-            resource: "projects/_/instances/subdomains/refs/users",
-          },
-        };
-        const handler = functions.handler.database.ref.onUpdate((change) => {
-          return expect(change.after.val()).to.deep.equal({ foo: "bar" });
-        });
-
-        return handler(event.data, event.context);
-      });
-    });
-
-    describe("#onDelete()", () => {
-      it("correctly sets endpoint to undefined", () => {
-        const cf = functions.handler.database.ref.onDelete(() => null);
-        expect(cf.__endpoint).to.be.undefined;
-      });
-
-      it("should be able to use the instance entry point", () => {
-        const func = functions.handler.database.instance.ref.onDelete(() => null);
-        expect(func.__endpoint).to.be.undefined;
-      });
-
-      it("should return a handler that emits events with a proper DataSnapshot", () => {
-        const event = {
-          data: {
-            data: { foo: "bar" },
-            delta: null,
-          },
-          context: {
-            eventId: "70172329041928",
-            eventType: "providers/google.firebase.database/eventTypes/ref.delete",
-            timestamp: "2018-04-09T07:56:12.975Z",
-            resource: "projects/_/instances/subdomains/refs/users",
-          },
-        };
-
-        const handler = functions.handler.database.ref.onDelete((data) => {
-          return expect(data.val()).to.deep.equal({ foo: "bar" });
-        });
-
-        return handler(event.data, event.context);
-      });
-    });
-  });
-
-  describe("process.env.FIREBASE_CONFIG not set", () => {
-    it("should not throw if __endpoint is not accessed", () => {
-      expect(() => database.ref("/path").onWrite(() => null)).to.not.throw(Error);
-    });
-
-    it("should throw when endpoint is accessed", () => {
-      expect(() => database.ref("/path").onWrite(() => null).__endpoint).to.throw(Error);
-    });
-
->>>>>>> 9ab2d6d8
     it("should not throw when #run is called", () => {
       const cf = database.ref("/path").onWrite(() => null);
       expect(cf.run).to.not.throw(Error);
@@ -582,11 +422,7 @@
         populate({ 0: "a", 1: "b", 2: { c: "d" } });
         expect(subject.val()).to.deep.equal(["a", "b", { c: "d" }]);
         populate({ 0: "a", 2: "b", 3: { c: "d" } });
-<<<<<<< HEAD
-        expect(subject.val()).to.deep.equal(["a", , "b", { c: "d" }]);
-=======
         expect(subject.val()).to.deep.equal(["a", undefined, "b", { c: "d" }]);
->>>>>>> 9ab2d6d8
         populate({ foo: { 0: "a", 1: "b" } });
         expect(subject.val()).to.deep.equal({ foo: ["a", "b"] });
       });
