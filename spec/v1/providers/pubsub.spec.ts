--- conflicted
+++ resolved
@@ -127,11 +127,7 @@
           },
         };
 
-<<<<<<< HEAD
-        const result = pubsub.topic("toppy").onPublish((data, context) => {
-=======
         const result = pubsub.topic("toppy").onPublish((data) => {
->>>>>>> 9ab2d6d8
           return {
             raw: data.data,
             json: data.json,
@@ -149,11 +145,7 @@
 
     describe("#schedule", () => {
       it("should return a trigger/endpoint with schedule", () => {
-<<<<<<< HEAD
-        const result = pubsub.schedule("every 5 minutes").onRun((context) => null);
-=======
         const result = pubsub.schedule("every 5 minutes").onRun(() => null);
->>>>>>> 9ab2d6d8
 
         expect(result.__endpoint.scheduleTrigger).to.deep.equal({
           schedule: "every 5 minutes",
@@ -164,11 +156,7 @@
         const result = pubsub
           .schedule("every 5 minutes")
           .timeZone("America/New_York")
-<<<<<<< HEAD
-          .onRun((context) => null);
-=======
-          .onRun(() => null);
->>>>>>> 9ab2d6d8
+          .onRun(() => null);
 
         expect(result.__endpoint.scheduleTrigger).to.deep.equal({
           schedule: "every 5 minutes",
@@ -318,83 +306,6 @@
     });
   });
 
-<<<<<<< HEAD
-=======
-  describe("handler namespace", () => {
-    describe("#onPublish", () => {
-      describe("#topic", () => {
-        it("should return an empty trigger", () => {
-          const result = functions.handler.pubsub.topic.onPublish(() => null);
-          expect(result.__endpoint).to.be.undefined;
-        });
-
-        it("should properly handle a new-style event", () => {
-          const raw = new Buffer('{"hello":"world"}', "utf8").toString("base64");
-          const event = {
-            data: {
-              data: raw,
-              attributes: {
-                foo: "bar",
-              },
-            },
-            context: {
-              eventId: "70172329041928",
-              timestamp: "2018-04-09T07:56:12.975Z",
-              eventType: "google.pubsub.topic.publish",
-              resource: {
-                service: "pubsub.googleapis.com",
-                name: "projects/project1/topics/toppy",
-              },
-            },
-          };
-
-          const result = functions.handler.pubsub.topic.onPublish((data) => {
-            return {
-              raw: data.data,
-              json: data.json,
-              attributes: data.attributes,
-            };
-          });
-
-          return expect(result(event.data, event.context)).to.eventually.deep.equal({
-            raw,
-            json: { hello: "world" },
-            attributes: { foo: "bar" },
-          });
-        });
-      });
-      describe("#schedule", () => {
-        it("should return an empty trigger", () => {
-          const result = functions.handler.pubsub.schedule.onRun(() => null);
-          expect(result.__endpoint).to.be.undefined;
-        });
-        it("should return a handler with a proper event context", () => {
-          const raw = new Buffer('{"hello":"world"}', "utf8").toString("base64");
-          const event = {
-            data: {
-              data: raw,
-              attributes: {
-                foo: "bar",
-              },
-            },
-            context: {
-              eventId: "70172329041928",
-              timestamp: "2018-04-09T07:56:12.975Z",
-              eventType: "google.pubsub.topic.publish",
-              resource: {
-                service: "pubsub.googleapis.com",
-                name: "projects/project1/topics/toppy",
-              },
-            },
-          };
-          const result = functions.handler.pubsub.schedule.onRun((context) => context.eventId);
-          return expect(result(event.data, event.context)).to.eventually.equal("70172329041928");
-        });
-      });
-    });
-  });
-
->>>>>>> 9ab2d6d8
   describe("process.env.GCLOUD_PROJECT not set", () => {
     it("should not throw if __endpoint is not accessed", () => {
       expect(() => pubsub.topic("toppy").onPublish(() => null)).to.not.throw(Error);
