--- conflicted
+++ resolved
@@ -113,10 +113,7 @@
           eventType: `providers/cloud.firestore/eventTypes/${eventType}`,
           retry: false,
         },
-<<<<<<< HEAD
-=======
         labels: {},
->>>>>>> 9a2cd47d
       };
     }
 
