--- conflicted
+++ resolved
@@ -21,16 +21,9 @@
 // SOFTWARE.
 
 import { expect } from "chai";
-<<<<<<< HEAD
 import * as fs from "node:fs";
 import * as process from "node:process";
-
-import Sinon = require("sinon");
-=======
-import * as fs from "fs";
-import * as process from "process";
 import * as sinon from "sinon";
->>>>>>> 3901fa63
 
 import { config, resetCache } from "../../src/v1/config";
 
