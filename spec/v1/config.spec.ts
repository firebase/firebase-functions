// The MIT License (MIT)
//
// Copyright (c) 2017 Firebase
//
// Permission is hereby granted, free of charge, to any person obtaining a copy
// of this software and associated documentation files (the "Software"), to deal
// in the Software without restriction, including without limitation the rights
// to use, copy, modify, merge, publish, distribute, sublicense, and/or sell
// copies of the Software, and to permit persons to whom the Software is
// furnished to do so, subject to the following conditions:
//
// The above copyright notice and this permission notice shall be included in all
// copies or substantial portions of the Software.
//
// THE SOFTWARE IS PROVIDED "AS IS", WITHOUT WARRANTY OF ANY KIND, EXPRESS OR
// IMPLIED, INCLUDING BUT NOT LIMITED TO THE WARRANTIES OF MERCHANTABILITY,
// FITNESS FOR A PARTICULAR PURPOSE AND NONINFRINGEMENT. IN NO EVENT SHALL THE
// AUTHORS OR COPYRIGHT HOLDERS BE LIABLE FOR ANY CLAIM, DAMAGES OR OTHER
// LIABILITY, WHETHER IN AN ACTION OF CONTRACT, TORT OR OTHERWISE, ARISING FROM,
// OUT OF OR IN CONNECTION WITH THE SOFTWARE OR THE USE OR OTHER DEALINGS IN THE
// SOFTWARE.

import { expect } from "chai";
<<<<<<< HEAD
import * as fs from "fs";
import * as process from "process";
import Sinon from "sinon";
=======
>>>>>>> 3577d9ba

import { config } from "../../src/v1/config";

describe("config()", () => {
<<<<<<< HEAD
  let readFileSync: Sinon.SinonStub;
  let cwdStub: Sinon.SinonStub;

  before(() => {
    readFileSync = Sinon.stub(fs, "readFileSync");
    readFileSync.throws("Unexpected call");
    cwdStub = Sinon.stub(process, "cwd");
    cwdStub.returns("/srv");
  });

  after(() => {
    Sinon.verifyAndRestore();
  });

  afterEach(() => {
    resetCache();
    delete process.env.FIREBASE_CONFIG;
    delete process.env.CLOUD_RUNTIME_CONFIG;
    delete process.env.K_CONFIGURATION;
  });

  it("will never load in GCFv2", () => {
    const json = JSON.stringify({
      foo: "bar",
      firebase: {},
    });
    readFileSync.withArgs("/srv/.runtimeconfig.json").returns(Buffer.from(json));

    process.env.K_CONFIGURATION = "my-service";
    expect(config).to.throw(Error, /transition to using environment variables/);
  });

  it.skip("loads config values from .runtimeconfig.json", () => {
    const json = JSON.stringify({
      foo: "bar",
      firebase: {},
    });
    readFileSync.withArgs("/srv/.runtimeconfig.json").returns(Buffer.from(json));
    const loaded = config();
    expect(loaded).to.not.have.property("firebase");
    expect(loaded).to.have.property("foo", "bar");
=======
  it("throws an error with migration guidance", () => {
    expect(() => {
      // @ts-expect-error - config is deprecated and typed as never to cause a build error
      config();
    }).to.throw(
      Error,
      "functions.config() has been removed in firebase-functions v7. " +
        "Migrate to environment parameters using the params module. " +
        "Migration guide: https://firebase.google.com/docs/functions/config-env#migrate-config"
    );
>>>>>>> 3577d9ba
  });
});<|MERGE_RESOLUTION|>--- conflicted
+++ resolved
@@ -21,59 +21,10 @@
 // SOFTWARE.
 
 import { expect } from "chai";
-<<<<<<< HEAD
-import * as fs from "fs";
-import * as process from "process";
-import Sinon from "sinon";
-=======
->>>>>>> 3577d9ba
 
 import { config } from "../../src/v1/config";
 
 describe("config()", () => {
-<<<<<<< HEAD
-  let readFileSync: Sinon.SinonStub;
-  let cwdStub: Sinon.SinonStub;
-
-  before(() => {
-    readFileSync = Sinon.stub(fs, "readFileSync");
-    readFileSync.throws("Unexpected call");
-    cwdStub = Sinon.stub(process, "cwd");
-    cwdStub.returns("/srv");
-  });
-
-  after(() => {
-    Sinon.verifyAndRestore();
-  });
-
-  afterEach(() => {
-    resetCache();
-    delete process.env.FIREBASE_CONFIG;
-    delete process.env.CLOUD_RUNTIME_CONFIG;
-    delete process.env.K_CONFIGURATION;
-  });
-
-  it("will never load in GCFv2", () => {
-    const json = JSON.stringify({
-      foo: "bar",
-      firebase: {},
-    });
-    readFileSync.withArgs("/srv/.runtimeconfig.json").returns(Buffer.from(json));
-
-    process.env.K_CONFIGURATION = "my-service";
-    expect(config).to.throw(Error, /transition to using environment variables/);
-  });
-
-  it.skip("loads config values from .runtimeconfig.json", () => {
-    const json = JSON.stringify({
-      foo: "bar",
-      firebase: {},
-    });
-    readFileSync.withArgs("/srv/.runtimeconfig.json").returns(Buffer.from(json));
-    const loaded = config();
-    expect(loaded).to.not.have.property("firebase");
-    expect(loaded).to.have.property("foo", "bar");
-=======
   it("throws an error with migration guidance", () => {
     expect(() => {
       // @ts-expect-error - config is deprecated and typed as never to cause a build error
@@ -84,6 +35,5 @@
         "Migrate to environment parameters using the params module. " +
         "Migration guide: https://firebase.google.com/docs/functions/config-env#migrate-config"
     );
->>>>>>> 3577d9ba
   });
 });