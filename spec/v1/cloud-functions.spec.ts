--- conflicted
+++ resolved
@@ -337,105 +337,4 @@
       authType: 'USER',
     });
   });
-<<<<<<< HEAD
-});
-
-describe('Change', () => {
-  describe('applyFieldMask', () => {
-    const after = {
-      foo: 'bar',
-      num: 2,
-      obj: {
-        a: 1,
-        b: 2,
-      },
-    };
-
-    it('should handle deleted values', () => {
-      const sparseBefore = { baz: 'qux' };
-      const fieldMask = 'baz';
-      expect(
-        Change.applyFieldMask(sparseBefore, after, fieldMask)
-      ).to.deep.equal({
-        foo: 'bar',
-        num: 2,
-        obj: {
-          a: 1,
-          b: 2,
-        },
-        baz: 'qux',
-      });
-    });
-
-    it('should handle created values', () => {
-      const sparseBefore = {};
-      const fieldMask = 'num,obj.a';
-      expect(
-        Change.applyFieldMask(sparseBefore, after, fieldMask)
-      ).to.deep.equal({
-        foo: 'bar',
-        obj: {
-          b: 2,
-        },
-      });
-    });
-
-    it('should handle mutated values', () => {
-      const sparseBefore = {
-        num: 3,
-        obj: {
-          a: 3,
-        },
-      };
-      const fieldMask = 'num,obj.a';
-      expect(
-        Change.applyFieldMask(sparseBefore, after, fieldMask)
-      ).to.deep.equal({
-        foo: 'bar',
-        num: 3,
-        obj: {
-          a: 3,
-          b: 2,
-        },
-      });
-    });
-  });
-
-  describe('fromJSON', () => {
-    it('should create a Change object with a `before` and `after`', () => {
-      const created = Change.fromJSON<any>({
-        before: { foo: 'bar' },
-        after: { foo: 'faz' },
-      });
-      expect(created instanceof Change).to.equal(true);
-      expect(created.before).to.deep.equal({ foo: 'bar' });
-      expect(created.after).to.deep.equal({ foo: 'faz' });
-    });
-
-    it('should apply the customizer function to `before` and `after`', () => {
-      function customizer<T>(input: any) {
-        if (input) {
-          input.another = 'value';
-        }
-        return input as T;
-      }
-      const created = Change.fromJSON<object>(
-        {
-          before: { foo: 'bar' },
-          after: { foo: 'faz' },
-        },
-        customizer
-      );
-      expect(created.before).to.deep.equal({
-        foo: 'bar',
-        another: 'value',
-      });
-      expect(created.after).to.deep.equal({
-        foo: 'faz',
-        another: 'value',
-      });
-    });
-  });
-=======
->>>>>>> 139e1d94
 });