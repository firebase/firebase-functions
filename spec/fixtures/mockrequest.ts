--- conflicted
+++ resolved
@@ -1,18 +1,10 @@
 import { EventEmitter } from "node:stream";
 
-<<<<<<< HEAD
-import * as jwt from "jsonwebtoken";
-import jwkToPem from "jwk-to-pem";
-import nock from "nock";
-import * as mockJWK from "../fixtures/credential/jwk.json";
-import * as mockKey from "../fixtures/credential/key.json";
-=======
 import jwt from 'jsonwebtoken';
 import jwkToPem from 'jwk-to-pem';
 import nock from 'nock';
 import * as mockJWK from '../fixtures/credential/jwk.json';
 import * as mockKey from '../fixtures/credential/key.json';
->>>>>>> 3577d9ba
 
 // MockRequest mocks an https.Request.
 export class MockRequest extends EventEmitter {
