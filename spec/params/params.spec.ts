import { expect } from "chai";
import * as params from "../../src/params";

describe("Params spec extraction", () => {
  it("converts Expressions in the param default to strings", () => {
    const bar = params.defineInt("BAR");
    expect(
      params.defineString("FOO", { default: bar.notEquals(22).thenElse("asdf", "jkl;") }).toSpec()
        .default
    ).to.equal(`{{ params.BAR != 22 ? "asdf" : "jkl;" }}`);
  });

  it("converts RegExps in string validation parameters to strings", () => {
    const foo = params.defineString("FOO", { input: { text: { validationRegex: /\d{5}/ } } });
    expect(foo.toSpec().input).to.deep.equal({ text: { validationRegex: "\\d{5}" } });
  });
});

describe("Params value extraction", () => {
  beforeEach(() => {
    process.env.A_STRING = "asdf";
    process.env.SAME_STRING = "asdf";
    process.env.DIFF_STRING = "jkl;";
    process.env.AN_INT = "-11";
    process.env.SAME_INT = "-11";
    process.env.DIFF_INT = "22";
    process.env.PI = "3.14159";
    process.env.TRUE = "true";
    process.env.FALSE = "false";
<<<<<<< HEAD
    process.env.LIST = JSON.stringify(["a", "b", "c"]);
    process.env.BAD_LIST = JSON.stringify(["a", 22, "c"]);
    process.env.ESCAPED_LIST = JSON.stringify(["f\to\no"]);
=======
    process.env.A_SECRET_STRING = "123456supersecret";
>>>>>>> 0b066d6d
  });

  afterEach(() => {
    params.clearParams();
    delete process.env.A_STRING;
    delete process.env.SAME_STRING;
    delete process.env.DIFF_STRING;
    delete process.env.AN_INT;
    delete process.env.SAME_INT;
    delete process.env.DIFF_INT;
    delete process.env.TRUE;
    delete process.env.PI;
    delete process.env.TRUE;
    delete process.env.FALSE;
<<<<<<< HEAD
    delete process.env.LIST;
    delete process.env.BAD_LIST;
    delete process.env.ESCAPED_LIST;
=======
    delete process.env.A_SECRET_STRING;
>>>>>>> 0b066d6d
  });

  it("extracts identity params from the environment", () => {
    const strParam = params.defineString("A_STRING");
    expect(strParam.value()).to.equal("asdf");

    const intParam = params.defineInt("AN_INT");
    expect(intParam.value()).to.equal(-11);

    const boolParam = params.defineBoolean("TRUE");
    expect(boolParam.value()).to.be.true;

    const floatParam = params.defineFloat("PI");
    expect(floatParam.value()).to.equal(3.14159);

    const falseParam = params.defineBoolean("FALSE");
    expect(falseParam.value()).to.be.false;

<<<<<<< HEAD
    const listParam = params.defineList("LIST");
    expect(listParam.value()).to.deep.equal(["a", "b", "c"]);

    const listParamWithEscapes = params.defineList("ESCAPED_LIST");
    expect(listParamWithEscapes.value()).to.deep.equal(["f\to\no"]);
=======
    const secretParam = params.defineSecret("A_SECRET_STRING");
    expect(secretParam.value()).to.equal("123456supersecret");
>>>>>>> 0b066d6d
  });

  it("extracts the special case internal params from env.FIREBASE_CONFIG", () => {
    process.env.FIREBASE_CONFIG = JSON.stringify({
      projectId: "foo",
      storageBucket: "foo.appspot.com",
      databaseURL: "https://foo.firebaseio.com",
    });
    expect(params.databaseURL.value()).to.equal("https://foo.firebaseio.com");
    expect(params.gcloudProject.value()).to.equal("foo");
    expect(params.projectID.value()).to.equal("foo");
    expect(params.storageBucket.value()).to.equal("foo.appspot.com");

    process.env.FIREBASE_CONFIG = JSON.stringify({ projectId: "foo" });
    expect(params.databaseURL.value()).to.equal("");
    expect(params.gcloudProject.value()).to.equal("foo");
    expect(params.projectID.value()).to.equal("foo");
    expect(params.storageBucket.value()).to.equal("");

    process.env.FIREBASE_CONFIG = JSON.stringify({});
    expect(params.databaseURL.value()).to.equal("");
    expect(params.gcloudProject.value()).to.equal("");
    expect(params.projectID.value()).to.equal("");
    expect(params.storageBucket.value()).to.equal("");

    delete process.env.FIREBASE_CONFIG;
  });

  it("falls back on the javascript zero values in case of type mismatch", () => {
    const stringToInt = params.defineInt("A_STRING");
    expect(stringToInt.value()).to.equal(0);

    const stringToBool = params.defineBoolean("A_STRING");
    expect(stringToBool.value()).to.equal(false);

    const listToInt = params.defineInt("LIST");
    expect(listToInt.value()).to.equal(0);
  });

  it("falls back on the javascript zero values in case a list param's is unparsable as string[]", () => {
    const notAllStrings = params.defineList("BAD_LIST");
    expect(notAllStrings.value()).to.deep.equal([]);

    const intToList = params.defineList("AN_INT");
    expect(intToList.value()).to.deep.equal([]);
  });

  it("returns a boolean value for Comparison expressions", () => {
    const str = params.defineString("A_STRING");
    const sameStr = params.defineString("SAME_STRING");
    const diffStr = params.defineString("DIFF_STRING");
    expect(str.equals(sameStr).value()).to.be.true;
    expect(str.equals("asdf").value()).to.be.true;
    expect(str.equals(diffStr).value()).to.be.false;
    expect(str.equals("jkl;").value()).to.be.false;
    expect(str.notEquals(diffStr).value()).to.be.true;
    expect(str.notEquals("jkl;").value()).to.be.true;
    expect(str.lessThan(diffStr).value()).to.be.true;
    expect(str.lessThan("jkl;").value()).to.be.true;
    expect(str.lessThanorEqualTo(diffStr).value()).to.be.true;
    expect(str.lessThanorEqualTo("jkl;").value()).to.be.true;
    expect(str.greaterThan(diffStr).value()).to.be.false;
    expect(str.greaterThan("jkl;").value()).to.be.false;
    expect(str.greaterThanOrEqualTo(diffStr).value()).to.be.false;
    expect(str.greaterThanOrEqualTo("jkl;").value()).to.be.false;

    const int = params.defineInt("AN_INT");
    const sameInt = params.defineInt("SAME_INT");
    const diffInt = params.defineInt("DIFF_INT");
    expect(int.equals(sameInt).value()).to.be.true;
    expect(int.equals(-11).value()).to.be.true;
    expect(int.equals(diffInt).value()).to.be.false;
    expect(int.equals(22).value()).to.be.false;
    expect(int.notEquals(diffInt).value()).to.be.true;
    expect(int.notEquals(22).value()).to.be.true;
    expect(int.greaterThan(diffInt).value()).to.be.false;
    expect(int.greaterThan(22).value()).to.be.false;
    expect(int.greaterThanOrEqualTo(diffInt).value()).to.be.false;
    expect(int.greaterThanOrEqualTo(22).value()).to.be.false;
    expect(int.lessThan(diffInt).value()).to.be.true;
    expect(int.lessThan(22).value()).to.be.true;
    expect(int.lessThanorEqualTo(diffInt).value()).to.be.true;
    expect(int.lessThanorEqualTo(22).value()).to.be.true;
  });

  it("can use all the comparison operators when explicitly requested", () => {
    const jkl = params.defineString("DIFF_STRING");
    expect(jkl.cmp(">", "asdf").value()).to.be.true;
    expect(jkl.cmp(">", "jkl;").value()).to.be.false;
    expect(jkl.cmp(">", "qwerty").value()).to.be.false;
    expect(jkl.cmp(">=", "asdf").value()).to.be.true;
    expect(jkl.cmp(">=", "jkl;").value()).to.be.true;
    expect(jkl.cmp(">=", "qwerty").value()).to.be.false;
    expect(jkl.cmp("<", "asdf").value()).to.be.false;
    expect(jkl.cmp("<", "jkl;").value()).to.be.false;
    expect(jkl.cmp("<", "qwerty").value()).to.be.true;
    expect(jkl.cmp("<=", "asdf").value()).to.be.false;
    expect(jkl.cmp("<=", "jkl;").value()).to.be.true;
    expect(jkl.cmp("<=", "qwerty").value()).to.be.true;

    const twentytwo = params.defineInt("DIFF_INT");
    expect(twentytwo.cmp(">", 11).value()).to.be.true;
    expect(twentytwo.cmp(">", 22).value()).to.be.false;
    expect(twentytwo.cmp(">", 33).value()).to.be.false;
    expect(twentytwo.cmp(">=", 11).value()).to.be.true;
    expect(twentytwo.cmp(">=", 22).value()).to.be.true;
    expect(twentytwo.cmp(">=", 33).value()).to.be.false;
    expect(twentytwo.cmp("<", 11).value()).to.be.false;
    expect(twentytwo.cmp("<", 22).value()).to.be.false;
    expect(twentytwo.cmp("<", 33).value()).to.be.true;
    expect(twentytwo.cmp("<=", 11).value()).to.be.false;
    expect(twentytwo.cmp("<=", 22).value()).to.be.true;
    expect(twentytwo.cmp("<=", 33).value()).to.be.true;

    const trueParam = params.defineBoolean("TRUE");
    expect(trueParam.cmp(">", true).value()).to.be.false;
    expect(trueParam.cmp(">", false).value()).to.be.true;
    expect(trueParam.cmp(">=", true).value()).to.be.true;
    expect(trueParam.cmp(">=", false).value()).to.be.true;
    expect(trueParam.cmp("<", true).value()).to.be.false;
    expect(trueParam.cmp("<", false).value()).to.be.false;
    expect(trueParam.cmp("<=", true).value()).to.be.true;
    expect(trueParam.cmp("<=", false).value()).to.be.false;
  });

  it("can test list params for equality but not < or >", () => {
    const p1 = params.defineList("LIST");
    const p2 = params.defineList("ESCAPED_LIST");

    expect(p1.equals(p1).value()).to.be.true;
    expect(p1.notEquals(p1).value()).to.be.false;
    expect(p1.equals(p2).value()).to.be.false;
    expect(p1.notEquals(p2).value()).to.be.true;

    expect(() => p1.greaterThan(p1).value()).to.throw;
  });

  it("can select the output of a ternary expression based on the comparison", () => {
    const trueExpr = params.defineString("A_STRING").equals(params.defineString("SAME_STRING"));
    expect(trueExpr.thenElse(1, 0).value()).to.equal(1);
    const falseExpr = params.defineInt("AN_INT").equals(params.defineInt("DIFF_INT"));
    expect(falseExpr.thenElse(1, 0).value()).to.equal(0);

    const twentytwo = params.defineInt("DIFF_INT");
    expect(trueExpr.thenElse(twentytwo, 0).value()).to.equal(22);
    expect(falseExpr.thenElse(1, twentytwo).value()).to.equal(22);
  });
});

describe("Params as CEL", () => {
  it("internal expressions behave like strings", () => {
    const str = params.defineString("A_STRING");

    expect(params.projectID.toCEL()).to.equal(`{{ params.PROJECT_ID }}`);
    expect(params.projectID.equals("foo").toCEL()).to.equal(`{{ params.PROJECT_ID == "foo" }}`);
    expect(params.projectID.equals(str).toCEL()).to.equal(
      `{{ params.PROJECT_ID == params.A_STRING }}`
    );
    expect(params.gcloudProject.toCEL()).to.equal(`{{ params.GCLOUD_PROJECT }}`);
    expect(params.gcloudProject.equals("foo").toCEL()).to.equal(
      `{{ params.GCLOUD_PROJECT == "foo" }}`
    );
    expect(params.gcloudProject.equals(str).toCEL()).to.equal(
      `{{ params.GCLOUD_PROJECT == params.A_STRING }}`
    );
    expect(params.databaseURL.toCEL()).to.equal(`{{ params.DATABASE_URL }}`);
    expect(params.databaseURL.equals("foo").toCEL()).to.equal(`{{ params.DATABASE_URL == "foo" }}`);
    expect(params.databaseURL.equals(str).toCEL()).to.equal(
      `{{ params.DATABASE_URL == params.A_STRING }}`
    );
    expect(params.storageBucket.toCEL()).to.equal(`{{ params.STORAGE_BUCKET }}`);
    expect(params.storageBucket.equals("foo").toCEL()).to.equal(
      `{{ params.STORAGE_BUCKET == "foo" }}`
    );
    expect(params.storageBucket.equals(str).toCEL()).to.equal(
      `{{ params.STORAGE_BUCKET == params.A_STRING }}`
    );
  });

  it("identity expressions", () => {
    expect(params.defineString("FOO").toCEL()).to.equal("{{ params.FOO }}");
    expect(params.defineInt("FOO").toCEL()).to.equal("{{ params.FOO }}");
    expect(params.defineBoolean("FOO").toCEL()).to.equal("{{ params.FOO }}");
  });

  it("comparison expressions", () => {
    expect(params.defineString("FOO").equals(params.defineString("BAR")).toCEL()).to.equal(
      "{{ params.FOO == params.BAR }}"
    );
    expect(params.defineString("FOO").cmp("==", params.defineString("BAR")).toCEL()).to.equal(
      "{{ params.FOO == params.BAR }}"
    );
    expect(params.defineString("FOO").cmp("!=", params.defineString("BAR")).toCEL()).to.equal(
      "{{ params.FOO != params.BAR }}"
    );
    expect(params.defineString("FOO").cmp(">", params.defineString("BAR")).toCEL()).to.equal(
      "{{ params.FOO > params.BAR }}"
    );
    expect(params.defineString("FOO").cmp(">=", params.defineString("BAR")).toCEL()).to.equal(
      "{{ params.FOO >= params.BAR }}"
    );
    expect(params.defineString("FOO").cmp("<", params.defineString("BAR")).toCEL()).to.equal(
      "{{ params.FOO < params.BAR }}"
    );
    expect(params.defineString("FOO").cmp("<=", params.defineString("BAR")).toCEL()).to.equal(
      "{{ params.FOO <= params.BAR }}"
    );

    expect(params.defineString("FOO").equals("BAR").toCEL()).to.equal('{{ params.FOO == "BAR" }}');
    expect(params.defineString("FOO").cmp("==", "BAR").toCEL()).to.equal(
      '{{ params.FOO == "BAR" }}'
    );
    expect(params.defineString("FOO").cmp("!=", "BAR").toCEL()).to.equal(
      '{{ params.FOO != "BAR" }}'
    );
    expect(params.defineString("FOO").cmp(">", "BAR").toCEL()).to.equal('{{ params.FOO > "BAR" }}');
    expect(params.defineString("FOO").cmp(">=", "BAR").toCEL()).to.equal(
      '{{ params.FOO >= "BAR" }}'
    );
    expect(params.defineString("FOO").cmp("<", "BAR").toCEL()).to.equal('{{ params.FOO < "BAR" }}');
    expect(params.defineString("FOO").cmp("<=", "BAR").toCEL()).to.equal(
      '{{ params.FOO <= "BAR" }}'
    );

    expect(params.defineInt("FOO").equals(-11).toCEL()).to.equal("{{ params.FOO == -11 }}");
    expect(params.defineInt("FOO").cmp("==", -11).toCEL()).to.equal("{{ params.FOO == -11 }}");
    expect(params.defineInt("FOO").cmp("!=", -11).toCEL()).to.equal("{{ params.FOO != -11 }}");
    expect(params.defineInt("FOO").cmp(">", -11).toCEL()).to.equal("{{ params.FOO > -11 }}");
    expect(params.defineInt("FOO").cmp(">=", -11).toCEL()).to.equal("{{ params.FOO >= -11 }}");
    expect(params.defineInt("FOO").cmp("<", -11).toCEL()).to.equal("{{ params.FOO < -11 }}");
    expect(params.defineInt("FOO").cmp("<=", -11).toCEL()).to.equal("{{ params.FOO <= -11 }}");
  });

  it("ternary expressions", () => {
    const booleanExpr = params.defineBoolean("BOOL");
    const cmpExpr = params.defineInt("A").cmp("!=", params.defineInt("B"));

    expect(booleanExpr.then("asdf", "jkl;").toCEL()).to.equal(
      '{{ params.BOOL ? "asdf" : "jkl;" }}'
    );
    expect(booleanExpr.then(-11, 22).toCEL()).to.equal("{{ params.BOOL ? -11 : 22 }}");
    expect(booleanExpr.then(false, true).toCEL()).to.equal("{{ params.BOOL ? false : true }}");
    expect(
      booleanExpr.then(params.defineString("FOO"), params.defineString("BAR")).toCEL()
    ).to.equal("{{ params.BOOL ? params.FOO : params.BAR }}");
    expect(cmpExpr.thenElse("asdf", "jkl;").toCEL()).to.equal(
      '{{ params.A != params.B ? "asdf" : "jkl;" }}'
    );
    expect(cmpExpr.thenElse(-11, 22).toCEL()).to.equal("{{ params.A != params.B ? -11 : 22 }}");
    expect(cmpExpr.thenElse(false, true).toCEL()).to.equal(
      "{{ params.A != params.B ? false : true }}"
    );
    expect(
      cmpExpr.thenElse(params.defineString("FOO"), params.defineString("BAR")).toCEL()
    ).to.equal("{{ params.A != params.B ? params.FOO : params.BAR }}");
  });
});<|MERGE_RESOLUTION|>--- conflicted
+++ resolved
@@ -27,13 +27,10 @@
     process.env.PI = "3.14159";
     process.env.TRUE = "true";
     process.env.FALSE = "false";
-<<<<<<< HEAD
     process.env.LIST = JSON.stringify(["a", "b", "c"]);
     process.env.BAD_LIST = JSON.stringify(["a", 22, "c"]);
     process.env.ESCAPED_LIST = JSON.stringify(["f\to\no"]);
-=======
     process.env.A_SECRET_STRING = "123456supersecret";
->>>>>>> 0b066d6d
   });
 
   afterEach(() => {
@@ -48,13 +45,10 @@
     delete process.env.PI;
     delete process.env.TRUE;
     delete process.env.FALSE;
-<<<<<<< HEAD
     delete process.env.LIST;
     delete process.env.BAD_LIST;
     delete process.env.ESCAPED_LIST;
-=======
     delete process.env.A_SECRET_STRING;
->>>>>>> 0b066d6d
   });
 
   it("extracts identity params from the environment", () => {
@@ -73,16 +67,13 @@
     const falseParam = params.defineBoolean("FALSE");
     expect(falseParam.value()).to.be.false;
 
-<<<<<<< HEAD
     const listParam = params.defineList("LIST");
     expect(listParam.value()).to.deep.equal(["a", "b", "c"]);
 
     const listParamWithEscapes = params.defineList("ESCAPED_LIST");
     expect(listParamWithEscapes.value()).to.deep.equal(["f\to\no"]);
-=======
     const secretParam = params.defineSecret("A_SECRET_STRING");
     expect(secretParam.value()).to.equal("123456supersecret");
->>>>>>> 0b066d6d
   });
 
   it("extracts the special case internal params from env.FIREBASE_CONFIG", () => {
