// The MIT License (MIT)
//
// Copyright (c) 2017 Firebase
//
// Permission is hereby granted, free of charge, to any person obtaining a copy
// of this software and associated documentation files (the "Software"), to deal
// in the Software without restriction, including without limitation the rights
// to use, copy, modify, merge, publish, distribute, sublicense, and/or sell
// copies of the Software, and to permit persons to whom the Software is
// furnished to do so, subject to the following conditions:
//
// The above copyright notice and this permission notice shall be included in all
// copies or substantial portions of the Software.
//
// THE SOFTWARE IS PROVIDED "AS IS", WITHOUT WARRANTY OF ANY KIND, EXPRESS OR
// IMPLIED, INCLUDING BUT NOT LIMITED TO THE WARRANTIES OF MERCHANTABILITY,
// FITNESS FOR A PARTICULAR PURPOSE AND NONINFRINGEMENT. IN NO EVENT SHALL THE
// AUTHORS OR COPYRIGHT HOLDERS BE LIABLE FOR ANY CLAIM, DAMAGES OR OTHER
// LIABILITY, WHETHER IN AN ACTION OF CONTRACT, TORT OR OTHERWISE, ARISING FROM,
// OUT OF OR IN CONNECTION WITH THE SOFTWARE OR THE USE OR OTHER DEALINGS IN THE
// SOFTWARE.

import { expect } from 'chai';
<<<<<<< HEAD
import { applyChange, valAt } from '../src/utils';

describe('utils', () => {
  describe('.valAt(source: any, path?: string): any', () => {
    it('should be null if null along any point in the path', () => {
      expect(valAt(null)).to.be.null;
      expect(valAt(null, '/foo')).to.be.null;
      expect(valAt({ a: { b: null } }, '/a/b/c')).to.be.null;
    });

    it('should be null if accessing a path past a leaf value', () => {
      expect(valAt({ a: 2 }, '/a/b')).to.be.null;
    });

    it('should be the leaf value if one is present', () => {
      expect(valAt({ a: { b: 23 } }, '/a/b')).to.eq(23);
      expect(valAt({ a: { b: 23 } }, '/a')).to.deep.equal({ b: 23 });
    });

    it('should be undefined if in unexplored territory', () => {
      expect(valAt({ a: 23 }, '/b')).to.be.undefined;
=======
import { applyChange, normalizePath, pathParts } from '../src/utils';

describe('utils', () => {
  describe('.normalizePath(path: string)', () => {
    it('should strip leading and trailing slash', () => {
      expect(normalizePath('/my/path/is/{rad}/')).to.eq('my/path/is/{rad}');
    });
  });

  describe('.pathParts(path: string): string[]', () => {
    it('should turn a path into an array of strings', () => {
      expect(pathParts('/foo/bar/baz')).to.deep.equal(['foo', 'bar', 'baz']);
    });

    it('should turn a root path, empty string, or null path into an empty array', () => {
      expect(pathParts('')).to.deep.equal([]);
      expect(pathParts(null)).to.deep.equal([]);
      expect(pathParts('/')).to.deep.equal([]);
>>>>>>> f3af1759
    });
  });

  describe('.applyChange(from: any, to: any): any', () => {
    it('should return the to value for non-object values of from and to', () => {
      expect(applyChange({ a: 'b' }, null)).to.eq(null);
      expect(applyChange(null, { a: 'b' })).to.deep.equal({ a: 'b' });
      expect(applyChange(23, null)).to.be.null;
    });

    it('should return the merged value of two objects', () => {
      const from = { a: { b: 'foo', c: 23, d: 444 }, d: { e: 42 } };
      const to: any = { a: { b: 'bar', c: null }, d: null, e: { f: 'g' } };
      const result = { a: { b: 'bar', d: 444 }, e: { f: 'g' } };
      expect(applyChange(from, to)).to.deep.equal(result);
    });
  });
});<|MERGE_RESOLUTION|>--- conflicted
+++ resolved
@@ -21,51 +21,9 @@
 // SOFTWARE.
 
 import { expect } from 'chai';
-<<<<<<< HEAD
-import { applyChange, valAt } from '../src/utils';
+import { applyChange } from '../src/utils';
 
 describe('utils', () => {
-  describe('.valAt(source: any, path?: string): any', () => {
-    it('should be null if null along any point in the path', () => {
-      expect(valAt(null)).to.be.null;
-      expect(valAt(null, '/foo')).to.be.null;
-      expect(valAt({ a: { b: null } }, '/a/b/c')).to.be.null;
-    });
-
-    it('should be null if accessing a path past a leaf value', () => {
-      expect(valAt({ a: 2 }, '/a/b')).to.be.null;
-    });
-
-    it('should be the leaf value if one is present', () => {
-      expect(valAt({ a: { b: 23 } }, '/a/b')).to.eq(23);
-      expect(valAt({ a: { b: 23 } }, '/a')).to.deep.equal({ b: 23 });
-    });
-
-    it('should be undefined if in unexplored territory', () => {
-      expect(valAt({ a: 23 }, '/b')).to.be.undefined;
-=======
-import { applyChange, normalizePath, pathParts } from '../src/utils';
-
-describe('utils', () => {
-  describe('.normalizePath(path: string)', () => {
-    it('should strip leading and trailing slash', () => {
-      expect(normalizePath('/my/path/is/{rad}/')).to.eq('my/path/is/{rad}');
-    });
-  });
-
-  describe('.pathParts(path: string): string[]', () => {
-    it('should turn a path into an array of strings', () => {
-      expect(pathParts('/foo/bar/baz')).to.deep.equal(['foo', 'bar', 'baz']);
-    });
-
-    it('should turn a root path, empty string, or null path into an empty array', () => {
-      expect(pathParts('')).to.deep.equal([]);
-      expect(pathParts(null)).to.deep.equal([]);
-      expect(pathParts('/')).to.deep.equal([]);
->>>>>>> f3af1759
-    });
-  });
-
   describe('.applyChange(from: any, to: any): any', () => {
     it('should return the to value for non-object values of from and to', () => {
       expect(applyChange({ a: 'b' }, null)).to.eq(null);
