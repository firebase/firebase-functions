--- conflicted
+++ resolved
@@ -803,28 +803,43 @@
       expect(resp.body).to.equal([...data, ""].join("\n"));
     });
 
-<<<<<<< HEAD
-    it("stops processing when client disconnects", async () => {
-      const mockReq = mockRequest(
-        { message: "test abort" },
-=======
     it("always returns error for v1 callables", async () => {
       const mockReq = mockRequest(
         { message: "hello streaming" },
->>>>>>> 04791034
         "application/json",
         {},
         { accept: "text/event-stream" }
       ) as any;
-<<<<<<< HEAD
-
-=======
->>>>>>> 04791034
       const fn = https.onCallHandler(
         {
           cors: { origin: true, methods: "POST" },
         },
-<<<<<<< HEAD
+        () => {
+          return "hello world";
+        },
+        "gcfv1"
+      );
+      const resp = await runHandler(fn, mockReq);
+      expect(JSON.parse(resp.body)).to.deep.equal({
+        error: {
+          status: "INVALID_ARGUMENT",
+          message: "Unsupported Accept header 'text/event-stream'",
+        },
+      });
+    });
+
+    it("stops processing when client disconnects", async () => {
+      const mockReq = mockRequest(
+        { message: "test abort" },
+        "application/json",
+        {},
+        { accept: "text/event-stream" }
+      ) as any;
+
+      const fn = https.onCallHandler(
+        {
+          cors: { origin: true, methods: "POST" },
+        },
         (req, resp) => {
           resp.write("initial message");
           mockReq.emit("close");
@@ -931,19 +946,6 @@
         await clock.tickAsync(31_000);
         const resp = await handlerPromise;
         expect(resp.body).to.equal('data: {"result":"done"}\n');
-=======
-        () => {
-          return "hello world";
-        },
-        "gcfv1"
-      );
-      const resp = await runHandler(fn, mockReq);
-      expect(JSON.parse(resp.body)).to.deep.equal({
-        error: {
-          status: "INVALID_ARGUMENT",
-          message: "Unsupported Accept header 'text/event-stream'",
-        },
->>>>>>> 04791034
       });
     });
   });
