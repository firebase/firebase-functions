<<<<<<< HEAD
import { expect } from "chai";
import { App, initializeApp } from "firebase-admin/app";
import * as sinon from "sinon";

import { getApp, setApp } from "../../../src/common/app";
import * as debug from "../../../src/common/debug";
import * as https from "../../../src/common/providers/https";
import * as mocks from "../../fixtures/credential/key.json";
=======
import { expect } from 'chai';
import { App, deleteApp, initializeApp } from 'firebase-admin/app';
import * as sinon from 'sinon';
import * as nock from 'nock';

import { getApp, setApp } from '../../../src/common/app';
import * as debug from '../../../src/common/debug';
import * as https from '../../../src/common/providers/https';
import * as mocks from '../../fixtures/credential/key.json';
>>>>>>> 0e1f6886
import {
  expectedResponseHeaders,
  generateAppCheckToken,
  generateIdToken,
  generateUnsignedAppCheckToken,
  generateUnsignedIdToken,
  mockFetchAppCheckPublicJwks,
  mockFetchPublicKeys,
  mockRequest,
} from "../../fixtures/mockrequest";
import { checkAppCheckContext, checkAuthContext, runHandler, RunHandlerResult } from "../../helper";

/**
 * A CallTest is a specification for a test of a callable function that
 * simulates triggering the http endpoint, and checks that the request
 * and response are properly converted to their http equivalents.
 */
interface CallTest {
  // An http request, mocking a subset of https.Request.
  httpRequest: any;

  // The expected format of the request passed to the handler.
  expectedData: any;

  // The function to execute with the request.
  callableFunction: (data: any, context: https.CallableContext) => any;

  callableFunction2: (request: https.CallableRequest<any>) => any;

  callableOption?: https.CallableOptions;

  // The expected shape of the http response returned to the callable SDK.
  expectedHttpResponse: RunHandlerResult;
}

// Runs a CallTest test.
async function runCallableTest(test: CallTest): Promise<any> {
  const opts = {
    cors: { origin: true, methods: "POST" },
    ...test.callableOption,
  };
  const callableFunctionV1 = https.onCallHandler(opts, (data, context) => {
    expect(data).to.deep.equal(test.expectedData);
    return test.callableFunction(data, context);
  });

  const responseV1 = await runHandler(callableFunctionV1, test.httpRequest);

  expect(responseV1.body).to.deep.equal(test.expectedHttpResponse.body);
  expect(responseV1.headers).to.deep.equal(test.expectedHttpResponse.headers);
  expect(responseV1.status).to.equal(test.expectedHttpResponse.status);

  const callableFunctionV2 = https.onCallHandler(opts, (request) => {
    expect(request.data).to.deep.equal(test.expectedData);
    return test.callableFunction2(request);
  });

  const responseV2 = await runHandler(callableFunctionV2, test.httpRequest);

  expect(responseV2.body).to.deep.equal(test.expectedHttpResponse.body);
  expect(responseV2.headers).to.deep.equal(test.expectedHttpResponse.headers);
  expect(responseV2.status).to.equal(test.expectedHttpResponse.status);
}

describe("onCallHandler", () => {
  let app: App;

  before(() => {
    const credential = {
      getAccessToken: () => {
        return Promise.resolve({
          expires_in: 1000,
          access_token: "fake",
        });
      },
      getCertificate: () => {
        return {
          projectId: "aProjectId",
        };
      },
    };
    app = initializeApp(
      {
        projectId: "aProjectId",
        credential,
      },
      "test-app"
    );
    setApp(app);
  });

  after(() => {
    setApp(undefined);
  });

  it("should handle success", () => {
    return runCallableTest({
      httpRequest: mockRequest({ foo: "bar" }),
      expectedData: { foo: "bar" },
      callableFunction: () => ({ baz: "qux" }),
      callableFunction2: () => ({ baz: "qux" }),
      expectedHttpResponse: {
        status: 200,
        headers: expectedResponseHeaders,
        body: { result: { baz: "qux" } },
      },
    });
  });

  it("should handle null data and return", () => {
    return runCallableTest({
      httpRequest: mockRequest(null),
      expectedData: null,
      callableFunction: () => null,
      callableFunction2: () => null,
      expectedHttpResponse: {
        status: 200,
        headers: expectedResponseHeaders,
        body: { result: null },
      },
    });
  });

  it("should handle void return", () => {
    return runCallableTest({
      httpRequest: mockRequest(null),
      expectedData: null,
      callableFunction: () => {
        return;
      },
      callableFunction2: () => {
        return;
      },
      expectedHttpResponse: {
        status: 200,
        headers: expectedResponseHeaders,
        body: { result: null },
      },
    });
  });

  it("should reject bad method", () => {
    const req = mockRequest(null);
    req.method = "GET";
    return runCallableTest({
      httpRequest: req,
      expectedData: null,
      callableFunction: () => {
        return;
      },
      callableFunction2: () => {
        return;
      },
      expectedHttpResponse: {
        status: 400,
        headers: expectedResponseHeaders,
        body: {
          error: { status: "INVALID_ARGUMENT", message: "Bad Request" },
        },
      },
    });
  });

  it("should ignore charset", () => {
    return runCallableTest({
      httpRequest: mockRequest(null, "application/json; charset=utf-8"),
      expectedData: null,
      callableFunction: () => {
        return;
      },
      callableFunction2: () => {
        return;
      },
      expectedHttpResponse: {
        status: 200,
        headers: expectedResponseHeaders,
        body: { result: null },
      },
    });
  });

  it("should reject bad content type", () => {
    return runCallableTest({
      httpRequest: mockRequest(null, "text/plain"),
      expectedData: null,
      callableFunction: () => {
        return;
      },
      callableFunction2: () => {
        return;
      },
      expectedHttpResponse: {
        status: 400,
        headers: expectedResponseHeaders,
        body: {
          error: { status: "INVALID_ARGUMENT", message: "Bad Request" },
        },
      },
    });
  });

  it("should reject extra body fields", () => {
    const req = mockRequest(null);
    req.body.extra = "bad";
    return runCallableTest({
      httpRequest: req,
      expectedData: null,
      callableFunction: () => {
        return;
      },
      callableFunction2: () => {
        return;
      },
      expectedHttpResponse: {
        status: 400,
        headers: expectedResponseHeaders,
        body: {
          error: { status: "INVALID_ARGUMENT", message: "Bad Request" },
        },
      },
    });
  });

  it("should handle unhandled error", () => {
    return runCallableTest({
      httpRequest: mockRequest(null),
      expectedData: null,
      callableFunction: () => {
        throw new Error(`ceci n'est pas une error`);
      },
      callableFunction2: () => {
        throw new Error(`cece n'est pas une error`);
      },
      expectedHttpResponse: {
        status: 500,
        headers: expectedResponseHeaders,
        body: { error: { status: "INTERNAL", message: "INTERNAL" } },
      },
    });
  });

  it("should handle unknown error status", () => {
    return runCallableTest({
      httpRequest: mockRequest(null),
      expectedData: null,
      callableFunction: () => {
        throw new https.HttpsError("THIS_IS_NOT_VALID" as any, "nope");
      },
      callableFunction2: () => {
        throw new https.HttpsError("THIS_IS_NOT_VALID" as any, "nope");
      },
      expectedHttpResponse: {
        status: 500,
        headers: expectedResponseHeaders,
        body: { error: { status: "INTERNAL", message: "INTERNAL" } },
      },
    });
  });

  it("should handle well-formed error", () => {
    return runCallableTest({
      httpRequest: mockRequest(null),
      expectedData: null,
      callableFunction: () => {
        throw new https.HttpsError("not-found", "i am error");
      },
      callableFunction2: () => {
        throw new https.HttpsError("not-found", "i am error");
      },
      expectedHttpResponse: {
        status: 404,
        headers: expectedResponseHeaders,
        body: { error: { status: "NOT_FOUND", message: "i am error" } },
      },
    });
  });

<<<<<<< HEAD
  it("should handle auth", async () => {
    const mock = mockFetchPublicKeys();
    const projectId = getApp().options.projectId;
    const idToken = generateIdToken(projectId);
    await runCallableTest({
      httpRequest: mockRequest(null, "application/json", {
        authorization: "Bearer " + idToken,
      }),
      expectedData: null,
      callableFunction: (data, context) => {
        checkAuthContext(context, projectId, mocks.user_id);
        return null;
      },
      callableFunction2: (request) => {
        checkAuthContext(request, projectId, mocks.user_id);
        return null;
      },
      expectedHttpResponse: {
        status: 200,
        headers: expectedResponseHeaders,
        body: { result: null },
      },
    });
    mock.done();
  });

  it("should reject bad auth", async () => {
    const projectId = getApp().options.projectId;
    const idToken = generateUnsignedIdToken(projectId);
    await runCallableTest({
      httpRequest: mockRequest(null, "application/json", {
        authorization: "Bearer " + idToken,
      }),
      expectedData: null,
      callableFunction: () => {
        return;
      },
      callableFunction2: () => {
        return;
      },
      expectedHttpResponse: {
        status: 401,
        headers: expectedResponseHeaders,
        body: {
          error: {
            status: "UNAUTHENTICATED",
            message: "Unauthenticated",
          },
        },
      },
=======
  describe('auth', () => {
    let mock: nock.Scope;

    before(() => {
      mock = mockFetchPublicKeys();
>>>>>>> 0e1f6886
    });

<<<<<<< HEAD
  it("should handle AppCheck token", async () => {
    const mock = mockFetchAppCheckPublicJwks();
    const projectId = getApp().options.projectId;
    const appId = "123:web:abc";
    const appCheckToken = generateAppCheckToken(projectId, appId);
    await runCallableTest({
      httpRequest: mockRequest(null, "application/json", { appCheckToken }),
      expectedData: null,
      callableFunction: (data, context) => {
        checkAppCheckContext(context, projectId, appId);
        return null;
      },
      callableFunction2: (request) => {
        checkAppCheckContext(request, projectId, appId);
        return null;
      },
      expectedHttpResponse: {
        status: 200,
        headers: expectedResponseHeaders,
        body: { result: null },
      },
    });
    expect(mock.isDone()).to.be.true;
  });

  it("should reject bad AppCheck token", async () => {
    const projectId = getApp().options.projectId;
    const appId = "123:web:abc";
    const appCheckToken = generateUnsignedAppCheckToken(projectId, appId);
    await runCallableTest({
      httpRequest: mockRequest(null, "application/json", { appCheckToken }),
      callableOption: {
        cors: { origin: true, methods: "POST" },
        enforceAppCheck: true,
      },
      expectedData: null,
      callableFunction: () => {
        return;
      },
      callableFunction2: () => {
        return;
      },
      expectedHttpResponse: {
        status: 401,
        headers: expectedResponseHeaders,
        body: {
          error: {
            status: "UNAUTHENTICATED",
            message: "Unauthenticated",
          },
=======
    after(() => {
      mock.done();
    });

    it('should handle auth', async () => {
      const projectId = getApp().options.projectId;
      const idToken = generateIdToken(projectId);
      await runCallableTest({
        httpRequest: mockRequest(null, 'application/json', {
          authorization: 'Bearer ' + idToken,
        }),
        expectedData: null,
        callableFunction: (data, context) => {
          checkAuthContext(context, projectId, mocks.user_id);
          return null;
>>>>>>> 0e1f6886
        },
        callableFunction2: (request) => {
          checkAuthContext(request, projectId, mocks.user_id);
          return null;
        },
        expectedHttpResponse: {
          status: 200,
          headers: expectedResponseHeaders,
          body: { result: null },
        },
      });
    });

<<<<<<< HEAD
  it("should handle bad AppCheck token with enforcement disabled", async () => {
    await runCallableTest({
      httpRequest: mockRequest(null, "application/json", {
        appCheckToken: "FAKE",
      }),
      expectedData: null,
      callableFunction: () => {
        return;
      },
      callableFunction2: () => {
        return;
      },
      callableOption: {
        cors: { origin: true, methods: "POST" },
        enforceAppCheck: false,
      },
      expectedHttpResponse: {
        status: 200,
        headers: expectedResponseHeaders,
        body: { result: null },
      },
=======
    it('should handle auth - case insensitive', async () => {
      const projectId = getApp().options.projectId;
      const idToken = generateIdToken(projectId);
      await runCallableTest({
        httpRequest: mockRequest(null, 'application/json', {
          authorization: 'bearer ' + idToken,
        }),
        expectedData: null,
        callableFunction: (data, context) => {
          checkAuthContext(context, projectId, mocks.user_id);
          return null;
        },
        callableFunction2: (request) => {
          checkAuthContext(request, projectId, mocks.user_id);
          return null;
        },
        expectedHttpResponse: {
          status: 200,
          headers: expectedResponseHeaders,
          body: { result: null },
        },
      });
>>>>>>> 0e1f6886
    });

<<<<<<< HEAD
  it("should handle bad AppCheck token with enforcement enabled", async () => {
    await runCallableTest({
      httpRequest: mockRequest(null, "application/json", {
        appCheckToken: "FAKE",
      }),
      expectedData: null,
      callableFunction: () => {
        return;
      },
      callableFunction2: () => {
        return;
      },
      callableOption: {
        cors: { origin: true, methods: "POST" },
        enforceAppCheck: true,
      },
      expectedHttpResponse: {
        status: 401,
        headers: expectedResponseHeaders,
        body: {
          error: {
            message: "Unauthenticated",
            status: "UNAUTHENTICATED",
=======
    it('should reject auth with incorrect authorization header', async () => {
      const projectId = getApp().options.projectId;
      await runCallableTest({
        httpRequest: mockRequest(null, 'application/json', {
          authorization: 'Beaver heyyall',
        }),
        expectedData: null,
        callableFunction: (data, context) => {
          checkAuthContext(context, projectId, mocks.user_id);
          return null;
        },
        callableFunction2: (request) => {
          checkAuthContext(request, projectId, mocks.user_id);
          return null;
        },
        expectedHttpResponse: {
          status: 401,
          headers: expectedResponseHeaders,
          body: {
            error: {
              status: 'UNAUTHENTICATED',
              message: 'Unauthenticated',
            },
>>>>>>> 0e1f6886
          },
        },
      });
    });

<<<<<<< HEAD
  it("should handle no AppCheck token with enforcement enabled", async () => {
    await runCallableTest({
      httpRequest: mockRequest(null, "application/json", {
        appCheckToken: "MISSING",
      }),
      expectedData: null,
      callableFunction: () => {
        return;
      },
      callableFunction2: () => {
        return;
      },
      callableOption: {
        cors: { origin: true, methods: "POST" },
        enforceAppCheck: true,
      },
      expectedHttpResponse: {
        status: 401,
        headers: expectedResponseHeaders,
        body: {
          error: {
            message: "Unauthenticated",
            status: "UNAUTHENTICATED",
          },
        },
      },
    });
  });

  it("should handle instance id", async () => {
    await runCallableTest({
      httpRequest: mockRequest(null, "application/json", {
        instanceIdToken: "iid-token",
      }),
      expectedData: null,
      callableFunction: (data, context) => {
        expect(context.auth).to.be.undefined;
        expect(context.instanceIdToken).to.equal("iid-token");
        return null;
      },
      callableFunction2: (request) => {
        expect(request.auth).to.be.undefined;
        expect(request.instanceIdToken).to.equal("iid-token");
        return null;
      },
      expectedHttpResponse: {
        status: 200,
        headers: expectedResponseHeaders,
        body: { result: null },
      },
    });
  });

  it("should expose raw request", async () => {
    const mockReq = mockRequest(null, "application/json", {});
    await runCallableTest({
      httpRequest: mockReq,
      expectedData: null,
      callableFunction: (data, context) => {
        expect(context.rawRequest).to.not.be.undefined;
        expect(context.rawRequest).to.equal(mockReq);
        return null;
      },
      callableFunction2: (request) => {
        expect(request.rawRequest).to.not.be.undefined;
        expect(request.rawRequest).to.equal(mockReq);
        return null;
      },
      expectedHttpResponse: {
        status: 200,
        headers: expectedResponseHeaders,
        body: { result: null },
      },
    });
  });

  describe("skip token verification debug mode support", () => {
    before(() => {
      sinon.stub(debug, "isDebugFeatureEnabled").withArgs("skipTokenVerification").returns(true);
=======
    it('should reject bad auth with bad signature', async () => {
      const projectId = getApp().options.projectId;
      const idToken = generateUnsignedIdToken(projectId);
      await runCallableTest({
        httpRequest: mockRequest(null, 'application/json', {
          authorization: 'Bearer ' + idToken,
        }),
        expectedData: null,
        callableFunction: (data, context) => {
          return;
        },
        callableFunction2: (request) => {
          return;
        },
        expectedHttpResponse: {
          status: 401,
          headers: expectedResponseHeaders,
          body: {
            error: {
              status: 'UNAUTHENTICATED',
              message: 'Unauthenticated',
            },
          },
        },
      });
    });
  });

  describe('AppCheck', () => {
    let mock: nock.Scope;

    before(() => {
      mock = mockFetchAppCheckPublicJwks();
>>>>>>> 0e1f6886
    });

    after(() => {
      mock.done();
    });

<<<<<<< HEAD
    it("should skip auth token verification", async () => {
=======
    it('should handle AppCheck token', async () => {
>>>>>>> 0e1f6886
      const projectId = getApp().options.projectId;
      const appId = '123:web:abc';
      const appCheckToken = generateAppCheckToken(projectId, appId);
      await runCallableTest({
<<<<<<< HEAD
        httpRequest: mockRequest(null, "application/json", {
          authorization: "Bearer " + idToken,
        }),
=======
        httpRequest: mockRequest(null, 'application/json', { appCheckToken }),
>>>>>>> 0e1f6886
        expectedData: null,
        callableOption: {
          cors: { origin: true, methods: 'POST' },
          enforceAppCheck: true,
        },
        callableFunction: (data, context) => {
          checkAppCheckContext(context, projectId, appId);
          return null;
        },
        callableFunction2: (request) => {
          checkAppCheckContext(request, projectId, appId);
          return null;
        },
        expectedHttpResponse: {
          status: 200,
          headers: expectedResponseHeaders,
          body: { result: null },
        },
      });
    });

<<<<<<< HEAD
    it("should skip app check token verification", async () => {
=======
    it('should reject bad AppCheck token', async () => {
>>>>>>> 0e1f6886
      const projectId = getApp().options.projectId;
      const appId = "123:web:abc";
      const appCheckToken = generateUnsignedAppCheckToken(projectId, appId);
      await runCallableTest({
        httpRequest: mockRequest(null, "application/json", { appCheckToken }),
        expectedData: null,
        callableOption: {
          cors: { origin: true, methods: 'POST' },
          enforceAppCheck: true,
        },
        callableFunction: (data, context) => {
          return;
        },
        callableFunction2: (request) => {
          return;
        },
        expectedHttpResponse: {
          status: 401,
          headers: expectedResponseHeaders,
          body: {
            error: {
              status: 'UNAUTHENTICATED',
              message: 'Unauthenticated',
            },
          },
        },
      });
    });

    it('should handle bad AppCheck token with enforcement disabled', async () => {
      await runCallableTest({
        httpRequest: mockRequest(null, 'application/json', {
          appCheckToken: 'FAKE',
        }),
        expectedData: null,
        callableOption: {
          cors: { origin: true, methods: 'POST' },
          enforceAppCheck: false,
        },
        callableFunction: (data, context) => {
          expect(context.app).to.be.undefined;
          return;
        },
        callableFunction2: (request) => {
          expect(request.app).to.be.undefined;
          return;
        },
        expectedHttpResponse: {
          status: 200,
          headers: expectedResponseHeaders,
          body: { result: null },
        },
      });
    });

    it('should handle bad AppCheck token with enforcement enabled', async () => {
      await runCallableTest({
        httpRequest: mockRequest(null, 'application/json', {
          appCheckToken: 'FAKE',
        }),
        expectedData: null,
        callableOption: {
          cors: { origin: true, methods: 'POST' },
          enforceAppCheck: true,
        },
        callableFunction: (data, context) => {
          return;
        },
        callableFunction2: (request) => {
          return;
        },
        expectedHttpResponse: {
          status: 401,
          headers: expectedResponseHeaders,
          body: {
            error: {
              message: 'Unauthenticated',
              status: 'UNAUTHENTICATED',
            },
          },
        },
      });
    });

    it('should handle no AppCheck token with enforcement enabled', async () => {
      await runCallableTest({
        httpRequest: mockRequest(null, 'application/json', {
          appCheckToken: 'MISSING',
        }),
        expectedData: null,
        callableFunction: (data, context) => {
          return;
        },
        callableFunction2: (request) => {
          return;
        },
        callableOption: {
          cors: { origin: true, methods: 'POST' },
          enforceAppCheck: true,
        },
        expectedHttpResponse: {
          status: 401,
          headers: expectedResponseHeaders,
          body: {
            error: {
              message: 'Unauthenticated',
              status: 'UNAUTHENTICATED',
            },
          },
        },
      });
    });

    it('should handle instance id', async () => {
      await runCallableTest({
        httpRequest: mockRequest(null, 'application/json', {
          instanceIdToken: 'iid-token',
        }),
        expectedData: null,
        callableFunction: (data, context) => {
          expect(context.auth).to.be.undefined;
          expect(context.instanceIdToken).to.equal('iid-token');
          return null;
        },
        callableFunction2: (request) => {
          expect(request.auth).to.be.undefined;
          expect(request.instanceIdToken).to.equal('iid-token');
          return null;
        },
        expectedHttpResponse: {
          status: 200,
          headers: expectedResponseHeaders,
          body: { result: null },
        },
      });
    });

    it('should expose raw request', async () => {
      const mockReq = mockRequest(null, 'application/json', {});
      await runCallableTest({
        httpRequest: mockReq,
        expectedData: null,
        callableFunction: (data, context) => {
          expect(context.rawRequest).to.not.be.undefined;
          expect(context.rawRequest).to.equal(mockReq);
          return null;
        },
        callableFunction2: (request) => {
          expect(request.rawRequest).to.not.be.undefined;
          expect(request.rawRequest).to.equal(mockReq);
          return null;
        },
        expectedHttpResponse: {
          status: 200,
          headers: expectedResponseHeaders,
          body: { result: null },
        },
      });
    });

    describe('skip token verification debug mode support', () => {
      before(() => {
        sinon
          .stub(debug, 'isDebugFeatureEnabled')
          .withArgs('skipTokenVerification')
          .returns(true);
      });

      after(() => {
        sinon.verifyAndRestore();
      });

      it('should skip auth token verification', async () => {
        const projectId = getApp().options.projectId;
        const idToken = generateUnsignedIdToken(projectId);
        await runCallableTest({
          httpRequest: mockRequest(null, 'application/json', {
            authorization: 'Bearer ' + idToken,
          }),
          expectedData: null,
          callableFunction: (data, context) => {
            checkAuthContext(context, projectId, mocks.user_id);
            return null;
          },
          callableFunction2: (request) => {
            checkAuthContext(request, projectId, mocks.user_id);
            return null;
          },
          expectedHttpResponse: {
            status: 200,
            headers: expectedResponseHeaders,
            body: { result: null },
          },
        });
      });

      it('should skip app check token verification', async () => {
        const projectId = getApp().options.projectId;
        const appId = '123:web:abc';
        const appCheckToken = generateUnsignedAppCheckToken(projectId, appId);
        await runCallableTest({
          httpRequest: mockRequest(null, 'application/json', { appCheckToken }),
          expectedData: null,
          callableFunction: (data, context) => {
            checkAppCheckContext(context, projectId, appId);
            return null;
          },
          callableFunction2: (request) => {
            checkAppCheckContext(request, projectId, appId);
            return null;
          },
          expectedHttpResponse: {
            status: 200,
            headers: expectedResponseHeaders,
            body: { result: null },
          },
        });
      });
    });
  });
});

describe("encoding/decoding", () => {
  it("encodes null", () => {
    expect(https.encode(null)).to.be.null;
    expect(https.encode(undefined)).to.be.null;
  });

  it("encodes int", () => {
    expect(https.encode(1)).to.equal(1);
    // Number isn't allowed in our own codebase, but we need to test it, in case
    // a user passes one in. There's no reason not to support it, and we don't
    // want to unintentionally encode them as {}.
    // tslint:disable-next-line
    expect(https.encode(Number(1))).to.equal(1);
  });

  it("decodes int", () => {
    expect(https.decode(1)).to.equal(1);
  });

  it("encodes long", () => {
    expect(https.encode(-9223372036854775000)).to.equal(-9223372036854775000);
  });

  it("decodes long", () => {
    expect(
      https.decode({
        "@type": "type.googleapis.com/google.protobuf.Int64Value",
        value: "-9223372036854775000",
      })
    ).to.equal(-9223372036854775000);
  });

  it("encodes unsigned long", () => {
    expect(https.encode(9223372036854800000)).to.equal(9223372036854800000);
  });

  it("decodes unsigned long", () => {
    expect(
      https.decode({
        "@type": "type.googleapis.com/google.protobuf.UInt64Value",
        value: "9223372036854800000",
      })
    ).to.equal(9223372036854800000);
  });

  it("encodes double", () => {
    expect(https.encode(1.2)).to.equal(1.2);
  });
  it("decodes double", () => {
    expect(https.decode(1.2)).to.equal(1.2);
  });

  it("encodes string", () => {
    expect(https.encode("hello")).to.equal("hello");
  });

  it("decodes string", () => {
    expect(https.decode("hello")).to.equal("hello");
  });

  it("encodes array", () => {
    // TODO(klimt): Make this test more interesting once there's some type
    // that needs encoding that can be created from JavaScript.
    expect(https.encode([1, "2", [3, 4]])).to.deep.equal([1, "2", [3, 4]]);
  });

  it("decodes array", () => {
    expect(
      https.decode([
        1,
        "2",
        [
          3,
          {
            value: "1099511627776",
            "@type": "type.googleapis.com/google.protobuf.Int64Value",
          },
        ],
      ])
    ).to.deep.equal([1, "2", [3, 1099511627776]]);
  });

  it("encodes object", () => {
    // TODO(klimt): Make this test more interesting once there's some type
    // that needs encoding that can be created from JavaScript.
    expect(
      https.encode({
        foo: 1,
        bar: "hello",
        baz: [1, 2, 3],
      })
    ).to.deep.equal({
      foo: 1,
      bar: "hello",
      baz: [1, 2, 3],
    });
  });

  it("decodes object", () => {
    expect(
      https.decode({
        foo: 1,
        bar: "hello",
        baz: [
          1,
          2,
          {
            value: "1099511627776",
            "@type": "type.googleapis.com/google.protobuf.Int64Value",
          },
        ],
      })
    ).to.deep.equal({
      foo: 1,
      bar: "hello",
      baz: [1, 2, 1099511627776],
    });
  });

  it("encodes function as an empty object", () => {
    expect(https.encode(() => "foo")).to.deep.equal({});
  });
});

describe("decode tokens", () => {
  const projectId = "myproject";
  const appId = "123:web:abc";

  it("decodes valid Auth ID Token", () => {
    const idToken = https.unsafeDecodeIdToken(generateIdToken(projectId));
    expect(idToken.uid).to.equal(mocks.user_id);
    expect(idToken.sub).to.equal(mocks.user_id);
  });

  it("decodes invalid Auth ID Token", () => {
    const idToken = https.unsafeDecodeIdToken(generateUnsignedIdToken(projectId));
    expect(idToken.uid).to.equal(mocks.user_id);
    expect(idToken.sub).to.equal(mocks.user_id);
  });

  it("decodes valid App Check Token", () => {
    const idToken = https.unsafeDecodeAppCheckToken(generateAppCheckToken(projectId, appId));
    expect(idToken.app_id).to.equal(appId);
    expect(idToken.sub).to.equal(appId);
  });

  it("decodes invalid App Check Token", () => {
    const idToken = https.unsafeDecodeAppCheckToken(
      generateUnsignedAppCheckToken(projectId, appId)
    );
    expect(idToken.app_id).to.equal(appId);
    expect(idToken.sub).to.equal(appId);
  });
});<|MERGE_RESOLUTION|>--- conflicted
+++ resolved
@@ -1,23 +1,12 @@
-<<<<<<< HEAD
 import { expect } from "chai";
 import { App, initializeApp } from "firebase-admin/app";
 import * as sinon from "sinon";
+import * as nock from "nock";
 
 import { getApp, setApp } from "../../../src/common/app";
 import * as debug from "../../../src/common/debug";
 import * as https from "../../../src/common/providers/https";
 import * as mocks from "../../fixtures/credential/key.json";
-=======
-import { expect } from 'chai';
-import { App, deleteApp, initializeApp } from 'firebase-admin/app';
-import * as sinon from 'sinon';
-import * as nock from 'nock';
-
-import { getApp, setApp } from '../../../src/common/app';
-import * as debug from '../../../src/common/debug';
-import * as https from '../../../src/common/providers/https';
-import * as mocks from '../../fixtures/credential/key.json';
->>>>>>> 0e1f6886
 import {
   expectedResponseHeaders,
   generateAppCheckToken,
@@ -295,389 +284,141 @@
     });
   });
 
-<<<<<<< HEAD
-  it("should handle auth", async () => {
-    const mock = mockFetchPublicKeys();
-    const projectId = getApp().options.projectId;
-    const idToken = generateIdToken(projectId);
-    await runCallableTest({
-      httpRequest: mockRequest(null, "application/json", {
-        authorization: "Bearer " + idToken,
-      }),
-      expectedData: null,
-      callableFunction: (data, context) => {
-        checkAuthContext(context, projectId, mocks.user_id);
-        return null;
-      },
-      callableFunction2: (request) => {
-        checkAuthContext(request, projectId, mocks.user_id);
-        return null;
-      },
-      expectedHttpResponse: {
-        status: 200,
-        headers: expectedResponseHeaders,
-        body: { result: null },
-      },
-    });
-    mock.done();
-  });
-
-  it("should reject bad auth", async () => {
-    const projectId = getApp().options.projectId;
-    const idToken = generateUnsignedIdToken(projectId);
-    await runCallableTest({
-      httpRequest: mockRequest(null, "application/json", {
-        authorization: "Bearer " + idToken,
-      }),
-      expectedData: null,
-      callableFunction: () => {
-        return;
-      },
-      callableFunction2: () => {
-        return;
-      },
-      expectedHttpResponse: {
-        status: 401,
-        headers: expectedResponseHeaders,
-        body: {
-          error: {
-            status: "UNAUTHENTICATED",
-            message: "Unauthenticated",
-          },
-        },
-      },
-=======
-  describe('auth', () => {
+  describe("auth", () => {
     let mock: nock.Scope;
 
     before(() => {
       mock = mockFetchPublicKeys();
->>>>>>> 0e1f6886
-    });
-
-<<<<<<< HEAD
-  it("should handle AppCheck token", async () => {
-    const mock = mockFetchAppCheckPublicJwks();
-    const projectId = getApp().options.projectId;
-    const appId = "123:web:abc";
-    const appCheckToken = generateAppCheckToken(projectId, appId);
-    await runCallableTest({
-      httpRequest: mockRequest(null, "application/json", { appCheckToken }),
-      expectedData: null,
-      callableFunction: (data, context) => {
-        checkAppCheckContext(context, projectId, appId);
-        return null;
-      },
-      callableFunction2: (request) => {
-        checkAppCheckContext(request, projectId, appId);
-        return null;
-      },
-      expectedHttpResponse: {
-        status: 200,
-        headers: expectedResponseHeaders,
-        body: { result: null },
-      },
-    });
-    expect(mock.isDone()).to.be.true;
-  });
-
-  it("should reject bad AppCheck token", async () => {
-    const projectId = getApp().options.projectId;
-    const appId = "123:web:abc";
-    const appCheckToken = generateUnsignedAppCheckToken(projectId, appId);
-    await runCallableTest({
-      httpRequest: mockRequest(null, "application/json", { appCheckToken }),
-      callableOption: {
-        cors: { origin: true, methods: "POST" },
-        enforceAppCheck: true,
-      },
-      expectedData: null,
-      callableFunction: () => {
-        return;
-      },
-      callableFunction2: () => {
-        return;
-      },
-      expectedHttpResponse: {
-        status: 401,
-        headers: expectedResponseHeaders,
-        body: {
-          error: {
-            status: "UNAUTHENTICATED",
-            message: "Unauthenticated",
-          },
-=======
+    });
+
     after(() => {
       mock.done();
     });
 
-    it('should handle auth', async () => {
+    it("should handle auth", async () => {
       const projectId = getApp().options.projectId;
       const idToken = generateIdToken(projectId);
       await runCallableTest({
-        httpRequest: mockRequest(null, 'application/json', {
-          authorization: 'Bearer ' + idToken,
-        }),
-        expectedData: null,
-        callableFunction: (data, context) => {
-          checkAuthContext(context, projectId, mocks.user_id);
-          return null;
->>>>>>> 0e1f6886
-        },
-        callableFunction2: (request) => {
-          checkAuthContext(request, projectId, mocks.user_id);
-          return null;
-        },
-        expectedHttpResponse: {
-          status: 200,
-          headers: expectedResponseHeaders,
-          body: { result: null },
-        },
-      });
-    });
-
-<<<<<<< HEAD
-  it("should handle bad AppCheck token with enforcement disabled", async () => {
-    await runCallableTest({
-      httpRequest: mockRequest(null, "application/json", {
-        appCheckToken: "FAKE",
-      }),
-      expectedData: null,
-      callableFunction: () => {
-        return;
-      },
-      callableFunction2: () => {
-        return;
-      },
-      callableOption: {
-        cors: { origin: true, methods: "POST" },
-        enforceAppCheck: false,
-      },
-      expectedHttpResponse: {
-        status: 200,
-        headers: expectedResponseHeaders,
-        body: { result: null },
-      },
-=======
-    it('should handle auth - case insensitive', async () => {
-      const projectId = getApp().options.projectId;
-      const idToken = generateIdToken(projectId);
-      await runCallableTest({
-        httpRequest: mockRequest(null, 'application/json', {
-          authorization: 'bearer ' + idToken,
-        }),
-        expectedData: null,
-        callableFunction: (data, context) => {
-          checkAuthContext(context, projectId, mocks.user_id);
-          return null;
-        },
-        callableFunction2: (request) => {
-          checkAuthContext(request, projectId, mocks.user_id);
-          return null;
-        },
-        expectedHttpResponse: {
-          status: 200,
-          headers: expectedResponseHeaders,
-          body: { result: null },
-        },
-      });
->>>>>>> 0e1f6886
-    });
-
-<<<<<<< HEAD
-  it("should handle bad AppCheck token with enforcement enabled", async () => {
-    await runCallableTest({
-      httpRequest: mockRequest(null, "application/json", {
-        appCheckToken: "FAKE",
-      }),
-      expectedData: null,
-      callableFunction: () => {
-        return;
-      },
-      callableFunction2: () => {
-        return;
-      },
-      callableOption: {
-        cors: { origin: true, methods: "POST" },
-        enforceAppCheck: true,
-      },
-      expectedHttpResponse: {
-        status: 401,
-        headers: expectedResponseHeaders,
-        body: {
-          error: {
-            message: "Unauthenticated",
-            status: "UNAUTHENTICATED",
-=======
-    it('should reject auth with incorrect authorization header', async () => {
-      const projectId = getApp().options.projectId;
-      await runCallableTest({
-        httpRequest: mockRequest(null, 'application/json', {
-          authorization: 'Beaver heyyall',
-        }),
-        expectedData: null,
-        callableFunction: (data, context) => {
-          checkAuthContext(context, projectId, mocks.user_id);
-          return null;
-        },
-        callableFunction2: (request) => {
-          checkAuthContext(request, projectId, mocks.user_id);
-          return null;
-        },
-        expectedHttpResponse: {
-          status: 401,
-          headers: expectedResponseHeaders,
-          body: {
-            error: {
-              status: 'UNAUTHENTICATED',
-              message: 'Unauthenticated',
-            },
->>>>>>> 0e1f6886
-          },
-        },
-      });
-    });
-
-<<<<<<< HEAD
-  it("should handle no AppCheck token with enforcement enabled", async () => {
-    await runCallableTest({
-      httpRequest: mockRequest(null, "application/json", {
-        appCheckToken: "MISSING",
-      }),
-      expectedData: null,
-      callableFunction: () => {
-        return;
-      },
-      callableFunction2: () => {
-        return;
-      },
-      callableOption: {
-        cors: { origin: true, methods: "POST" },
-        enforceAppCheck: true,
-      },
-      expectedHttpResponse: {
-        status: 401,
-        headers: expectedResponseHeaders,
-        body: {
-          error: {
-            message: "Unauthenticated",
-            status: "UNAUTHENTICATED",
-          },
-        },
-      },
-    });
-  });
-
-  it("should handle instance id", async () => {
-    await runCallableTest({
-      httpRequest: mockRequest(null, "application/json", {
-        instanceIdToken: "iid-token",
-      }),
-      expectedData: null,
-      callableFunction: (data, context) => {
-        expect(context.auth).to.be.undefined;
-        expect(context.instanceIdToken).to.equal("iid-token");
-        return null;
-      },
-      callableFunction2: (request) => {
-        expect(request.auth).to.be.undefined;
-        expect(request.instanceIdToken).to.equal("iid-token");
-        return null;
-      },
-      expectedHttpResponse: {
-        status: 200,
-        headers: expectedResponseHeaders,
-        body: { result: null },
-      },
-    });
-  });
-
-  it("should expose raw request", async () => {
-    const mockReq = mockRequest(null, "application/json", {});
-    await runCallableTest({
-      httpRequest: mockReq,
-      expectedData: null,
-      callableFunction: (data, context) => {
-        expect(context.rawRequest).to.not.be.undefined;
-        expect(context.rawRequest).to.equal(mockReq);
-        return null;
-      },
-      callableFunction2: (request) => {
-        expect(request.rawRequest).to.not.be.undefined;
-        expect(request.rawRequest).to.equal(mockReq);
-        return null;
-      },
-      expectedHttpResponse: {
-        status: 200,
-        headers: expectedResponseHeaders,
-        body: { result: null },
-      },
-    });
-  });
-
-  describe("skip token verification debug mode support", () => {
-    before(() => {
-      sinon.stub(debug, "isDebugFeatureEnabled").withArgs("skipTokenVerification").returns(true);
-=======
-    it('should reject bad auth with bad signature', async () => {
-      const projectId = getApp().options.projectId;
-      const idToken = generateUnsignedIdToken(projectId);
-      await runCallableTest({
-        httpRequest: mockRequest(null, 'application/json', {
-          authorization: 'Bearer ' + idToken,
-        }),
-        expectedData: null,
-        callableFunction: (data, context) => {
-          return;
-        },
-        callableFunction2: (request) => {
-          return;
-        },
-        expectedHttpResponse: {
-          status: 401,
-          headers: expectedResponseHeaders,
-          body: {
-            error: {
-              status: 'UNAUTHENTICATED',
-              message: 'Unauthenticated',
-            },
-          },
-        },
-      });
-    });
-  });
-
-  describe('AppCheck', () => {
-    let mock: nock.Scope;
-
-    before(() => {
-      mock = mockFetchAppCheckPublicJwks();
->>>>>>> 0e1f6886
-    });
-
-    after(() => {
-      mock.done();
-    });
-
-<<<<<<< HEAD
-    it("should skip auth token verification", async () => {
-=======
-    it('should handle AppCheck token', async () => {
->>>>>>> 0e1f6886
-      const projectId = getApp().options.projectId;
-      const appId = '123:web:abc';
-      const appCheckToken = generateAppCheckToken(projectId, appId);
-      await runCallableTest({
-<<<<<<< HEAD
         httpRequest: mockRequest(null, "application/json", {
           authorization: "Bearer " + idToken,
         }),
-=======
-        httpRequest: mockRequest(null, 'application/json', { appCheckToken }),
->>>>>>> 0e1f6886
+        expectedData: null,
+        callableFunction: (data, context) => {
+          checkAuthContext(context, projectId, mocks.user_id);
+          return null;
+        },
+        callableFunction2: (request) => {
+          checkAuthContext(request, projectId, mocks.user_id);
+          return null;
+        },
+        expectedHttpResponse: {
+          status: 200,
+          headers: expectedResponseHeaders,
+          body: { result: null },
+        },
+      });
+    });
+
+    it("should handle auth - case insensitive", async () => {
+      const projectId = getApp().options.projectId;
+      const idToken = generateIdToken(projectId);
+      await runCallableTest({
+        httpRequest: mockRequest(null, "application/json", {
+          authorization: "bearer " + idToken,
+        }),
+        expectedData: null,
+        callableFunction: (data, context) => {
+          checkAuthContext(context, projectId, mocks.user_id);
+          return null;
+        },
+        callableFunction2: (request) => {
+          checkAuthContext(request, projectId, mocks.user_id);
+          return null;
+        },
+        expectedHttpResponse: {
+          status: 200,
+          headers: expectedResponseHeaders,
+          body: { result: null },
+        },
+      });
+    });
+
+    it("should reject auth with incorrect authorization header", async () => {
+      const projectId = getApp().options.projectId;
+      await runCallableTest({
+        httpRequest: mockRequest(null, "application/json", {
+          authorization: "Beaver heyyall",
+        }),
+        expectedData: null,
+        callableFunction: (data, context) => {
+          checkAuthContext(context, projectId, mocks.user_id);
+          return null;
+        },
+        callableFunction2: (request) => {
+          checkAuthContext(request, projectId, mocks.user_id);
+          return null;
+        },
+        expectedHttpResponse: {
+          status: 401,
+          headers: expectedResponseHeaders,
+          body: {
+            error: {
+              status: "UNAUTHENTICATED",
+              message: "Unauthenticated",
+            },
+          },
+        },
+      });
+    });
+
+    it("should reject bad auth with bad signature", async () => {
+      const projectId = getApp().options.projectId;
+      const idToken = generateUnsignedIdToken(projectId);
+      await runCallableTest({
+        httpRequest: mockRequest(null, "application/json", {
+          authorization: "Bearer " + idToken,
+        }),
+        expectedData: null,
+        callableFunction: () => {
+          return;
+        },
+        callableFunction2: () => {
+          return;
+        },
+        expectedHttpResponse: {
+          status: 401,
+          headers: expectedResponseHeaders,
+          body: {
+            error: {
+              status: "UNAUTHENTICATED",
+              message: "Unauthenticated",
+            },
+          },
+        },
+      });
+    });
+  });
+
+  describe("AppCheck", () => {
+    let mock: nock.Scope;
+
+    before(() => {
+      mock = mockFetchAppCheckPublicJwks();
+    });
+
+    after(() => {
+      mock.done();
+    });
+
+    it("should handle AppCheck token", async () => {
+      const projectId = getApp().options.projectId;
+      const appId = "123:web:abc";
+      const appCheckToken = generateAppCheckToken(projectId, appId);
+      await runCallableTest({
+        httpRequest: mockRequest(null, "application/json", { appCheckToken }),
         expectedData: null,
         callableOption: {
-          cors: { origin: true, methods: 'POST' },
+          cors: { origin: true, methods: "POST" },
           enforceAppCheck: true,
         },
         callableFunction: (data, context) => {
@@ -696,11 +437,7 @@
       });
     });
 
-<<<<<<< HEAD
-    it("should skip app check token verification", async () => {
-=======
-    it('should reject bad AppCheck token', async () => {
->>>>>>> 0e1f6886
+    it("should reject bad AppCheck token", async () => {
       const projectId = getApp().options.projectId;
       const appId = "123:web:abc";
       const appCheckToken = generateUnsignedAppCheckToken(projectId, appId);
@@ -708,13 +445,13 @@
         httpRequest: mockRequest(null, "application/json", { appCheckToken }),
         expectedData: null,
         callableOption: {
-          cors: { origin: true, methods: 'POST' },
+          cors: { origin: true, methods: "POST" },
           enforceAppCheck: true,
         },
-        callableFunction: (data, context) => {
-          return;
-        },
-        callableFunction2: (request) => {
+        callableFunction: () => {
+          return;
+        },
+        callableFunction2: () => {
           return;
         },
         expectedHttpResponse: {
@@ -722,22 +459,22 @@
           headers: expectedResponseHeaders,
           body: {
             error: {
-              status: 'UNAUTHENTICATED',
-              message: 'Unauthenticated',
+              status: "UNAUTHENTICATED",
+              message: "Unauthenticated",
             },
           },
         },
       });
     });
 
-    it('should handle bad AppCheck token with enforcement disabled', async () => {
-      await runCallableTest({
-        httpRequest: mockRequest(null, 'application/json', {
-          appCheckToken: 'FAKE',
+    it("should handle bad AppCheck token with enforcement disabled", async () => {
+      await runCallableTest({
+        httpRequest: mockRequest(null, "application/json", {
+          appCheckToken: "FAKE",
         }),
         expectedData: null,
         callableOption: {
-          cors: { origin: true, methods: 'POST' },
+          cors: { origin: true, methods: "POST" },
           enforceAppCheck: false,
         },
         callableFunction: (data, context) => {
@@ -756,20 +493,20 @@
       });
     });
 
-    it('should handle bad AppCheck token with enforcement enabled', async () => {
-      await runCallableTest({
-        httpRequest: mockRequest(null, 'application/json', {
-          appCheckToken: 'FAKE',
+    it("should handle bad AppCheck token with enforcement enabled", async () => {
+      await runCallableTest({
+        httpRequest: mockRequest(null, "application/json", {
+          appCheckToken: "FAKE",
         }),
         expectedData: null,
         callableOption: {
-          cors: { origin: true, methods: 'POST' },
+          cors: { origin: true, methods: "POST" },
           enforceAppCheck: true,
         },
-        callableFunction: (data, context) => {
-          return;
-        },
-        callableFunction2: (request) => {
+        callableFunction: () => {
+          return;
+        },
+        callableFunction2: () => {
           return;
         },
         expectedHttpResponse: {
@@ -777,28 +514,28 @@
           headers: expectedResponseHeaders,
           body: {
             error: {
-              message: 'Unauthenticated',
-              status: 'UNAUTHENTICATED',
+              message: "Unauthenticated",
+              status: "UNAUTHENTICATED",
             },
           },
         },
       });
     });
 
-    it('should handle no AppCheck token with enforcement enabled', async () => {
-      await runCallableTest({
-        httpRequest: mockRequest(null, 'application/json', {
-          appCheckToken: 'MISSING',
+    it("should handle no AppCheck token with enforcement enabled", async () => {
+      await runCallableTest({
+        httpRequest: mockRequest(null, "application/json", {
+          appCheckToken: "MISSING",
         }),
         expectedData: null,
-        callableFunction: (data, context) => {
-          return;
-        },
-        callableFunction2: (request) => {
+        callableFunction: () => {
+          return;
+        },
+        callableFunction2: () => {
           return;
         },
         callableOption: {
-          cors: { origin: true, methods: 'POST' },
+          cors: { origin: true, methods: "POST" },
           enforceAppCheck: true,
         },
         expectedHttpResponse: {
@@ -806,28 +543,28 @@
           headers: expectedResponseHeaders,
           body: {
             error: {
-              message: 'Unauthenticated',
-              status: 'UNAUTHENTICATED',
+              message: "Unauthenticated",
+              status: "UNAUTHENTICATED",
             },
           },
         },
       });
     });
 
-    it('should handle instance id', async () => {
-      await runCallableTest({
-        httpRequest: mockRequest(null, 'application/json', {
-          instanceIdToken: 'iid-token',
+    it("should handle instance id", async () => {
+      await runCallableTest({
+        httpRequest: mockRequest(null, "application/json", {
+          instanceIdToken: "iid-token",
         }),
         expectedData: null,
         callableFunction: (data, context) => {
           expect(context.auth).to.be.undefined;
-          expect(context.instanceIdToken).to.equal('iid-token');
+          expect(context.instanceIdToken).to.equal("iid-token");
           return null;
         },
         callableFunction2: (request) => {
           expect(request.auth).to.be.undefined;
-          expect(request.instanceIdToken).to.equal('iid-token');
+          expect(request.instanceIdToken).to.equal("iid-token");
           return null;
         },
         expectedHttpResponse: {
@@ -838,8 +575,8 @@
       });
     });
 
-    it('should expose raw request', async () => {
-      const mockReq = mockRequest(null, 'application/json', {});
+    it("should expose raw request", async () => {
+      const mockReq = mockRequest(null, "application/json", {});
       await runCallableTest({
         httpRequest: mockReq,
         expectedData: null,
@@ -861,24 +598,21 @@
       });
     });
 
-    describe('skip token verification debug mode support', () => {
+    describe("skip token verification debug mode support", () => {
       before(() => {
-        sinon
-          .stub(debug, 'isDebugFeatureEnabled')
-          .withArgs('skipTokenVerification')
-          .returns(true);
+        sinon.stub(debug, "isDebugFeatureEnabled").withArgs("skipTokenVerification").returns(true);
       });
 
       after(() => {
         sinon.verifyAndRestore();
       });
 
-      it('should skip auth token verification', async () => {
+      it("should skip auth token verification", async () => {
         const projectId = getApp().options.projectId;
         const idToken = generateUnsignedIdToken(projectId);
         await runCallableTest({
-          httpRequest: mockRequest(null, 'application/json', {
-            authorization: 'Bearer ' + idToken,
+          httpRequest: mockRequest(null, "application/json", {
+            authorization: "Bearer " + idToken,
           }),
           expectedData: null,
           callableFunction: (data, context) => {
@@ -897,12 +631,12 @@
         });
       });
 
-      it('should skip app check token verification', async () => {
+      it("should skip app check token verification", async () => {
         const projectId = getApp().options.projectId;
-        const appId = '123:web:abc';
+        const appId = "123:web:abc";
         const appCheckToken = generateUnsignedAppCheckToken(projectId, appId);
         await runCallableTest({
-          httpRequest: mockRequest(null, 'application/json', { appCheckToken }),
+          httpRequest: mockRequest(null, "application/json", { appCheckToken }),
           expectedData: null,
           callableFunction: (data, context) => {
             checkAppCheckContext(context, projectId, appId);
