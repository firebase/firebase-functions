--- conflicted
+++ resolved
@@ -23,11 +23,7 @@
 import { expect } from 'chai';
 import { App, deleteApp, initializeApp } from 'firebase-admin/app';
 
-<<<<<<< HEAD
-import { apps as appsNamespace } from '../../../src/common/apps';
-=======
 import { getApp, setApp } from '../../../src/common/app';
->>>>>>> bebb3983
 import * as https from '../../../src/common/providers/https';
 import {
   onDispatchHandler,
