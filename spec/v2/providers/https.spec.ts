// The MIT License (MIT)
//
// Copyright (c) 2022 Firebase
//
// Permission is hereby granted, free of charge, to any person obtaining a copy
// of this software and associated documentation files (the "Software"), to deal
// in the Software without restriction, including without limitation the rights
// to use, copy, modify, merge, publish, distribute, sublicense, and/or sell
// copies of the Software, and to permit persons to whom the Software is
// furnished to do so, subject to the following conditions:
//
// The above copyright notice and this permission notice shall be included in all
// copies or substantial portions of the Software.
//
// THE SOFTWARE IS PROVIDED "AS IS", WITHOUT WARRANTY OF ANY KIND, EXPRESS OR
// IMPLIED, INCLUDING BUT NOT LIMITED TO THE WARRANTIES OF MERCHANTABILITY,
// FITNESS FOR A PARTICULAR PURPOSE AND NONINFRINGEMENT. IN NO EVENT SHALL THE
// AUTHORS OR COPYRIGHT HOLDERS BE LIABLE FOR ANY CLAIM, DAMAGES OR OTHER
// LIABILITY, WHETHER IN AN ACTION OF CONTRACT, TORT OR OTHERWISE, ARISING FROM,
// OUT OF OR IN CONNECTION WITH THE SOFTWARE OR THE USE OR OTHER DEALINGS IN THE
// SOFTWARE.

<<<<<<< HEAD
import { expect } from 'chai';
import * as sinon from 'sinon';

import * as debug from '../../../src/common/debug';
import * as options from '../../../src/v2/options';
import * as https from '../../../src/v2/providers/https';
import {
  expectedResponseHeaders,
  MockRequest
} from '../../fixtures/mockrequest';
import { runHandler } from '../../helper';
import { FULL_ENDPOINT, FULL_OPTIONS, FULL_TRIGGER } from './fixtures';

describe('onRequest', () => {
=======
import { expect } from "chai";
import * as sinon from "sinon";

import * as debug from "../../../src/common/debug";
import * as options from "../../../src/v2/options";
import * as https from "../../../src/v2/providers/https";
import { expectedResponseHeaders, MockRequest } from "../../fixtures/mockrequest";
import { runHandler } from "../../helper";
import { FULL_ENDPOINT, MINIMAL_V2_ENDPOINT, FULL_OPTIONS, FULL_TRIGGER } from "./fixtures";

describe("onRequest", () => {
>>>>>>> 837ec384
  beforeEach(() => {
    options.setGlobalOptions({});
    process.env.GCLOUD_PROJECT = "aProject";
  });

  afterEach(() => {
    delete process.env.GCLOUD_PROJECT;
  });

  it("should return a minimal trigger/endpoint with appropriate values", () => {
    const result = https.onRequest((req, res) => {
      res.send(200);
    });

    expect(result.__trigger).to.deep.equal({
      platform: "gcfv2",
      httpsTrigger: {
        allowInsecure: false,
      },
      labels: {},
    });

    expect(result.__endpoint).to.deep.equal({
      ...MINIMAL_V2_ENDPOINT,
      platform: "gcfv2",
      httpsTrigger: {},
      labels: {},
    });
  });

  it("should create a complex trigger/endpoint with appropriate values", () => {
    const result = https.onRequest(
      {
        ...FULL_OPTIONS,
        region: ["us-west1", "us-central1"],
        invoker: ["service-account1@", "service-account2@"],
      },
      (req, res) => {
        res.send(200);
      }
    );

    expect(result.__trigger).to.deep.equal({
      ...FULL_TRIGGER,
      httpsTrigger: {
        allowInsecure: false,
        invoker: ["service-account1@", "service-account2@"],
      },
      regions: ["us-west1", "us-central1"],
    });

    expect(result.__endpoint).to.deep.equal({
      ...FULL_ENDPOINT,
      platform: "gcfv2",
      httpsTrigger: {
        invoker: ["service-account1@", "service-account2@"],
      },
      region: ["us-west1", "us-central1"],
    });
  });

  it("should merge options and globalOptions", () => {
    options.setGlobalOptions({
      concurrency: 20,
      region: "europe-west1",
      minInstances: 1,
      invoker: "public",
    });

    const result = https.onRequest(
      {
        region: ["us-west1", "us-central1"],
        minInstances: 3,
        invoker: "private",
      },
      (req, res) => {
        res.send(200);
      }
    );

    expect(result.__trigger).to.deep.equal({
      platform: "gcfv2",
      httpsTrigger: {
        allowInsecure: false,
        invoker: ["private"],
      },
      concurrency: 20,
      minInstances: 3,
      regions: ["us-west1", "us-central1"],
      labels: {},
    });

    expect(result.__endpoint).to.deep.equal({
      ...MINIMAL_V2_ENDPOINT,
      platform: "gcfv2",
      httpsTrigger: {
        invoker: ["private"],
      },
      concurrency: 20,
      minInstances: 3,
      region: ["us-west1", "us-central1"],
      labels: {},
    });
  });

  it("should be an express handler", async () => {
    const func = https.onRequest((req, res) => {
      res.send("Works");
    });

    const req = new MockRequest(
      {
        data: {},
      },
      {
        "content-type": "application/json",
        origin: "example.com",
      }
    );
    req.method = "POST";

    const resp = await runHandler(func, req as any);
    expect(resp.body).to.equal("Works");
  });

  it("should enforce CORS options", async () => {
    const func = https.onRequest({ cors: "example.com" }, () => {
      throw new Error("Should not reach here for OPTIONS preflight");
    });

    const req = new MockRequest(
      {
        data: {},
      },
      {
        "Access-Control-Request-Method": "POST",
        "Access-Control-Request-Headers": "origin",
        origin: "example.com",
      }
    );
    req.method = "OPTIONS";

    const resp = await runHandler(func, req as any);
    expect(resp.status).to.equal(204);
    expect(resp.body).to.be.undefined;
    expect(resp.headers).to.deep.equal({
      "Access-Control-Allow-Methods": "GET,HEAD,PUT,PATCH,POST,DELETE",
      "Access-Control-Allow-Origin": "example.com",
      "Content-Length": "0",
      Vary: "Origin, Access-Control-Request-Headers",
    });
  });

  it("should add CORS headers if debug feature is enabled", async () => {
    sinon.stub(debug, "isDebugFeatureEnabled").withArgs("enableCors").returns(true);

    const func = https.onRequest(() => {
      throw new Error("Should not reach here for OPTIONS preflight");
    });

    const req = new MockRequest(
      {
        data: {},
      },
      {
        "Access-Control-Request-Method": "POST",
        "Access-Control-Request-Headers": "origin",
        origin: "localhost",
      }
    );
    req.method = "OPTIONS";

    const resp = await runHandler(func, req as any);
    expect(resp.status).to.equal(204);
    expect(resp.body).to.be.undefined;
    expect(resp.headers).to.deep.equal({
      "Access-Control-Allow-Methods": "GET,HEAD,PUT,PATCH,POST,DELETE",
      "Access-Control-Allow-Origin": "localhost",
      "Content-Length": "0",
      Vary: "Origin, Access-Control-Request-Headers",
    });

    sinon.restore();
  });

  it('should NOT add CORS headers if debug feature is enabled and cors has value false', async () => {
    sinon
      .stub(debug, 'isDebugFeatureEnabled')
      .withArgs('enableCors')
      .returns(true);

    const func = https.onRequest({ cors: false }, (req, res) => {
      res.status(200).send('Good')
    });

    const req = new MockRequest(
      {
        data: {},
      },
      {
        'Access-Control-Request-Method': 'POST',
        'Access-Control-Request-Headers': 'origin',
        origin: 'example.com',
      }
    );
    req.method = 'OPTIONS';

    const resp = await runHandler(func, req as any);
    expect(resp.status).to.equal(200);
    expect(resp.body).to.be.equal('Good');
    expect(resp.headers).to.deep.equal({});

    sinon.restore();
  });
});

describe("onCall", () => {
  beforeEach(() => {
    options.setGlobalOptions({});
    process.env.GCLOUD_PROJECT = "aProject";
  });

  afterEach(() => {
    delete process.env.GCLOUD_PROJECT;
  });

  it("should return a minimal trigger/endpoint with appropriate values", () => {
    const result = https.onCall(() => 42);

    expect(result.__trigger).to.deep.equal({
      platform: "gcfv2",
      httpsTrigger: {
        allowInsecure: false,
      },
      labels: {
        "deployment-callable": "true",
      },
    });

    expect(result.__endpoint).to.deep.equal({
      ...MINIMAL_V2_ENDPOINT,
      platform: "gcfv2",
      callableTrigger: {},
      labels: {},
    });
  });

  it("should create a complex trigger/endpoint with appropriate values", () => {
    const result = https.onCall(FULL_OPTIONS, () => 42);

    expect(result.__trigger).to.deep.equal({
      ...FULL_TRIGGER,
      httpsTrigger: {
        allowInsecure: false,
      },
      labels: {
        ...FULL_TRIGGER.labels,
        "deployment-callable": "true",
      },
    });

    expect(result.__endpoint).to.deep.equal({
      ...FULL_ENDPOINT,
      platform: "gcfv2",
      callableTrigger: {},
    });
  });

  it("should merge options and globalOptions", () => {
    options.setGlobalOptions({
      concurrency: 20,
      region: "europe-west1",
      minInstances: 1,
    });

    const result = https.onCall(
      {
        region: ["us-west1", "us-central1"],
        minInstances: 3,
      },
      () => 42
    );

    expect(result.__trigger).to.deep.equal({
      platform: "gcfv2",
      httpsTrigger: {
        allowInsecure: false,
      },
      concurrency: 20,
      minInstances: 3,
      regions: ["us-west1", "us-central1"],
      labels: {
        "deployment-callable": "true",
      },
    });

    expect(result.__endpoint).to.deep.equal({
      ...MINIMAL_V2_ENDPOINT,
      platform: "gcfv2",
      callableTrigger: {},
      concurrency: 20,
      minInstances: 3,
      region: ["us-west1", "us-central1"],
      labels: {},
    });
  });

  it("has a .run method", () => {
    const cf = https.onCall((request) => {
      return request;
    });

    const request: any = {
      data: "data",
      instanceIdToken: "token",
      auth: {
        uid: "abc",
        token: "token",
      },
    };
    expect(cf.run(request)).to.deep.equal(request);
  });

  it("should be an express handler", async () => {
    const func = https.onCall(() => 42);

    const req = new MockRequest(
      {
        data: {},
      },
      {
        "content-type": "application/json",
        origin: "example.com",
      }
    );
    req.method = "POST";

    const resp = await runHandler(func, req as any);
    expect(resp.body).to.deep.equal({ result: 42 });
  });

  it("should enforce CORS options", async () => {
    const func = https.onCall({ cors: "example.com" }, () => {
      throw new Error("Should not reach here for OPTIONS preflight");
    });

    const req = new MockRequest(
      {
        data: {},
      },
      {
        "Access-Control-Request-Method": "POST",
        "Access-Control-Request-Headers": "origin",
        origin: "example.com",
      }
    );
    req.method = "OPTIONS";

    const resp = await runHandler(func, req as any);
    expect(resp.status).to.equal(204);
    expect(resp.body).to.be.undefined;
    expect(resp.headers).to.deep.equal({
      "Access-Control-Allow-Methods": "POST",
      "Access-Control-Allow-Origin": "example.com",
      "Content-Length": "0",
      Vary: "Origin, Access-Control-Request-Headers",
    });
  });

  it("overrides CORS headers if debug feature is enabled", async () => {
    sinon.stub(debug, "isDebugFeatureEnabled").withArgs("enableCors").returns(true);

    const func = https.onCall({ cors: "example.com" }, () => {
      throw new Error("Should not reach here for OPTIONS preflight");
    });
    const req = new MockRequest(
      {
        data: {},
      },
      {
        "Access-Control-Request-Method": "POST",
        "Access-Control-Request-Headers": "origin",
        origin: "localhost",
      }
    );
    req.method = "OPTIONS";

    const response = await runHandler(func, req as any);

    expect(response.status).to.equal(204);
    expect(response.body).to.be.undefined;
    expect(response.headers).to.deep.equal({
      "Access-Control-Allow-Methods": "POST",
      "Access-Control-Allow-Origin": "localhost",
      "Content-Length": "0",
      Vary: "Origin, Access-Control-Request-Headers",
    });

    sinon.restore();
  });

  it("adds CORS headers", async () => {
    const func = https.onCall(() => 42);
    const req = new MockRequest(
      {
        data: {},
      },
      {
        "content-type": "application/json",
        origin: "example.com",
      }
    );
    req.method = "POST";

    const response = await runHandler(func, req as any);

    expect(response.status).to.equal(200);
    expect(response.body).to.be.deep.equal({ result: 42 });
    expect(response.headers).to.deep.equal(expectedResponseHeaders);
  });

  // These tests pass if the code transpiles
  it("allows desirable syntax", () => {
    https.onCall<string, string>(
      (request: https.CallableRequest<string>) => `hello, ${request.data}!`
    );
    https.onCall<string>((request: https.CallableRequest<string>) => `hello, ${request.data}!`);
    https.onCall<string>((request: https.CallableRequest) => `hello, ${request.data}!`);
    https.onCall((request: https.CallableRequest<string>) => `Hello, ${request.data}`);
    https.onCall((request: https.CallableRequest) => `Hello, ${request.data}`);
  });
});<|MERGE_RESOLUTION|>--- conflicted
+++ resolved
@@ -20,22 +20,6 @@
 // OUT OF OR IN CONNECTION WITH THE SOFTWARE OR THE USE OR OTHER DEALINGS IN THE
 // SOFTWARE.
 
-<<<<<<< HEAD
-import { expect } from 'chai';
-import * as sinon from 'sinon';
-
-import * as debug from '../../../src/common/debug';
-import * as options from '../../../src/v2/options';
-import * as https from '../../../src/v2/providers/https';
-import {
-  expectedResponseHeaders,
-  MockRequest
-} from '../../fixtures/mockrequest';
-import { runHandler } from '../../helper';
-import { FULL_ENDPOINT, FULL_OPTIONS, FULL_TRIGGER } from './fixtures';
-
-describe('onRequest', () => {
-=======
 import { expect } from "chai";
 import * as sinon from "sinon";
 
@@ -47,7 +31,6 @@
 import { FULL_ENDPOINT, MINIMAL_V2_ENDPOINT, FULL_OPTIONS, FULL_TRIGGER } from "./fixtures";
 
 describe("onRequest", () => {
->>>>>>> 837ec384
   beforeEach(() => {
     options.setGlobalOptions({});
     process.env.GCLOUD_PROJECT = "aProject";
