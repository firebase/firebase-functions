// The MIT License (MIT)
//
// Copyright (c) 2022 Firebase
//
// Permission is hereby granted, free of charge, to any person obtaining a copy
// of this software and associated documentation files (the "Software"), to deal
// in the Software without restriction, including without limitation the rights
// to use, copy, modify, merge, publish, distribute, sublicense, and/or sell
// copies of the Software, and to permit persons to whom the Software is
// furnished to do so, subject to the following conditions:
//
// The above copyright notice and this permission notice shall be included in all
// copies or substantial portions of the Software.
//
// THE SOFTWARE IS PROVIDED "AS IS", WITHOUT WARRANTY OF ANY KIND, EXPRESS OR
// IMPLIED, INCLUDING BUT NOT LIMITED TO THE WARRANTIES OF MERCHANTABILITY,
// FITNESS FOR A PARTICULAR PURPOSE AND NONINFRINGEMENT. IN NO EVENT SHALL THE
// AUTHORS OR COPYRIGHT HOLDERS BE LIABLE FOR ANY CLAIM, DAMAGES OR OTHER
// LIABILITY, WHETHER IN AN ACTION OF CONTRACT, TORT OR OTHERWISE, ARISING FROM,
// OUT OF OR IN CONNECTION WITH THE SOFTWARE OR THE USE OR OTHER DEALINGS IN THE
// SOFTWARE.

import { expect } from "chai";
import { ManifestEndpoint } from "../../../src/runtime/manifest";
import * as options from "../../../src/v2/options";
import * as schedule from "../../../src/v2/providers/scheduler";
import { MINIMAL_V2_ENDPOINT } from "../../fixtures";
import { onInit } from "../../../src/v2/core";
import { MockRequest } from "../../fixtures/mockrequest";
import { runHandler } from "../../helper";
import * as params from "../../../src/params";

const MINIMAL_SCHEDULE_TRIGGER: ManifestEndpoint["scheduleTrigger"] = {
  schedule: "",
  timeZone: options.RESET_VALUE,
  attemptDeadlineSeconds: options.RESET_VALUE,
  retryConfig: {
    retryCount: options.RESET_VALUE,
    maxRetrySeconds: options.RESET_VALUE,
    minBackoffSeconds: options.RESET_VALUE,
    maxBackoffSeconds: options.RESET_VALUE,
    maxDoublings: options.RESET_VALUE,
  },
};

describe("schedule", () => {
  describe("getOpts", () => {
    it("should handle a schedule", () => {
      expect(schedule.getOpts("* * * * *")).to.deep.eq({
        schedule: "* * * * *",
        opts: {},
      });
    });

    it("should handle full options", () => {
      const options: schedule.ScheduleOptions = {
        schedule: "* * * * *",
        timeZone: "utc",
        retryCount: 3,
        maxRetrySeconds: 1,
        minBackoffSeconds: 2,
        maxBackoffSeconds: 3,
        maxDoublings: 4,
        memory: "128MiB",
        region: "us-central1",
      };

      expect(schedule.getOpts(options)).to.deep.eq({
        schedule: "* * * * *",
        timeZone: "utc",
        retryConfig: {
          retryCount: 3,
          maxRetrySeconds: 1,
          minBackoffSeconds: 2,
          maxBackoffSeconds: 3,
          maxDoublings: 4,
        },
        opts: {
          ...options,
          memory: "128MiB",
          region: "us-central1",
        },
      });
    });
  });

  describe("onSchedule", () => {
    it("should create a schedule function given a schedule", () => {
      const schfn = schedule.onSchedule("* * * * *", () => console.log(1));

      expect(schfn.__endpoint).to.deep.eq({
        ...MINIMAL_V2_ENDPOINT,
        platform: "gcfv2",
        labels: {},
        scheduleTrigger: {
          ...MINIMAL_SCHEDULE_TRIGGER,
          schedule: "* * * * *",
        },
      });
      expect(schfn.__requiredAPIs).to.deep.eq([
        {
          api: "cloudscheduler.googleapis.com",
          reason: "Needed for scheduled functions.",
        },
      ]);
    });

    it("should create a schedule function given options", () => {
      const schfn = schedule.onSchedule(
        {
          schedule: "* * * * *",
          timeZone: "utc",
          timeoutSeconds: 300,
          retryCount: 3,
          maxRetrySeconds: 10,
          minBackoffSeconds: 11,
          maxBackoffSeconds: 12,
          maxDoublings: 2,
          region: "us-central1",
          labels: { key: "val" },
        },
        () => undefined
      );

      expect(schfn.__endpoint).to.deep.eq({
        ...MINIMAL_V2_ENDPOINT,
        platform: "gcfv2",
        labels: { key: "val" },
        region: ["us-central1"],
        timeoutSeconds: 300,
        scheduleTrigger: {
          schedule: "* * * * *",
          timeZone: "utc",
          attemptDeadlineSeconds: 300,
          retryConfig: {
            retryCount: 3,
            maxRetrySeconds: 10,
            minBackoffSeconds: 11,
            maxBackoffSeconds: 12,
            maxDoublings: 2,
          },
        },
      });
      expect(schfn.__requiredAPIs).to.deep.eq([
        {
          api: "cloudscheduler.googleapis.com",
          reason: "Needed for scheduled functions.",
        },
      ]);
    });

    it("should create a schedule function with preserveExternalChanges", () => {
      const schfn = schedule.onSchedule(
        {
          schedule: "* * * * *",
          preserveExternalChanges: true,
        },
        () => console.log(1)
      );

      expect(schfn.__endpoint).to.deep.equal({
        platform: "gcfv2",
        labels: {},
        scheduleTrigger: {
          schedule: "* * * * *",
          timeZone: undefined,
          retryConfig: {
            retryCount: undefined,
            maxRetrySeconds: undefined,
            minBackoffSeconds: undefined,
            maxBackoffSeconds: undefined,
            maxDoublings: undefined,
          },
        },
      });
      expect(schfn.__requiredAPIs).to.deep.eq([
        {
          api: "cloudscheduler.googleapis.com",
          reason: "Needed for scheduled functions.",
        },
      ]);
    });

<<<<<<< HEAD
    it("should set attemptDeadlineSeconds from timeoutSeconds", () => {
=======
    it("should cap attemptDeadlineSeconds at 1800s", () => {
>>>>>>> 608405ad
      const schfn = schedule.onSchedule(
        {
          schedule: "* * * * *",
          timeoutSeconds: 3600,
        },
        () => undefined
      );

      expect(schfn.__endpoint.timeoutSeconds).to.deep.eq(3600);
<<<<<<< HEAD
      expect(schfn.__endpoint.scheduleTrigger?.attemptDeadlineSeconds).to.deep.eq(3600);
=======
      expect(schfn.__endpoint.scheduleTrigger?.attemptDeadlineSeconds).to.deep.eq(1800);
>>>>>>> 608405ad
    });

    it("should set attemptDeadlineSeconds from Expression timeoutSeconds", () => {
      const timeout = params.defineInt("TIMEOUT");
      const schfn = schedule.onSchedule(
        {
          schedule: "* * * * *",
          timeoutSeconds: timeout,
        },
        () => undefined
      );

      expect(schfn.__endpoint.timeoutSeconds).to.deep.eq(timeout);
      expect(schfn.__endpoint.scheduleTrigger?.attemptDeadlineSeconds).to.deep.eq(timeout);
    });

    it("should have a .run method", async () => {
      const testObj = {
        foo: "bar",
      };
      const schfn = schedule.onSchedule("* * * * *", () => {
        testObj.foo = "newBar";
      });

      await schfn.run("input" as any);

      expect(testObj).to.deep.eq({
        foo: "newBar",
      });
    });

    it("calls init function", async () => {
      const func = schedule.onSchedule("* * * * *", () => null);

      const req = new MockRequest(
        {
          data: {},
        },
        {
          "content-type": "application/json",
          origin: "example.com",
        }
      );
      req.method = "POST";

      let hello;
      onInit(() => (hello = "world"));
      expect(hello).to.be.undefined;
      await runHandler(func, req as any);
      expect(hello).to.equal("world");
    });
  });
});<|MERGE_RESOLUTION|>--- conflicted
+++ resolved
@@ -28,7 +28,6 @@
 import { onInit } from "../../../src/v2/core";
 import { MockRequest } from "../../fixtures/mockrequest";
 import { runHandler } from "../../helper";
-import * as params from "../../../src/params";
 
 const MINIMAL_SCHEDULE_TRIGGER: ManifestEndpoint["scheduleTrigger"] = {
   schedule: "",
@@ -158,7 +157,7 @@
         () => console.log(1)
       );
 
-      expect(schfn.__endpoint).to.deep.equal({
+      expect(schfn.__endpoint).to.deep.eq({
         platform: "gcfv2",
         labels: {},
         scheduleTrigger: {
@@ -181,41 +180,6 @@
       ]);
     });
 
-<<<<<<< HEAD
-    it("should set attemptDeadlineSeconds from timeoutSeconds", () => {
-=======
-    it("should cap attemptDeadlineSeconds at 1800s", () => {
->>>>>>> 608405ad
-      const schfn = schedule.onSchedule(
-        {
-          schedule: "* * * * *",
-          timeoutSeconds: 3600,
-        },
-        () => undefined
-      );
-
-      expect(schfn.__endpoint.timeoutSeconds).to.deep.eq(3600);
-<<<<<<< HEAD
-      expect(schfn.__endpoint.scheduleTrigger?.attemptDeadlineSeconds).to.deep.eq(3600);
-=======
-      expect(schfn.__endpoint.scheduleTrigger?.attemptDeadlineSeconds).to.deep.eq(1800);
->>>>>>> 608405ad
-    });
-
-    it("should set attemptDeadlineSeconds from Expression timeoutSeconds", () => {
-      const timeout = params.defineInt("TIMEOUT");
-      const schfn = schedule.onSchedule(
-        {
-          schedule: "* * * * *",
-          timeoutSeconds: timeout,
-        },
-        () => undefined
-      );
-
-      expect(schfn.__endpoint.timeoutSeconds).to.deep.eq(timeout);
-      expect(schfn.__endpoint.scheduleTrigger?.attemptDeadlineSeconds).to.deep.eq(timeout);
-    });
-
     it("should have a .run method", async () => {
       const testObj = {
         foo: "bar",
