--- conflicted
+++ resolved
@@ -1,15 +1,10 @@
 toc:
   - title: functions
-<<<<<<< HEAD
     path: /docs/functions/alpha/v2.html
-=======
-    path: /docs/functions/alpha/v2_index_.html
->>>>>>> 087ec858
   - title: functions.core
     path: /docs/functions/alpha/v2_core.html
     section:
       - title: functions.CloudEvent
-<<<<<<< HEAD
         path: /docs/functions/alpha/v2_core.cloudevent.html
       - title: functions.CloudFunction
         path: /docs/functions/alpha/v2_core.cloudfunction.html
@@ -40,35 +35,4 @@
       - title: 'TopicBuilder'
         path: /docs/functions/alpha/v2_providers_pubsub.MessagePublishedData.html
       - title: 'PubSubOptions'
-        path: /docs/functions/alpha/v2_providers_pubsub.PubSubOptions.html
-=======
-        path: /docs/functions/alpha/v2_core_.cloudevent.html
-      - title: functions.CloudFunction
-        path: /docs/functions/alpha/v2_core_.cloudfunction.html
-  - title: functions.https
-    path: /docs/functions/alpha/v2_providers_https_.html
-    section:
-      - title: functions.https.options
-        path: /docs/functions/alpha/v2_providers_https_.httpsoptions.html
-  - title: 'functions.logger'
-    path: /docs/functions/alpha/logger_index_.html
-    section:
-      - title: 'LogEntry'
-        path: /docs/functions/alpha/logger_index_.logentry.html
-  - title: functions.options
-    path: /docs/functions/alpha/v2_options_.html
-    section:
-      - title: functions.options.GlobalOptions
-        path: /docs/functions/alpha/v2_options_.globaloptions.html
-      - title: functions.options.EventHandlerOptions
-        path: /docs/functions/alpha/v2_options_.eventhandleroptions.html
-  - title: 'functions.pubsub'
-    path: /docs/functions/providers_pubsub_.html
-    section:
-      - title: 'Message'
-        path: /docs/functions/alpha/v2_providers_pubsub_.message.html
-      - title: 'TopicBuilder'
-        path: /docs/functions/alpha/v2_providers_pubsub_.messagepublishddata.html
-      - title: 'ScheduleBuilder'
-        path: /docs/functions/alpha/v2_providers_pubsub_.pubsuboptions.html
->>>>>>> 087ec858
+        path: /docs/functions/alpha/v2_providers_pubsub.PubSubOptions.html