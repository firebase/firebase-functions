--- conflicted
+++ resolved
@@ -13,14 +13,7 @@
 done
 
 # Make sure firebase-functions binary is executable
-<<<<<<< HEAD
-chmox +x ./lib/bin/firebase-functions.js
-
-# DEBUG
-ls -la scripts/bin-test/sources/commonjs/node_modules
-=======
 chmod +x ./lib/bin/firebase-functions.js
->>>>>>> 93c47e3a
 
 mocha \
   --file ./scripts/bin-test/mocha-setup.ts \
