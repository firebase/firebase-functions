--- conflicted
+++ resolved
@@ -1,21 +1,11 @@
 import * as subprocess from "child_process";
-<<<<<<< HEAD
-import * as fs from "fs/promises";
-=======
 import * as path from "path";
 import { promisify } from "util";
 import fs from "fs/promises";
->>>>>>> 3577d9ba
 import * as os from "os";
-import * as path from "path";
-import { promisify } from "util";
 
 import { expect } from "chai";
-<<<<<<< HEAD
-import yaml from "js-yaml";
-=======
 import { parse as parseYaml } from "yaml";
->>>>>>> 3577d9ba
 import fetch from "node-fetch";
 import * as portfinder from "portfinder";
 
