{
  "name": "firebase-functions",
  "version": "3.22.0",
  "description": "Firebase SDK for Cloud Functions",
  "keywords": [
    "firebase",
    "functions",
    "google",
    "cloud"
  ],
  "homepage": "https://github.com/firebase/firebase-functions#readme",
  "bugs": {
    "url": "https://github.com/firebase/firebase-functions/issues"
  },
  "repository": {
    "type": "git",
    "url": "https://github.com/firebase/firebase-functions.git"
  },
  "license": "MIT",
  "author": "Firebase Team",
  "files": [
    "lib"
  ],
  "main": "lib/v1/index.js",
  "bin": {
    "firebase-functions": "./lib/bin/firebase-functions.js"
  },
  "types": "lib/v1/index.d.ts",
  "exports": {
    ".": "./lib/v1/index.js",
    "./logger/compat": "./lib/logger/compat.js",
    "./logger": "./lib/logger/index.js",
    "./v1": "./lib/v1/index.js",
    "./v1/analytics": "./lib/v1/providers/analytics.js",
    "./v1/auth": "./lib/v1/providers/auth.js",
    "./v1/database": "./lib/v1/providers/database.js",
    "./v1/firestore": "./lib/v1/providers/firestore.js",
    "./v1/pubsub": "./lib/v1/providers/pubsub.js",
    "./v1/remoteConfig": "./lib/v1/providers/remoteConfig.js",
    "./v1/storage": "./lib/v1/providers/storage.js",
    "./v1/tasks": "./lib/v1/providers/tasks.js",
    "./v1/testLab": "./lib/v1/providers/testLab.js",
    "./v2": "./lib/v2/index.js",
    "./v2/core": "./lib/v2/core.js",
    "./v2/options": "./lib/v2/options.js",
    "./v2/https": "./lib/v2/providers/https.js",
    "./v2/params": "./lib/v2/params/index.js",
    "./v2/pubsub": "./lib/v2/providers/pubsub.js",
    "./v2/storage": "./lib/v2/providers/storage.js",
    "./v2/tasks": "./lib/v2/providers/tasks.js",
    "./v2/alerts": "./lib/v2/providers/alerts/index.js",
    "./v2/alerts/appDistribution": "./lib/v2/providers/alerts/appDistribution.js",
    "./v2/alerts/billing": "./lib/v2/providers/alerts/billing.js",
    "./v2/alerts/crashlytics": "./lib/v2/providers/alerts/crashlytics.js",
    "./v2/eventarc": "./lib/v2/providers/eventarc.js",
    "./v2/identity": "./lib/v2/providers/identity.js",
    "./v2/database": "./lib/v2/providers/database.js"
  },
  "typesVersions": {
    "*": {
      "logger": [
        "lib/logger"
      ],
      "logger/compat": [
        "lib/logger/compat"
      ],
      "v1": [
        "lib/v1"
      ],
      "v1/analytics": [
        "./lib/v1/providers/analytics"
      ],
      "v1/auth": [
        "./lib/v1/providers/auth"
      ],
      "v1/database": [
        "./lib/v1/privders/database"
      ],
      "v1/firestore": [
        "./lib/v1/providers/firestore"
      ],
      "v1/pubsub": [
        "./lib/v1/providers/pubsub"
      ],
      "/v1/remoteConfig": [
        "./lib/v1/providers/remoteConfig"
      ],
      "/v1/storage": [
        "./lib/v1/providers/storage"
      ],
      "/v1/tasks": [
        "./lib/v1/providers/tasks"
      ],
      "/v1/testLab": [
        "./lib/v1/providers/testLab"
      ],
      "v2": [
        "lib/v2"
      ],
      "v2/alerts": [
        "lib/v2/providers/alerts"
      ],
      "v2/alerts/appDistribution": [
        "lib/v2/providers/alerts/appDistribution"
      ],
      "v2/alerts/billing": [
        "lib/v2/providers/alerts/billing"
      ],
      "v2/alerts/crashlytics": [
        "lib/v2/providers/alerts/crashlytics"
      ],
      "v2/base": [
        "lib/v2/base"
      ],
      "v2/database": [
        "lib/v2/providers/database"
      ],
      "v2/eventarc": [
        "lib/v2/providers/eventarc"
      ],
      "v2/identity": [
        "lib/v2/providers/identity"
      ],
      "v2/options": [
        "lib/v2/options"
      ],
      "v2/https": [
        "lib/v2/providers/https"
      ],
      "v2/params": [
        "lib/v2/params"
      ],
      "v2/pubsub": [
        "lib/v2/providers/pubsub"
      ],
      "v2/storage": [
        "lib/v2/providers/storage"
      ],
      "v2/tasks": [
        "lib/v2/providers/tasks"
      ]
    }
  },
  "publishConfig": {
    "registry": "https://wombat-dressing-room.appspot.com"
  },
  "scripts": {
    "apidocs": "node docgen/generate-docs.js",
    "docgen:v1:extract": "api-extractor run -c docgen/api-extractor.v1.json --local",
    "docgen:v1:toc": "ts-node docgen/toc.ts --input docgen/v1/markdown --output docgen/v1/markdown/toc --path /docs/reference/functions",
    "docgen:v1:gen": "api-documenter-fire markdown -i docgen/v1 -o docgen/v1/markdown --project functions && npm run docgen:v1:toc",
    "docgen:v1": "npm run build && npm run docgen:v1:extract && npm run docgen:v1:gen",
    "docgen:v2:extract": "api-extractor run -c docgen/api-extractor.v2.json --local",
    "docgen:v2:toc": "ts-node docgen/toc.ts --input docgen/v2/markdown --output docgen/v2/markdown/toc --path /docs/functions/beta/reference",
    "docgen:v2:gen": "api-documenter-fire markdown -i docgen/v2 -o docgen/v2/markdown && npm run docgen:v2:toc",
    "docgen:v2": "npm run build && npm run docgen:v2:extract && npm run docgen:v2:gen",
    "build:pack": "rm -rf lib && npm install && tsc -p tsconfig.release.json && npm pack",
    "build:release": "npm ci --production && npm install --no-save typescript firebase-admin && tsc -p tsconfig.release.json",
    "build": "tsc -p tsconfig.release.json",
    "build:watch": "npm run build -- -w",
    "format": "prettier --check '**/*.{json,md,ts,yml,yaml}'",
    "format:fix": "prettier --write '**/*.{json,md,ts,yml,yaml}'",
    "lint": "tslint --config tslint.json --project tsconfig.json ",
    "lint:fix": "tslint --config tslint.json --fix --project tsconfig.json",
    "test": "mocha --file ./mocha/setup.ts \"spec/**/*.spec.ts\"",
    "test:bin": "./scripts/bin-test/run.sh",
    "test:postmerge": "./integration_test/run_tests.sh"
  },
  "dependencies": {
    "@types/cors": "^2.8.5",
    "@types/express": "4.17.3",
    "cors": "^2.8.5",
    "express": "^4.17.1",
    "node-fetch": "^2.6.7"
  },
  "devDependencies": {
    "@firebase/api-documenter": "^0.2.0",
    "@microsoft/api-documenter": "^7.13.45",
    "@microsoft/api-extractor": "^7.18.7",
    "@types/chai": "^4.1.7",
    "@types/chai-as-promised": "^7.1.0",
    "@types/jsonwebtoken": "^8.3.2",
    "@types/mocha": "^5.2.7",
    "@types/mock-require": "^2.0.0",
    "@types/nock": "^10.0.3",
    "@types/node": "^8.10.50",
    "@types/node-fetch": "^3.0.3",
    "@types/sinon": "^7.0.13",
    "api-extractor-model-me": "^0.1.1",
    "chai": "^4.2.0",
    "chai-as-promised": "^7.1.1",
    "child-process-promise": "^2.2.1",
    "firebase-admin": "^10.3.0",
    "js-yaml": "^3.13.1",
    "jsdom": "^16.2.1",
    "jsonwebtoken": "^8.5.1",
    "jwk-to-pem": "^2.0.5",
    "mocha": "^6.1.4",
    "mock-require": "^3.0.3",
    "mz": "^2.7.0",
    "nock": "^10.0.6",
    "node-fetch": "^2.6.7",
    "portfinder": "^1.0.28",
    "prettier": "^2.7.1",
    "semver": "^7.3.5",
    "sinon": "^7.3.2",
    "ts-node": "^10.4.0",
    "tslint": "^5.18.0",
    "tslint-config-prettier": "^1.18.0",
    "tslint-no-unused-expression-chai": "^0.1.4",
    "tslint-plugin-prettier": "^2.0.1",
<<<<<<< HEAD
    "typedoc": "^0.22.17",
    "typescript": "^4.6.3",
=======
    "typedoc": "0.23.7",
    "typescript": "^4.3.5",
>>>>>>> f751f5ce
    "yargs": "^15.3.1"
  },
  "peerDependencies": {
    "firebase-admin": "^10.0.0 || ^11.0.0"
  },
  "engines": {
    "node": ">=14.10.0"
  }
}<|MERGE_RESOLUTION|>--- conflicted
+++ resolved
@@ -209,13 +209,8 @@
     "tslint-config-prettier": "^1.18.0",
     "tslint-no-unused-expression-chai": "^0.1.4",
     "tslint-plugin-prettier": "^2.0.1",
-<<<<<<< HEAD
-    "typedoc": "^0.22.17",
-    "typescript": "^4.6.3",
-=======
     "typedoc": "0.23.7",
     "typescript": "^4.3.5",
->>>>>>> f751f5ce
     "yargs": "^15.3.1"
   },
   "peerDependencies": {
