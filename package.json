--- conflicted
+++ resolved
@@ -162,11 +162,7 @@
     "docgen:v1:gen": "api-documenter-fire markdown -i docgen/v1 -o docgen/v1/markdown --project functions && npm run docgen:v1:toc",
     "docgen:v1": "npm run build && npm run docgen:v1:extract && npm run docgen:v1:gen",
     "docgen:v2:extract": "api-extractor run -c docgen/api-extractor.v2.json --local",
-<<<<<<< HEAD
     "docgen:v2:toc": "ts-node docgen/toc.ts --input docgen/v2 --output docgen/v2/markdown/toc --path /docs/functions/beta/reference",
-=======
-    "docgen:v2:toc": "ts-node docgen/toc.ts --input docgen/v2/markdown --output docgen/v2/markdown/toc --path /docs/functions/beta/reference",
->>>>>>> cf27ac6b
     "docgen:v2:gen": "api-documenter-fire markdown -i docgen/v2 -o docgen/v2/markdown --project functions && npm run docgen:v2:toc",
     "docgen:v2": "npm run build && npm run docgen:v2:extract && npm run docgen:v2:gen",
     "build:pack": "rm -rf lib && npm install && tsc -p tsconfig.release.json && npm pack",
