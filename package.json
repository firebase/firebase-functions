{
  "name": "firebase-functions",
  "version": "3.1.0",
  "description": "Firebase SDK for Cloud Functions",
  "keywords": [
    "firebase",
    "functions",
    "google",
    "cloud"
  ],
  "homepage": "https://github.com/firebase/firebase-functions#readme",
  "bugs": {
    "url": "https://github.com/firebase/firebase-functions/issues"
  },
  "repository": {
    "type": "git",
    "url": "git+https://github.com/firebase/firebase-functions.git"
  },
  "license": "MIT",
  "author": "Firebase Team",
  "files": ["lib"],
  "main": "lib/index.js",
  "types": "lib/index.d.ts",
  "scripts": {
    "build:pack": "rm -rf lib && npm install && tsc -p tsconfig.release.json && npm pack",
    "build:release": "npm install --production && npm install typescript firebase-admin && tsc -p tsconfig.release.json",
    "build": "tsc -p tsconfig.release.json",
    "format": "prettier --check '**/*.{json,md,ts,yml,yaml}'",
    "format:fix": "prettier --write '**/*.{json,md,ts,yml,yaml}'",
    "lint": "tslint --config tslint.json --project tsconfig.json ",
    "lint:fix": "tslint --config tslint.json --fix --project tsconfig.json",
<<<<<<< HEAD
    "test": "mocha"
=======
    "test": "mocha -r ts-node/register ./spec/index.spec.ts",
    "apidocs": "node docgen/generate-docs.js"
>>>>>>> 273c5ff7
  },
  "dependencies": {
    "@types/express": "^4.17.0",
    "cors": "^2.8.5",
    "express": "^4.17.1",
    "jsonwebtoken": "^8.5.1",
    "lodash": "^4.17.11"
  },
  "devDependencies": {
    "@types/chai": "^4.1.7",
    "@types/chai-as-promised": "^7.1.0",
    "@types/cors": "^2.8.5",
    "@types/jsonwebtoken": "^8.3.2",
    "@types/lodash": "^4.14.135",
    "@types/mocha": "^5.2.7",
    "@types/mock-require": "^2.0.0",
    "@types/nock": "^10.0.3",
    "@types/node": "^8.10.50",
    "@types/sinon": "^7.0.13",
    "chai": "^4.2.0",
    "chai-as-promised": "^7.1.1",
    "child-process-promise": "^2.2.1",
    "firebase-admin": "^8.2.0",
    "istanbul": "^0.4.5",
    "js-yaml": "^3.13.1",
    "mocha": "^6.1.4",
    "mock-require": "^3.0.3",
    "mz": "^2.7.0",
    "nock": "^10.0.6",
    "prettier": "^1.18.2",
    "sinon": "^7.3.2",
    "ts-node": "^8.3.0",
    "tslint": "^5.18.0",
    "tslint-config-prettier": "^1.18.0",
    "tslint-no-unused-expression-chai": "^0.1.4",
    "tslint-plugin-prettier": "^2.0.1",
    "typedoc": "^0.14.2",
    "typescript": "^3.5.2",
    "yargs": "^13.2.4"
  },
  "peerDependencies": {
    "firebase-admin": "^8.0.0"
  },
  "engines": {
    "node": "^8.13.0 || >=10.10.0"
  }
}<|MERGE_RESOLUTION|>--- conflicted
+++ resolved
@@ -18,10 +18,13 @@
   },
   "license": "MIT",
   "author": "Firebase Team",
-  "files": ["lib"],
+  "files": [
+    "lib"
+  ],
   "main": "lib/index.js",
   "types": "lib/index.d.ts",
   "scripts": {
+    "apidocs": "node docgen/generate-docs.js",
     "build:pack": "rm -rf lib && npm install && tsc -p tsconfig.release.json && npm pack",
     "build:release": "npm install --production && npm install typescript firebase-admin && tsc -p tsconfig.release.json",
     "build": "tsc -p tsconfig.release.json",
@@ -29,12 +32,7 @@
     "format:fix": "prettier --write '**/*.{json,md,ts,yml,yaml}'",
     "lint": "tslint --config tslint.json --project tsconfig.json ",
     "lint:fix": "tslint --config tslint.json --fix --project tsconfig.json",
-<<<<<<< HEAD
     "test": "mocha"
-=======
-    "test": "mocha -r ts-node/register ./spec/index.spec.ts",
-    "apidocs": "node docgen/generate-docs.js"
->>>>>>> 273c5ff7
   },
   "dependencies": {
     "@types/express": "^4.17.0",
