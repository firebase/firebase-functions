{
  "name": "firebase-functions",
  "version": "3.0.2",
  "description": "Firebase SDK for Cloud Functions",
  "keywords": [
    "firebase",
    "functions",
    "google",
    "cloud"
  ],
  "homepage": "https://github.com/firebase/firebase-functions#readme",
  "bugs": {
    "url": "https://github.com/firebase/firebase-functions/issues"
  },
  "repository": {
    "type": "git",
    "url": "git+https://github.com/firebase/firebase-functions.git"
  },
  "license": "MIT",
  "author": "Firebase Team",
  "main": "lib/index.js",
  "types": "lib/index.d.ts",
  "scripts": {
    "build:pack": "rm -rf lib && npm install && tsc -p tsconfig.release.json && npm pack",
    "build:release": "npm install --production && npm install typescript firebase-admin && tsc -p tsconfig.release.json",
    "build": "tsc -p tsconfig.release.json",
    "format": "prettier --check '**/*.ts'",
    "format:fix": "prettier --write '**/*.ts'",
    "lint": "tslint --config tslint.json --project tsconfig.json ",
    "lint:fix": "tslint --config tslint.json --fix --project tsconfig.json",
    "test": "mocha -r ts-node/register ./spec/index.spec.ts"
  },
  "dependencies": {
    "@types/cors": "^2.8.5",
    "@types/express": "^4.17.0",
    "@types/jsonwebtoken": "^8.3.2",
    "@types/lodash": "^4.14.135",
    "cors": "^2.8.5",
    "express": "^4.17.1",
    "jsonwebtoken": "^8.5.1",
    "lodash": "^4.17.11"
  },
  "devDependencies": {
    "@types/chai": "^4.1.7",
    "@types/chai-as-promised": "^7.1.0",
    "@types/mocha": "^5.2.7",
    "@types/mock-require": "^2.0.0",
<<<<<<< HEAD
    "@types/nock": "^10.0.2",
    "@types/node": "^8.10.49",
=======
    "@types/nock": "^10.0.3",
    "@types/node": "^8.10.50",
>>>>>>> 0cbe15aa
    "@types/sinon": "^7.0.13",
    "chai": "^4.2.0",
    "chai-as-promised": "^7.1.1",
    "firebase-admin": "^8.2.0",
<<<<<<< HEAD
    "istanbul": "^0.4.2",
=======
    "istanbul": "^0.4.5",
>>>>>>> 0cbe15aa
    "mocha": "^6.1.4",
    "mock-require": "^3.0.3",
    "nock": "^10.0.6",
    "prettier": "^1.18.2",
    "sinon": "^7.3.2",
    "ts-node": "^8.3.0",
<<<<<<< HEAD
    "tslint": "^5.17.0",
    "tslint-no-unused-expression-chai": "^0.1.4",
    "tslint-plugin-prettier": "^2.0.0",
=======
    "tslint": "^5.18.0",
    "tslint-config-prettier": "^1.18.0",
    "tslint-no-unused-expression-chai": "^0.1.4",
    "tslint-plugin-prettier": "^2.0.1",
>>>>>>> 0cbe15aa
    "typescript": "^3.5.2"
  },
  "peerDependencies": {
    "firebase-admin": "^8.0.0"
  },
  "engines": {
    "node": "^8.13.0 || >=10.10.0"
  }
}<|MERGE_RESOLUTION|>--- conflicted
+++ resolved
@@ -45,38 +45,23 @@
     "@types/chai-as-promised": "^7.1.0",
     "@types/mocha": "^5.2.7",
     "@types/mock-require": "^2.0.0",
-<<<<<<< HEAD
-    "@types/nock": "^10.0.2",
-    "@types/node": "^8.10.49",
-=======
     "@types/nock": "^10.0.3",
     "@types/node": "^8.10.50",
->>>>>>> 0cbe15aa
     "@types/sinon": "^7.0.13",
     "chai": "^4.2.0",
     "chai-as-promised": "^7.1.1",
     "firebase-admin": "^8.2.0",
-<<<<<<< HEAD
-    "istanbul": "^0.4.2",
-=======
     "istanbul": "^0.4.5",
->>>>>>> 0cbe15aa
     "mocha": "^6.1.4",
     "mock-require": "^3.0.3",
     "nock": "^10.0.6",
     "prettier": "^1.18.2",
     "sinon": "^7.3.2",
     "ts-node": "^8.3.0",
-<<<<<<< HEAD
-    "tslint": "^5.17.0",
-    "tslint-no-unused-expression-chai": "^0.1.4",
-    "tslint-plugin-prettier": "^2.0.0",
-=======
     "tslint": "^5.18.0",
     "tslint-config-prettier": "^1.18.0",
     "tslint-no-unused-expression-chai": "^0.1.4",
     "tslint-plugin-prettier": "^2.0.1",
->>>>>>> 0cbe15aa
     "typescript": "^3.5.2"
   },
   "peerDependencies": {
