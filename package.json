{
  "name": "firebase-functions",
  "version": "7.0.1",
  "description": "Firebase SDK for Cloud Functions",
  "keywords": [
    "firebase",
    "functions",
    "google",
    "cloud"
  ],
  "homepage": "https://github.com/firebase/firebase-functions#readme",
  "bugs": {
    "url": "https://github.com/firebase/firebase-functions/issues"
  },
  "repository": {
    "type": "git",
    "url": "https://github.com/firebase/firebase-functions.git"
  },
  "license": "MIT",
  "author": "Firebase Team",
  "files": [
    ".guides",
    "lib",
    "protos"
  ],
  "main": "lib/v2/index.js",
  "bin": {
    "firebase-functions": "./lib/bin/firebase-functions.js"
  },
  "types": "lib/v2/index.d.ts",
  "sideEffects": [
    "./lib/logger/compat.js",
    "./lib/esm/logger/compat.mjs"
  ],
  "exports": {
    "./logger/compat": {
      "types": "./lib/logger/compat.d.ts",
      "import": "./lib/esm/logger/compat.mjs",
      "require": "./lib/logger/compat.js"
    },
    "./logger": {
      "types": "./lib/logger/index.d.ts",
      "import": "./lib/esm/logger/index.mjs",
      "require": "./lib/logger/index.js"
    },
    "./params": {
      "types": "./lib/params/index.d.ts",
      "import": "./lib/esm/params/index.mjs",
      "require": "./lib/params/index.js"
    },
    "./v1": {
      "types": "./lib/v1/index.d.ts",
      "import": "./lib/esm/v1/index.mjs",
      "require": "./lib/v1/index.js"
    },
    "./v1/analytics": {
      "types": "./lib/v1/providers/analytics.d.ts",
      "import": "./lib/esm/v1/providers/analytics.mjs",
      "require": "./lib/v1/providers/analytics.js"
    },
    "./v1/auth": {
      "types": "./lib/v1/providers/auth.d.ts",
      "import": "./lib/esm/v1/providers/auth.mjs",
      "require": "./lib/v1/providers/auth.js"
    },
    "./v1/database": {
      "types": "./lib/v1/providers/database.d.ts",
      "import": "./lib/esm/v1/providers/database.mjs",
      "require": "./lib/v1/providers/database.js"
    },
    "./v1/firestore": {
      "types": "./lib/v1/providers/firestore.d.ts",
      "import": "./lib/esm/v1/providers/firestore.mjs",
      "require": "./lib/v1/providers/firestore.js"
    },
    "./v1/https": {
      "types": "./lib/v1/providers/https.d.ts",
      "import": "./lib/esm/v1/providers/https.mjs",
      "require": "./lib/v1/providers/https.js"
    },
    "./v1/pubsub": {
      "types": "./lib/v1/providers/pubsub.d.ts",
      "import": "./lib/esm/v1/providers/pubsub.mjs",
      "require": "./lib/v1/providers/pubsub.js"
    },
    "./v1/remoteConfig": {
      "types": "./lib/v1/providers/remoteConfig.d.ts",
      "import": "./lib/esm/v1/providers/remoteConfig.mjs",
      "require": "./lib/v1/providers/remoteConfig.js"
    },
    "./v1/storage": {
      "types": "./lib/v1/providers/storage.d.ts",
      "import": "./lib/esm/v1/providers/storage.mjs",
      "require": "./lib/v1/providers/storage.js"
    },
    "./v1/tasks": {
      "types": "./lib/v1/providers/tasks.d.ts",
      "import": "./lib/esm/v1/providers/tasks.mjs",
      "require": "./lib/v1/providers/tasks.js"
    },
    "./v1/testLab": {
      "types": "./lib/v1/providers/testLab.d.ts",
      "import": "./lib/esm/v1/providers/testLab.mjs",
      "require": "./lib/v1/providers/testLab.js"
    },
    ".": {
      "types": "./lib/v2/index.d.ts",
      "import": "./lib/esm/v2/index.mjs",
      "require": "./lib/v2/index.js"
    },
    "./core": {
      "types": "./lib/v2/core.d.ts",
      "import": "./lib/esm/v2/core.mjs",
      "require": "./lib/v2/core.js"
    },
    "./options": {
      "types": "./lib/v2/options.d.ts",
      "import": "./lib/esm/v2/options.mjs",
      "require": "./lib/v2/options.js"
    },
    "./https": {
      "types": "./lib/v2/providers/https.d.ts",
      "import": "./lib/esm/v2/providers/https.mjs",
      "require": "./lib/v2/providers/https.js"
    },
    "./pubsub": {
      "types": "./lib/v2/providers/pubsub.d.ts",
      "import": "./lib/esm/v2/providers/pubsub.mjs",
      "require": "./lib/v2/providers/pubsub.js"
    },
    "./storage": {
      "types": "./lib/v2/providers/storage.d.ts",
      "import": "./lib/esm/v2/providers/storage.mjs",
      "require": "./lib/v2/providers/storage.js"
    },
    "./tasks": {
      "types": "./lib/v2/providers/tasks.d.ts",
      "import": "./lib/esm/v2/providers/tasks.mjs",
      "require": "./lib/v2/providers/tasks.js"
    },
    "./alerts": {
      "types": "./lib/v2/providers/alerts/index.d.ts",
      "import": "./lib/esm/v2/providers/alerts/index.mjs",
      "require": "./lib/v2/providers/alerts/index.js"
    },
    "./alerts/appDistribution": {
      "types": "./lib/v2/providers/alerts/appDistribution.d.ts",
      "import": "./lib/esm/v2/providers/alerts/appDistribution.mjs",
      "require": "./lib/v2/providers/alerts/appDistribution.js"
    },
    "./alerts/billing": {
      "types": "./lib/v2/providers/alerts/billing.d.ts",
      "import": "./lib/esm/v2/providers/alerts/billing.mjs",
      "require": "./lib/v2/providers/alerts/billing.js"
    },
    "./alerts/crashlytics": {
      "types": "./lib/v2/providers/alerts/crashlytics.d.ts",
      "import": "./lib/esm/v2/providers/alerts/crashlytics.mjs",
      "require": "./lib/v2/providers/alerts/crashlytics.js"
    },
    "./alerts/performance": {
      "types": "./lib/v2/providers/alerts/performance.d.ts",
      "import": "./lib/esm/v2/providers/alerts/performance.mjs",
      "require": "./lib/v2/providers/alerts/performance.js"
    },
    "./eventarc": {
      "types": "./lib/v2/providers/eventarc.d.ts",
      "import": "./lib/esm/v2/providers/eventarc.mjs",
      "require": "./lib/v2/providers/eventarc.js"
    },
    "./identity": {
      "types": "./lib/v2/providers/identity.d.ts",
      "import": "./lib/esm/v2/providers/identity.mjs",
      "require": "./lib/v2/providers/identity.js"
    },
    "./database": {
      "types": "./lib/v2/providers/database.d.ts",
      "import": "./lib/esm/v2/providers/database.mjs",
      "require": "./lib/v2/providers/database.js"
    },
    "./scheduler": {
      "types": "./lib/v2/providers/scheduler.d.ts",
      "import": "./lib/esm/v2/providers/scheduler.mjs",
      "require": "./lib/v2/providers/scheduler.js"
    },
    "./remoteConfig": {
      "types": "./lib/v2/providers/remoteConfig.d.ts",
      "import": "./lib/esm/v2/providers/remoteConfig.mjs",
      "require": "./lib/v2/providers/remoteConfig.js"
    },
    "./testLab": {
      "types": "./lib/v2/providers/testLab.d.ts",
      "import": "./lib/esm/v2/providers/testLab.mjs",
      "require": "./lib/v2/providers/testLab.js"
    },
    "./firestore": {
      "types": "./lib/v2/providers/firestore.d.ts",
      "import": "./lib/esm/v2/providers/firestore.mjs",
      "require": "./lib/v2/providers/firestore.js"
    },
    "./dataconnect": {
      "types": "./lib/v2/providers/dataconnect.d.ts",
      "import": "./lib/esm/v2/providers/dataconnect.mjs",
      "require": "./lib/v2/providers/dataconnect.js"
    },
    "./v2": {
      "types": "./lib/v2/index.d.ts",
      "import": "./lib/esm/v2/index.mjs",
      "require": "./lib/v2/index.js"
    },
    "./v2/core": {
      "types": "./lib/v2/core.d.ts",
      "import": "./lib/esm/v2/core.mjs",
      "require": "./lib/v2/core.js"
    },
    "./v2/options": {
      "types": "./lib/v2/options.d.ts",
      "import": "./lib/esm/v2/options.mjs",
      "require": "./lib/v2/options.js"
    },
    "./v2/https": {
      "types": "./lib/v2/providers/https.d.ts",
      "import": "./lib/esm/v2/providers/https.mjs",
      "require": "./lib/v2/providers/https.js"
    },
    "./v2/pubsub": {
      "types": "./lib/v2/providers/pubsub.d.ts",
      "import": "./lib/esm/v2/providers/pubsub.mjs",
      "require": "./lib/v2/providers/pubsub.js"
    },
    "./v2/storage": {
      "types": "./lib/v2/providers/storage.d.ts",
      "import": "./lib/esm/v2/providers/storage.mjs",
      "require": "./lib/v2/providers/storage.js"
    },
    "./v2/tasks": {
      "types": "./lib/v2/providers/tasks.d.ts",
      "import": "./lib/esm/v2/providers/tasks.mjs",
      "require": "./lib/v2/providers/tasks.js"
    },
    "./v2/alerts": {
      "types": "./lib/v2/providers/alerts/index.d.ts",
      "import": "./lib/esm/v2/providers/alerts/index.mjs",
      "require": "./lib/v2/providers/alerts/index.js"
    },
    "./v2/alerts/appDistribution": {
      "types": "./lib/v2/providers/alerts/appDistribution.d.ts",
      "import": "./lib/esm/v2/providers/alerts/appDistribution.mjs",
      "require": "./lib/v2/providers/alerts/appDistribution.js"
    },
    "./v2/alerts/billing": {
      "types": "./lib/v2/providers/alerts/billing.d.ts",
      "import": "./lib/esm/v2/providers/alerts/billing.mjs",
      "require": "./lib/v2/providers/alerts/billing.js"
    },
    "./v2/alerts/crashlytics": {
      "types": "./lib/v2/providers/alerts/crashlytics.d.ts",
      "import": "./lib/esm/v2/providers/alerts/crashlytics.mjs",
      "require": "./lib/v2/providers/alerts/crashlytics.js"
    },
    "./v2/alerts/performance": {
      "types": "./lib/v2/providers/alerts/performance.d.ts",
      "import": "./lib/esm/v2/providers/alerts/performance.mjs",
      "require": "./lib/v2/providers/alerts/performance.js"
    },
    "./v2/eventarc": {
      "types": "./lib/v2/providers/eventarc.d.ts",
      "import": "./lib/esm/v2/providers/eventarc.mjs",
      "require": "./lib/v2/providers/eventarc.js"
    },
    "./v2/identity": {
      "types": "./lib/v2/providers/identity.d.ts",
      "import": "./lib/esm/v2/providers/identity.mjs",
      "require": "./lib/v2/providers/identity.js"
    },
    "./v2/database": {
      "types": "./lib/v2/providers/database.d.ts",
      "import": "./lib/esm/v2/providers/database.mjs",
      "require": "./lib/v2/providers/database.js"
    },
    "./v2/scheduler": {
      "types": "./lib/v2/providers/scheduler.d.ts",
      "import": "./lib/esm/v2/providers/scheduler.mjs",
      "require": "./lib/v2/providers/scheduler.js"
    },
    "./v2/remoteConfig": {
      "types": "./lib/v2/providers/remoteConfig.d.ts",
      "import": "./lib/esm/v2/providers/remoteConfig.mjs",
      "require": "./lib/v2/providers/remoteConfig.js"
    },
    "./v2/testLab": {
      "types": "./lib/v2/providers/testLab.d.ts",
      "import": "./lib/esm/v2/providers/testLab.mjs",
      "require": "./lib/v2/providers/testLab.js"
    },
    "./v2/firestore": {
      "types": "./lib/v2/providers/firestore.d.ts",
      "import": "./lib/esm/v2/providers/firestore.mjs",
      "require": "./lib/v2/providers/firestore.js"
    },
    "./v2/dataconnect": {
      "types": "./lib/v2/providers/dataconnect.d.ts",
      "import": "./lib/esm/v2/providers/dataconnect.mjs",
      "require": "./lib/v2/providers/dataconnect.js"
    }
  },
  "typesVersions": {
    "*": {
      "logger": [
        "lib/logger/index"
      ],
      "logger/compat": [
        "lib/logger/compat"
      ],
      "params": [
        "lib/params/index"
      ],
      "v1": [
        "lib/v1/index"
      ],
      "v1/analytics": [
        "lib/v1/providers/analytics"
      ],
      "v1/auth": [
        "lib/v1/providers/auth"
      ],
      "v1/database": [
        "lib/v1/providers/database"
      ],
      "v1/firestore": [
        "lib/v1/providers/firestore"
      ],
      "v1/https": [
        "lib/v1/providers/https"
      ],
      "v1/pubsub": [
        "lib/v1/providers/pubsub"
      ],
      "v1/remoteConfig": [
        "lib/v1/providers/remoteConfig"
      ],
      "v1/storage": [
        "lib/v1/providers/storage"
      ],
      "v1/tasks": [
        "lib/v1/providers/tasks"
      ],
      "v1/testLab": [
        "lib/v1/providers/testLab"
      ],
      "core": [
        "lib/v2/core"
      ],
      "options": [
        "lib/v2/options"
      ],
      "https": [
        "lib/v2/providers/https"
      ],
      "pubsub": [
        "lib/v2/providers/pubsub"
      ],
      "storage": [
        "lib/v2/providers/storage"
      ],
      "tasks": [
        "lib/v2/providers/tasks"
      ],
      "alerts": [
        "lib/v2/providers/alerts/index"
      ],
      "alerts/appDistribution": [
        "lib/v2/providers/alerts/appDistribution"
      ],
      "alerts/billing": [
        "lib/v2/providers/alerts/billing"
      ],
      "alerts/crashlytics": [
        "lib/v2/providers/alerts/crashlytics"
      ],
      "alerts/performance": [
        "lib/v2/providers/alerts/performance"
      ],
      "eventarc": [
        "lib/v2/providers/eventarc"
      ],
      "identity": [
        "lib/v2/providers/identity"
      ],
      "database": [
        "lib/v2/providers/database"
      ],
      "scheduler": [
        "lib/v2/providers/scheduler"
      ],
      "remoteConfig": [
        "lib/v2/providers/remoteConfig"
      ],
      "testLab": [
        "lib/v2/providers/testLab"
      ],
      "firestore": [
        "lib/v2/providers/firestore"
      ],
      "dataconnect": [
        "lib/v2/providers/dataconnect"
      ],
      "v2": [
        "lib/v2/index"
      ],
      "v2/core": [
        "lib/v2/core"
      ],
      "v2/alerts": [
        "lib/v2/providers/alerts/index"
      ],
      "v2/alerts/appDistribution": [
        "lib/v2/providers/alerts/appDistribution"
      ],
      "v2/alerts/billing": [
        "lib/v2/providers/alerts/billing"
      ],
      "v2/alerts/crashlytics": [
        "lib/v2/providers/alerts/crashlytics"
      ],
      "v2/alerts/performance": [
        "lib/v2/providers/alerts/performance"
      ],
      "v2/base": [
        "lib/v2/base"
      ],
      "v2/database": [
        "lib/v2/providers/database"
      ],
      "v2/eventarc": [
        "lib/v2/providers/eventarc"
      ],
      "v2/identity": [
        "lib/v2/providers/identity"
      ],
      "v2/options": [
        "lib/v2/options"
      ],
      "v2/https": [
        "lib/v2/providers/https"
      ],
      "v2/pubsub": [
        "lib/v2/providers/pubsub"
      ],
      "v2/storage": [
        "lib/v2/providers/storage"
      ],
      "v2/tasks": [
        "lib/v2/providers/tasks"
      ],
      "v2/scheduler": [
        "lib/v2/providers/scheduler"
      ],
      "v2/remoteConfig": [
        "lib/v2/providers/remoteConfig"
      ],
      "v2/testLab": [
        "lib/v2/providers/testLab"
      ],
      "v2/firestore": [
        "lib/v2/providers/firestore"
      ],
      "v2/dataconnect": [
        "lib/v2/providers/dataconnect"
      ],
      "*": [
        "lib/v2/index.d.ts"
      ]
    }
  },
  "publishConfig": {
    "registry": "https://wombat-dressing-room.appspot.com"
  },
  "scripts": {
    "docgen:v1:extract": "api-extractor run -c docgen/api-extractor.v1.json --local",
    "docgen:v1:toc": "ts-node docgen/toc.ts --input docgen/v1 --output docgen/v1/markdown/toc --path /docs/reference/functions",
    "docgen:v1:gen": "api-documenter-fire markdown -i docgen/v1 -o docgen/v1/markdown --project functions && npm run docgen:v1:toc",
    "docgen:v1": "npm run build && npm run docgen:v1:extract && npm run docgen:v1:gen",
    "docgen:v2:extract": "api-extractor run -c docgen/api-extractor.v2.json --local",
    "docgen:v2:toc": "ts-node docgen/toc.ts --input docgen/v2 --output docgen/v2/markdown/toc --path /docs/reference/functions/2nd-gen/node",
    "docgen:v2:gen": "api-documenter-fire markdown -i docgen/v2 -o docgen/v2/markdown --project functions && npm run docgen:v2:toc",
    "docgen:v2": "npm run build && npm run docgen:v2:extract && npm run docgen:v2:gen",
    "build": "tsdown && tsc -p tsconfig.release.json",
    "build:pack": "rm -rf lib && npm install && npm run build && npm pack",
    "build:watch": "npm run build -- -w",
    "pack-for-integration-tests": "echo 'Building firebase-functions SDK from source...' && npm ci && npm run build && npm pack && mv firebase-functions-*.tgz integration_test/firebase-functions-local.tgz && echo 'SDK built and packed successfully'",
    "format": "npm run format:ts && npm run format:other",
    "format:other": "npm run lint:other -- --write",
    "format:ts": "npm run lint:ts -- --fix --quiet",
    "lint": "npm run lint:ts && npm run lint:other",
    "lint:other": "prettier --check '**/*.{md,yaml,yml}'",
    "lint:quiet": "npm run lint:ts -- --quiet && npm run lint:other",
    "lint:ts": "eslint .",
    "test": "mocha --file ./mocha/setup.ts \"spec/**/*.spec.ts\"",
    "test:bin": "./scripts/bin-test/run.sh",
    "test:packaging": "./scripts/test-packaging.sh",
    "test:postmerge": "./integration_test/run_tests.sh"
  },
  "dependencies": {
    "@types/cors": "^2.8.5",
    "@types/express": "^4.17.21",
    "cors": "^2.8.5",
    "express": "^4.21.0",
    "protobufjs": "^7.2.2"
  },
  "devDependencies": {
    "@eslint/eslintrc": "^3.3.1",
    "@firebase/api-documenter": "^0.2.0",
    "@microsoft/api-documenter": "^7.13.45",
    "@microsoft/api-extractor": "^7.18.7",
    "@types/chai": "^4.1.7",
    "@types/chai-as-promised": "^7.1.0",
    "@types/jsonwebtoken": "^9.0.0",
    "@types/mocha": "^5.2.7",
    "@types/mock-require": "^2.0.0",
    "@types/nock": "^10.0.3",
    "@types/node": "^18.0.0",
    "@types/node-fetch": "^3.0.3",
    "@types/sinon": "^9.0.11",
    "@typescript-eslint/eslint-plugin": "^8.46.2",
    "@typescript-eslint/parser": "^8.46.2",
    "api-extractor-model-me": "^0.1.1",
    "chai": "^4.5.0",
    "chai-as-promised": "^7.1.2",
    "child-process-promise": "^2.2.1",
    "eslint": "^9.38.0",
    "eslint-config-google": "^0.14.0",
<<<<<<< HEAD
    "eslint-config-prettier": "^8.3.0",
    "eslint-plugin-jsdoc": "^39.2.9",
    "eslint-plugin-prettier": "^4.0.0",
    "firebase-admin": "^13.5.0",
=======
    "eslint-config-prettier": "^10.1.8",
    "eslint-plugin-jsdoc": "^61.1.9",
    "eslint-plugin-prettier": "^4.2.1",
    "firebase-admin": "^13.0.0",
>>>>>>> 3577d9ba
    "genkit": "^1.0.0-rc.4",
    "jsdom": "^16.2.1",
    "jsonwebtoken": "^9.0.0",
    "jwk-to-pem": "^2.0.5",
    "mocha": "^10.8.2",
    "mock-require": "^3.0.3",
    "mz": "^2.7.0",
    "nock": "^13.2.9",
    "node-fetch": "^2.6.7",
    "portfinder": "^1.0.28",
    "prettier": "^2.8.8",
    "protobufjs-cli": "^1.1.1",
    "semver": "^7.3.5",
    "sinon": "^9.2.4",
    "ts-node": "^10.4.0",
    "tsdown": "^0.15.11",
    "typescript": "^5.9.3",
    "yaml": "^2.8.1",
    "yargs": "^15.3.1"
  },
  "peerDependencies": {
    "firebase-admin": "^11.10.0 || ^12.0.0 || ^13.0.0"
  },
  "engines": {
    "node": ">=18.0.0"
  }
}<|MERGE_RESOLUTION|>--- conflicted
+++ resolved
@@ -530,17 +530,10 @@
     "child-process-promise": "^2.2.1",
     "eslint": "^9.38.0",
     "eslint-config-google": "^0.14.0",
-<<<<<<< HEAD
-    "eslint-config-prettier": "^8.3.0",
-    "eslint-plugin-jsdoc": "^39.2.9",
-    "eslint-plugin-prettier": "^4.0.0",
-    "firebase-admin": "^13.5.0",
-=======
     "eslint-config-prettier": "^10.1.8",
     "eslint-plugin-jsdoc": "^61.1.9",
     "eslint-plugin-prettier": "^4.2.1",
     "firebase-admin": "^13.0.0",
->>>>>>> 3577d9ba
     "genkit": "^1.0.0-rc.4",
     "jsdom": "^16.2.1",
     "jsonwebtoken": "^9.0.0",
