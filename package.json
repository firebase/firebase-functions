{
  "name": "firebase-functions",
  "version": "3.22.0",
  "description": "Firebase SDK for Cloud Functions",
  "keywords": [
    "firebase",
    "functions",
    "google",
    "cloud"
  ],
  "homepage": "https://github.com/firebase/firebase-functions#readme",
  "bugs": {
    "url": "https://github.com/firebase/firebase-functions/issues"
  },
  "repository": {
    "type": "git",
    "url": "https://github.com/firebase/firebase-functions.git"
  },
  "license": "MIT",
  "author": "Firebase Team",
  "files": [
    "lib"
  ],
  "main": "lib/v1/index.js",
  "bin": {
    "firebase-functions": "./lib/bin/firebase-functions.js"
  },
  "types": "lib/v1/index.d.ts",
  "exports": {
    ".": "./lib/v1/index.js",
    "./logger/compat": "./lib/logger/compat.js",
    "./logger": "./lib/logger/index.js",
    "./v1": "./lib/v1/index.js",
    "./v1/analytics": "./lib/v1/providers/analytics.js",
    "./v1/auth": "./lib/v1/providers/auth.js",
    "./v1/database": "./lib/v1/providers/database.js",
    "./v1/firestore": "./lib/v1/providers/firestore.js",
    "./v1/pubsub": "./lib/v1/providers/pubsub.js",
    "./v1/remoteConfig": "./lib/v1/providers/remoteConfig.js",
    "./v1/storage": "./lib/v1/providers/storage.js",
    "./v1/tasks": "./lib/v1/providers/tasks.js",
    "./v1/testLab": "./lib/v1/providers/testLab.js",
    "./v2": "./lib/v2/index.js",
    "./v2/core": "./lib/v2/core.js",
    "./v2/options": "./lib/v2/options.js",
    "./v2/https": "./lib/v2/providers/https.js",
    "./v2/params": "./lib/v2/params/index.js",
    "./v2/pubsub": "./lib/v2/providers/pubsub.js",
    "./v2/storage": "./lib/v2/providers/storage.js",
    "./v2/tasks": "./lib/v2/providers/tasks.js",
    "./v2/alerts": "./lib/v2/providers/alerts/index.js",
    "./v2/alerts/appDistribution": "./lib/v2/providers/alerts/appDistribution.js",
    "./v2/alerts/billing": "./lib/v2/providers/alerts/billing.js",
    "./v2/alerts/crashlytics": "./lib/v2/providers/alerts/crashlytics.js",
    "./v2/eventarc": "./lib/v2/providers/eventarc.js",
    "./v2/identity": "./lib/v2/providers/identity.js",
    "./v2/database": "./lib/v2/providers/database.js"
  },
  "typesVersions": {
    "*": {
      "logger": [
        "lib/logger"
      ],
      "logger/compat": [
        "lib/logger/compat"
      ],
      "v1": [
        "lib/v1"
      ],
      "v1/analytics": [
        "./lib/v1/providers/analytics"
      ],
      "v1/auth": [
        "./lib/v1/providers/auth"
      ],
      "v1/database": [
        "./lib/v1/privders/database"
      ],
      "v1/firestore": [
        "./lib/v1/providers/firestore"
      ],
      "v1/pubsub": [
        "./lib/v1/providers/pubsub"
      ],
      "/v1/remoteConfig": [
        "./lib/v1/providers/remoteConfig"
      ],
      "/v1/storage": [
        "./lib/v1/providers/storage"
      ],
      "/v1/tasks": [
        "./lib/v1/providers/tasks"
      ],
      "/v1/testLab": [
        "./lib/v1/providers/testLab"
      ],
      "v2": [
        "lib/v2"
      ],
      "v2/alerts": [
        "lib/v2/providers/alerts"
      ],
      "v2/alerts/appDistribution": [
        "lib/v2/providers/alerts/appDistribution"
      ],
      "v2/alerts/billing": [
        "lib/v2/providers/alerts/billing"
      ],
      "v2/alerts/crashlytics": [
        "lib/v2/providers/alerts/crashlytics"
      ],
      "v2/base": [
        "lib/v2/base"
      ],
      "v2/database": [
        "lib/v2/providers/database"
      ],
      "v2/eventarc": [
        "lib/v2/providers/eventarc"
      ],
      "v2/identity": [
        "lib/v2/providers/identity"
      ],
      "v2/options": [
        "lib/v2/options"
      ],
      "v2/https": [
        "lib/v2/providers/https"
      ],
      "v2/params": [
        "lib/v2/params"
      ],
      "v2/pubsub": [
        "lib/v2/providers/pubsub"
      ],
      "v2/storage": [
        "lib/v2/providers/storage"
      ],
      "v2/tasks": [
        "lib/v2/providers/tasks"
      ]
    }
  },
  "publishConfig": {
    "registry": "https://wombat-dressing-room.appspot.com"
  },
  "scripts": {
    "docgen:v1:extract": "api-extractor run -c docgen/api-extractor.v1.json --local",
    "docgen:v1:toc": "ts-node docgen/toc.ts --input docgen/v1 --output docgen/v1/markdown/toc --path /docs/reference/functions",
    "docgen:v1:gen": "api-documenter-fire markdown -i docgen/v1 -o docgen/v1/markdown --project functions && npm run docgen:v1:toc",
    "docgen:v1": "npm run build && npm run docgen:v1:extract && npm run docgen:v1:gen",
    "docgen:v2:extract": "api-extractor run -c docgen/api-extractor.v2.json --local",
    "docgen:v2:toc": "ts-node docgen/toc.ts --input docgen/v2 --output docgen/v2/markdown/toc --path /docs/functions/beta/reference",
    "docgen:v2:gen": "api-documenter-fire markdown -i docgen/v2 -e docgen/v2/markdown --project functions && npm run docgen:v2:toc",
    "docgen:v2": "npm run build && npm run docgen:v2:extract && npm run docgen:v2:gen",
    "build:pack": "rm -rf lib && npm install && tsc -p tsconfig.release.json && npm pack",
    "build:release": "npm ci --production && npm install --no-save typescript firebase-admin && tsc -p tsconfig.release.json",
    "build": "tsc -p tsconfig.release.json",
    "build:watch": "npm run build -- -w",
    "format": "npm run format:ts && npm run format:other",
    "format:other": "npm run lint:other -- --write",
    "format:ts": "npm run lint:ts -- --fix --quiet",
    "lint": "npm run lint:ts && npm run lint:other",
    "lint:other": "prettier --check '**/*.{md,yaml,yml}'",
    "lint:quiet": "npm run lint:ts -- --quiet && npm run lint:other",
    "lint:ts": "eslint --config .eslintrc.js --ext .ts,.js .",
    "test": "mocha --file ./mocha/setup.ts \"spec/**/*.spec.ts\"",
    "test:bin": "./scripts/bin-test/run.sh",
    "test:postmerge": "./integration_test/run_tests.sh"
  },
  "dependencies": {
    "@types/cors": "^2.8.5",
    "@types/express": "4.17.3",
    "cors": "^2.8.5",
    "express": "^4.17.1",
    "node-fetch": "^2.6.7"
  },
  "devDependencies": {
    "@firebase/api-documenter": "^0.2.0",
    "@microsoft/api-documenter": "^7.13.45",
    "@microsoft/api-extractor": "^7.18.7",
    "@types/chai": "^4.1.7",
    "@types/chai-as-promised": "^7.1.0",
    "@types/jsonwebtoken": "^8.3.2",
    "@types/mocha": "^5.2.7",
    "@types/mock-require": "^2.0.0",
    "@types/nock": "^10.0.3",
    "@types/node": "^14.18.24",
    "@types/node-fetch": "^3.0.3",
    "@types/sinon": "^7.0.13",
    "@typescript-eslint/eslint-plugin": "^5.33.1",
    "@typescript-eslint/parser": "^5.33.1",
    "api-extractor-model-me": "^0.1.1",
    "chai": "^4.2.0",
    "chai-as-promised": "^7.1.1",
    "child-process-promise": "^2.2.1",
    "eslint": "^8.6.0",
    "eslint-config-google": "^0.14.0",
    "eslint-config-prettier": "^8.3.0",
    "eslint-plugin-jsdoc": "^39.2.9",
    "eslint-plugin-prettier": "^4.0.0",
    "firebase-admin": "^10.3.0",
    "js-yaml": "^3.13.1",
    "jsdom": "^16.2.1",
    "jsonwebtoken": "^8.5.1",
    "jwk-to-pem": "^2.0.5",
    "mocha": "^6.1.4",
    "mock-require": "^3.0.3",
    "mz": "^2.7.0",
    "nock": "^10.0.6",
    "node-fetch": "^2.6.7",
    "portfinder": "^1.0.28",
    "prettier": "^2.7.1",
    "semver": "^7.3.5",
    "sinon": "^7.3.2",
    "ts-node": "^10.4.0",
<<<<<<< HEAD
    "tslint": "^5.18.0",
    "tslint-config-prettier": "^1.18.0",
    "tslint-no-unused-expression-chai": "^0.1.4",
    "tslint-plugin-prettier": "^2.0.1",
=======
    "typedoc": "0.23.7",
>>>>>>> 87d27ef2
    "typescript": "^4.3.5",
    "yargs": "^15.3.1"
  },
  "peerDependencies": {
    "firebase-admin": "^10.0.0 || ^11.0.0"
  },
  "engines": {
    "node": ">=14.10.0"
  }
}<|MERGE_RESOLUTION|>--- conflicted
+++ resolved
@@ -214,14 +214,6 @@
     "semver": "^7.3.5",
     "sinon": "^7.3.2",
     "ts-node": "^10.4.0",
-<<<<<<< HEAD
-    "tslint": "^5.18.0",
-    "tslint-config-prettier": "^1.18.0",
-    "tslint-no-unused-expression-chai": "^0.1.4",
-    "tslint-plugin-prettier": "^2.0.1",
-=======
-    "typedoc": "0.23.7",
->>>>>>> 87d27ef2
     "typescript": "^4.3.5",
     "yargs": "^15.3.1"
   },
