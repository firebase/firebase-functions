--- conflicted
+++ resolved
@@ -56,11 +56,8 @@
     "./v2/pubsub": "./lib/v2/providers/pubsub.js",
     "./v2/storage": "./lib/v2/providers/storage.js",
     "./v2/alerts": "./lib/v2/providers/alerts/index.js",
-<<<<<<< HEAD
+    "./v2/alerts/appDistribution": "./lib/v2/providers/alerts/appDistribution.js",
     "./v2/alerts/billing": "./lib/v2/providers/alerts/billing.js"
-=======
-    "./v2/alerts/appDistribution": "./lib/v2/providers/alerts/appDistribution.js"
->>>>>>> c633bd9f
   },
   "typesVersions": {
     "*": {
@@ -124,13 +121,11 @@
       "v2/alerts": [
         "lib/v2/providers/alerts"
       ],
-<<<<<<< HEAD
+      "v2/alerts/appDistribution": [
+        "lib/v2/providers/alerts/appDistribution"
+      ],
       "v2/alerts/billing": [
         "lib/v2/providers/alerts/billing"
-=======
-      "v2/alerts/appDistribution": [
-        "lib/v2/providers/alerts/appDistribution"
->>>>>>> c633bd9f
       ]
     }
   },
