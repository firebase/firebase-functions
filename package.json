{
  "name": "firebase-functions",
  "version": "3.14.1",
  "description": "Firebase SDK for Cloud Functions",
  "keywords": [
    "firebase",
    "functions",
    "google",
    "cloud"
  ],
  "homepage": "https://github.com/firebase/firebase-functions#readme",
  "bugs": {
    "url": "https://github.com/firebase/firebase-functions/issues"
  },
  "repository": {
    "type": "git",
    "url": "https://github.com/firebase/firebase-functions.git"
  },
  "license": "MIT",
  "author": "Firebase Team",
  "files": [
    "lib"
  ],
  "main": "lib/index.js",
  "types": "lib/index.d.ts",
  "exports": {
    ".": "./lib/index.js",
    "./v1": "./lib/v1/index.js",
    "./logger": "./lib/logger/index.js",
    "./logger/compat": "./lib/logger/compat.js",
    "./lib/logger": "./lib/logger/index.js",
    "./lib/logger/compat": "./lib/logger/compat.js",
    "./v2": "./lib/v2/index.js",
    "./v2/core": "./lib/v2/core.js",
    "./v2/options": "./lib/v2/options.js",
    "./v2/https": "./lib/v2/providers/https.js",
<<<<<<< HEAD
    "./v2/params": "./lib/v2/params/index.js"
=======
    "./v2/pubsub": "./lib/v2/providers/pubsub.js"
>>>>>>> 63a0cc4c
  },
  "typesVersions": {
    "*": {
      "logger": [
        "lib/logger"
      ],
      "logger/compat": [
        "lib/logger/compat"
      ],
      "v1": [
        "lib/v1"
      ],
      "v2": [
        "lib/v2"
      ],
      "v2/base": [
        "lib/v2/base"
      ],
      "v2/options": [
        "lib/v2/options"
      ],
      "v2/https": [
        "lib/v2/providers/https"
      ],
<<<<<<< HEAD
      "v2/params": [
        "lib/v2/params"
=======
      "v2/pubsub": [
        "lib/v2/providers/pubsub"
>>>>>>> 63a0cc4c
      ]
    }
  },
  "publishConfig": {
    "registry": "https://wombat-dressing-room.appspot.com"
  },
  "scripts": {
    "apidocs": "node docgen/generate-docs.js",
    "build:pack": "rm -rf lib && npm install && tsc -p tsconfig.release.json && npm pack",
    "build:release": "npm install --production && npm install --no-save typescript firebase-admin && tsc -p tsconfig.release.json",
    "build": "tsc -p tsconfig.release.json",
    "build:watch": "npm run build -- -w",
    "format": "prettier --check '**/*.{json,md,ts,yml,yaml}'",
    "format:fix": "prettier --write '**/*.{json,md,ts,yml,yaml}'",
    "lint": "tslint --config tslint.json --project tsconfig.json ",
    "lint:fix": "tslint --config tslint.json --fix --project tsconfig.json",
    "test": "mocha"
  },
  "dependencies": {
    "@types/express": "4.17.3",
    "cors": "^2.8.5",
    "express": "^4.17.1",
    "lodash": "^4.17.14"
  },
  "devDependencies": {
    "@types/chai": "^4.1.7",
    "@types/chai-as-promised": "^7.1.0",
    "@types/cors": "^2.8.5",
    "@types/jsonwebtoken": "^8.3.2",
    "@types/lodash": "^4.14.135",
    "@types/mocha": "^5.2.7",
    "@types/mock-require": "^2.0.0",
    "@types/nock": "^10.0.3",
    "@types/node": "^8.10.50",
    "@types/sinon": "^7.0.13",
    "chai": "^4.2.0",
    "chai-as-promised": "^7.1.1",
    "child-process-promise": "^2.2.1",
    "firebase-admin": "^9.8.0",
    "js-yaml": "^3.13.1",
    "jsdom": "^16.2.1",
    "jsonwebtoken": "^8.5.1",
    "jwk-to-pem": "^2.0.5",
    "mocha": "^6.1.4",
    "mock-require": "^3.0.3",
    "mz": "^2.7.0",
    "nock": "^10.0.6",
    "prettier": "^1.18.2",
    "sinon": "^7.3.2",
    "ts-node": "^8.3.0",
    "tslint": "^5.18.0",
    "tslint-config-prettier": "^1.18.0",
    "tslint-no-unused-expression-chai": "^0.1.4",
    "tslint-plugin-prettier": "^2.0.1",
    "typedoc": "^0.19.1",
    "typescript": "^3.8.3",
    "yargs": "^15.3.1"
  },
  "peerDependencies": {
    "firebase-admin": "^8.0.0 || ^9.0.0"
  },
  "engines": {
    "node": "^8.13.0 || >=10.10.0"
  }
}<|MERGE_RESOLUTION|>--- conflicted
+++ resolved
@@ -34,11 +34,8 @@
     "./v2/core": "./lib/v2/core.js",
     "./v2/options": "./lib/v2/options.js",
     "./v2/https": "./lib/v2/providers/https.js",
-<<<<<<< HEAD
-    "./v2/params": "./lib/v2/params/index.js"
-=======
+    "./v2/params": "./lib/v2/params/index.js",
     "./v2/pubsub": "./lib/v2/providers/pubsub.js"
->>>>>>> 63a0cc4c
   },
   "typesVersions": {
     "*": {
@@ -63,13 +60,11 @@
       "v2/https": [
         "lib/v2/providers/https"
       ],
-<<<<<<< HEAD
       "v2/params": [
         "lib/v2/params"
-=======
+      ],
       "v2/pubsub": [
         "lib/v2/providers/pubsub"
->>>>>>> 63a0cc4c
       ]
     }
   },
