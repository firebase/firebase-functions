--- conflicted
+++ resolved
@@ -107,14 +107,9 @@
     for (const [key, val] of Object.entries(obj)) {
       if (val instanceof Expression) {
         obj[key] = val.toCEL();
-<<<<<<< HEAD
-      } else if (typeof val === "object") {
+      } else if (typeof val === "object" && val !== null) {
         // eslint-disable-next-line @typescript-eslint/no-unsafe-argument
         traverse(val as any);
-=======
-      } else if (typeof val === 'object' && val !== null) {
-        traverse(val);
->>>>>>> 3c5392df
       }
     }
   };
