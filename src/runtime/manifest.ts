--- conflicted
+++ resolved
@@ -20,12 +20,8 @@
 // OUT OF OR IN CONNECTION WITH THE SOFTWARE OR THE USE OR OTHER DEALINGS IN THE
 // SOFTWARE.
 
-<<<<<<< HEAD
+import { Expression } from "../v2/params";
 import { ParamSpec } from "../v2/params/types";
-=======
-import { Expression } from '../v2/params';
-import { ParamSpec } from '../v2/params/types';
->>>>>>> d5928475
 
 /**
  * An definition of a function as appears in the Manifest.
@@ -39,13 +35,8 @@
   minInstances?: number | Expression<number>;
   concurrency?: number | Expression<number>;
   serviceAccountEmail?: string;
-<<<<<<< HEAD
-  timeoutSeconds?: number;
+  timeoutSeconds?: number | Expression<number>;
   cpu?: number | "gcf_gen1";
-=======
-  timeoutSeconds?: number | Expression<number>;
-  cpu?: number | 'gcf_gen1';
->>>>>>> d5928475
   vpc?: {
     connector: string | Expression<string>;
     egressSettings?: string;
