--- conflicted
+++ resolved
@@ -63,25 +63,14 @@
   };
 
   scheduleTrigger?: {
-<<<<<<< HEAD
     schedule?: string | Expression<string>;
     timezone?: string | Expression<string>;
     retryConfig?: {
       retryCount?: number | Expression<number>;
-      maxRetryDuration?: string | Expression<string>;
-      minBackoffDuration?: string | Expression<string>;
-      maxBackoffDuration?: string | Expression<string>;
+      maxRetrySeconds?: string | Expression<string>;
+      minBackoffSeconds?: string | Expression<string>;
+      maxBackoffSeconds?: string | Expression<string>;
       maxDoublings?: number | Expression<number>;
-=======
-    schedule?: string;
-    timeZone?: string;
-    retryConfig?: {
-      retryCount?: number;
-      maxRetrySeconds?: number;
-      minBackoffSeconds?: number;
-      maxBackoffSeconds?: number;
-      maxDoublings?: number;
->>>>>>> 7057c4db
     };
   };
 
