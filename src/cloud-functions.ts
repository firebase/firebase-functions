// The MIT License (MIT)
//
// Copyright (c) 2017 Firebase
//
// Permission is hereby granted, free of charge, to any person obtaining a copy
// of this software and associated documentation files (the "Software"), to deal
// in the Software without restriction, including without limitation the rights
// to use, copy, modify, merge, publish, distribute, sublicense, and/or sell
// copies of the Software, and to permit persons to whom the Software is
// furnished to do so, subject to the following conditions:
//
// The above copyright notice and this permission notice shall be included in all
// copies or substantial portions of the Software.
//
// THE SOFTWARE IS PROVIDED "AS IS", WITHOUT WARRANTY OF ANY KIND, EXPRESS OR
// IMPLIED, INCLUDING BUT NOT LIMITED TO THE WARRANTIES OF MERCHANTABILITY,
// FITNESS FOR A PARTICULAR PURPOSE AND NONINFRINGEMENT. IN NO EVENT SHALL THE
// AUTHORS OR COPYRIGHT HOLDERS BE LIABLE FOR ANY CLAIM, DAMAGES OR OTHER
// LIABILITY, WHETHER IN AN ACTION OF CONTRACT, TORT OR OTHERWISE, ARISING FROM,
// OUT OF OR IN CONNECTION WITH THE SOFTWARE OR THE USE OR OTHER DEALINGS IN THE
// SOFTWARE.

import { Request, Response } from 'express';
import * as _ from 'lodash';
<<<<<<< HEAD
import { apps } from './apps';
import {
  DeploymentOptions,
  FailurePolicy,
  Schedule,
} from './function-configuration';
=======
import { DeploymentOptions, Schedule } from './function-configuration';
>>>>>>> 3f1cdd83
export { Request, Response };

const WILDCARD_REGEX = new RegExp('{[^/{}]*}', 'g');

/**
 * Wire format for an event.
 * @hidden
 */
export interface Event {
  context: {
    eventId: string;
    timestamp: string;
    eventType: string;
    resource: Resource;
  };
  data: any;
}

/**
 * The context in which an event occurred.
 *
 * An EventContext describes:
 * - The time an event occurred.
 * - A unique identifier of the event.
 * - The resource on which the event occurred, if applicable.
 * - Authorization of the request that triggered the event, if applicable and
 *   available.
 */
export interface EventContext {
  /**
   * Firebase auth variable for the user whose action triggered the function.
   * Field will be null for unauthenticated users, and will not exist for admin
   * users. Only available for database functions.
   */
  auth?: {
    token: object;
    uid: string;
  };
  /**
   * Type of authentication for the triggering action. Only available for
   * database functions.
   */
  authType?: 'ADMIN' | 'USER' | 'UNAUTHENTICATED';
  /**
   * ID of the event
   */
  eventId: string;
  /**
   * Type of event
   */
  eventType: string;
  /**
   * Key-value pairs that represent the values of wildcards in a database
   * reference. Cannot be accessed while inside the handler namespace.
   */
  params: { [option: string]: any };
  /**
   * Resource that triggered the event
   */
  resource: Resource;
  /**
   * Timestamp for when the event ocurred (ISO 8601 string)
   */
  timestamp: string;
}

/**
 * Change describes a change of state - "before" represents the state prior to
 * the event, "after" represents the state after the event.
 */
export class Change<T> {
  constructor(public before: T, public after: T) {}
}

/**
 * ChangeJson is the JSON format used to construct a Change object.
 */
export interface ChangeJson {
  /**
   * Key-value pairs representing state of data after the change.
   */
  after?: any;
  /**
   * Key-value pairs representing state of data before the change. If
   * `fieldMask` is set, then only fields that changed are present in `before`.
   */
  before?: any;
  /**
   * Comma-separated string that represents names of field that changed.
   */
  fieldMask?: string;
}

export namespace Change {
  function reinterpretCast<T>(x: any) {
    return x as T;
  }

  /**
   * Factory method for creating a Change from a `before` object and an `after`
   * object.
   */
  export function fromObjects<T>(before: T, after: T) {
    return new Change(before, after);
  }

  /**
   * Factory method for creating a Change from a JSON and an optional customizer
   * function to be applied to both the `before` and the `after` fields.
   */
  export function fromJSON<T>(
    json: ChangeJson,
    customizer: (x: any) => T = reinterpretCast
  ): Change<T> {
    let before = _.assign({}, json.before);
    if (json.fieldMask) {
      before = applyFieldMask(before, json.after, json.fieldMask);
    }

    return Change.fromObjects(
      customizer(before || {}),
      customizer(json.after || {})
    );
  }

  /** @hidden */
  export function applyFieldMask(
    sparseBefore: any,
    after: any,
    fieldMask: string
  ) {
    const before = _.assign({}, after);
    const masks = fieldMask.split(',');

    masks.forEach((mask) => {
      const val = _.get(sparseBefore, mask);
      if (typeof val === 'undefined') {
        _.unset(before, mask);
      } else {
        _.set(before, mask, val);
      }
    });

    return before;
  }
}

/**
 * Resource is a standard format for defining a resource
 * (google.rpc.context.AttributeContext.Resource). In Cloud Functions, it is the
 * resource that triggered the function - such as a storage bucket.
 */
export interface Resource {
  service: string;
  name: string;
  type?: string;
  labels?: { [tag: string]: string };
}

/**
 * TriggerAnnotated is used internally by the firebase CLI to understand what
 * type of Cloud Function to deploy.
 */
export interface TriggerAnnotated {
  __trigger: {
    availableMemoryMb?: number;
    eventTrigger?: {
      eventType: string;
      resource: string;
      service: string;
    };
    failurePolicy?: FailurePolicy;
    httpsTrigger?: {};
    labels?: { [key: string]: string };
    regions?: string[];
    schedule?: Schedule;
    timeout?: string;
  };
}

/**
 * A Runnable has a `run` method which directly invokes the user-defined
 * function - useful for unit testing.
 */
export interface Runnable<T> {
  run: (data: T, context: any) => PromiseLike<any> | any;
}

/**
 * An HttpsFunction is both an object that exports its trigger definitions at
 * __trigger and can be called as a function that takes an express.js Request
 * and Response object.
 */
export type HttpsFunction = TriggerAnnotated &
  ((req: Request, resp: Response) => void);

/**
 * A CloudFunction is both an object that exports its trigger definitions at
 * __trigger and can be called as a function using the raw JS API for Google
 * Cloud Functions.
 */
export type CloudFunction<T> = Runnable<T> &
  TriggerAnnotated &
  ((input: any, context?: any) => PromiseLike<any> | any);

/** @hidden */
export interface MakeCloudFunctionArgs<EventData> {
  after?: (raw: Event) => void;
  before?: (raw: Event) => void;
  contextOnlyHandler?: (context: EventContext) => PromiseLike<any> | any;
  dataConstructor?: (raw: Event) => EventData;
  eventType: string;
  handler?: (data: EventData, context: EventContext) => PromiseLike<any> | any;
  labels?: { [key: string]: any };
  legacyEventType?: string;
  options?: { [key: string]: any };
  /*
   * TODO: should remove `provider` and require a fully qualified `eventType`
   * once all providers have migrated to new format.
   */
  provider: string;
  service: string;
  triggerResource: () => string;
}

<<<<<<< HEAD
export function optionsToTrigger({
  failurePolicy,
  memory,
  regions,
  schedule,
  timeoutSeconds,
}: DeploymentOptions): TriggerAnnotated['__trigger'] {
  const defaultFailurePolicy: FailurePolicy = {
    retry: {},
  };

  const memoryLookup = {
    '128MB': 128,
    '256MB': 256,
    '512MB': 512,
    '1GB': 1024,
    '2GB': 2048,
  };

  return {
    ...(failurePolicy === undefined || failurePolicy === false
      ? {}
      : failurePolicy === true
      ? { failurePolicy: defaultFailurePolicy }
      : { failurePolicy }),
    ...(memory === undefined
      ? {}
      : { availableMemoryMb: memoryLookup[memory] }),
    ...(regions === undefined ? {} : { regions }),
    ...(schedule === undefined ? {} : { schedule }),
    ...(timeoutSeconds === undefined ? {} : { timeout: `${timeoutSeconds}s` }),
  };
}

/**
 * @internal
 */
=======
/** @hidden */
>>>>>>> 3f1cdd83
export function makeCloudFunction<EventData>({
  after = () => {},
  before = () => {},
  contextOnlyHandler,
  dataConstructor = (raw: Event) => raw.data,
  eventType,
  handler,
  labels = {},
  legacyEventType,
  options = {},
  provider,
  service,
  triggerResource,
}: MakeCloudFunctionArgs<EventData>): CloudFunction<EventData> {
  const cloudFunction: any = (data: any, context: any) => {
    if (legacyEventType && context.eventType === legacyEventType) {
      /*
       * v1beta1 event flow has different format for context, transform them to
       * new format.
       */
      context.eventType = provider + '.' + eventType;
      context.resource = {
        service,
        name: context.resource,
      };
    }

    const event: Event = {
      data,
      context,
    };

    if (provider === 'google.firebase.database') {
      context.authType = _detectAuthType(event);
      if (context.authType !== 'ADMIN') {
        context.auth = _makeAuth(event, context.authType);
      } else {
        delete context.auth;
      }
    }

    if (triggerResource() == null) {
      Object.defineProperty(context, 'params', {
        get: () => {
          throw new Error(
            'context.params is not available when using the handler namespace.'
          );
        },
      });
    } else {
      context.params = context.params || _makeParams(context, triggerResource);
    }

    before(event);

    let promise;
    if (labels && labels['deployment-scheduled']) {
      // Scheduled function do not have meaningful data, so exclude it
      promise = contextOnlyHandler(context);
    } else {
      const dataOrChange = dataConstructor(event);
      promise = handler(dataOrChange, context);
    }
    if (typeof promise === 'undefined') {
      console.warn('Function returned undefined, expected Promise or value');
    }
    return Promise.resolve(promise)
      .then((result) => {
        after(event);
        return result;
      })
      .catch((err) => {
        after(event);
        return Promise.reject(err);
      });
  };

  Object.defineProperty(cloudFunction, '__trigger', {
    get: () => {
      if (triggerResource() == null) {
        return {};
      }

      const trigger: any = _.assign(optionsToTrigger(options), {
        eventTrigger: {
          resource: triggerResource(),
          eventType: legacyEventType || provider + '.' + eventType,
          service,
        },
      });
      if (!_.isEmpty(labels)) {
        trigger.labels = labels;
      }
      return trigger;
    },
  });

  cloudFunction.run = handler || contextOnlyHandler;
  return cloudFunction;
}

function _makeParams(
  context: EventContext,
  triggerResourceGetter: () => string
): { [option: string]: any } {
  if (context.params) {
    // In unit testing, user may directly provide `context.params`.
    return context.params;
  }
  if (!context.resource) {
    // In unit testing, `resource` may be unpopulated for a test event.
    return {};
  }
  const triggerResource = triggerResourceGetter();
  const wildcards = triggerResource.match(WILDCARD_REGEX);
  const params: { [option: string]: any } = {};
  if (wildcards) {
    const triggerResourceParts = _.split(triggerResource, '/');
    const eventResourceParts = _.split(context.resource.name, '/');
    _.forEach(wildcards, (wildcard) => {
      const wildcardNoBraces = wildcard.slice(1, -1);
      const position = _.indexOf(triggerResourceParts, wildcard);
      params[wildcardNoBraces] = eventResourceParts[position];
    });
  }
  return params;
}

function _makeAuth(event: Event, authType: string) {
  if (authType === 'UNAUTHENTICATED') {
    return null;
  }
  return {
    uid: _.get(event, 'context.auth.variable.uid'),
    token: _.get(event, 'context.auth.variable.token'),
  };
}

function _detectAuthType(event: Event) {
  if (_.get(event, 'context.auth.admin')) {
    return 'ADMIN';
  }
  if (_.has(event, 'context.auth.variable')) {
    return 'USER';
  }
  return 'UNAUTHENTICATED';
}<|MERGE_RESOLUTION|>--- conflicted
+++ resolved
@@ -22,16 +22,11 @@
 
 import { Request, Response } from 'express';
 import * as _ from 'lodash';
-<<<<<<< HEAD
-import { apps } from './apps';
 import {
   DeploymentOptions,
   FailurePolicy,
   Schedule,
 } from './function-configuration';
-=======
-import { DeploymentOptions, Schedule } from './function-configuration';
->>>>>>> 3f1cdd83
 export { Request, Response };
 
 const WILDCARD_REGEX = new RegExp('{[^/{}]*}', 'g');
@@ -157,7 +152,9 @@
     );
   }
 
-  /** @hidden */
+  /**
+   * @hidden
+   */
   export function applyFieldMask(
     sparseBefore: any,
     after: any,
@@ -237,7 +234,9 @@
   TriggerAnnotated &
   ((input: any, context?: any) => PromiseLike<any> | any);
 
-/** @hidden */
+/**
+ * @hidden
+ */
 export interface MakeCloudFunctionArgs<EventData> {
   after?: (raw: Event) => void;
   before?: (raw: Event) => void;
@@ -257,7 +256,6 @@
   triggerResource: () => string;
 }
 
-<<<<<<< HEAD
 export function optionsToTrigger({
   failurePolicy,
   memory,
@@ -293,11 +291,8 @@
 }
 
 /**
- * @internal
- */
-=======
-/** @hidden */
->>>>>>> 3f1cdd83
+ * @hidden
+ */
 export function makeCloudFunction<EventData>({
   after = () => {},
   before = () => {},
