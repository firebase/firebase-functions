// The MIT License (MIT)
//
// Copyright (c) 2017 Firebase
//
// Permission is hereby granted, free of charge, to any person obtaining a copy
// of this software and associated documentation files (the "Software"), to deal
// in the Software without restriction, including without limitation the rights
// to use, copy, modify, merge, publish, distribute, sublicense, and/or sell
// copies of the Software, and to permit persons to whom the Software is
// furnished to do so, subject to the following conditions:
//
// The above copyright notice and this permission notice shall be included in all
// copies or substantial portions of the Software.
//
// THE SOFTWARE IS PROVIDED "AS IS", WITHOUT WARRANTY OF ANY KIND, EXPRESS OR
// IMPLIED, INCLUDING BUT NOT LIMITED TO THE WARRANTIES OF MERCHANTABILITY,
// FITNESS FOR A PARTICULAR PURPOSE AND NONINFRINGEMENT. IN NO EVENT SHALL THE
// AUTHORS OR COPYRIGHT HOLDERS BE LIABLE FOR ANY CLAIM, DAMAGES OR OTHER
// LIABILITY, WHETHER IN AN ACTION OF CONTRACT, TORT OR OTHERWISE, ARISING FROM,
// OUT OF OR IN CONNECTION WITH THE SOFTWARE OR THE USE OR OTHER DEALINGS IN THE
// SOFTWARE.

import { Request, Response } from 'express';
import * as _ from 'lodash';
<<<<<<< HEAD
import {
  DeploymentOptions,
  FailurePolicy,
  Schedule,
} from './function-configuration';
=======
import { apps } from './apps';
import { DeploymentOptions, Schedule } from './function-configuration';
>>>>>>> 0cbe15aa
export { Request, Response };

const WILDCARD_REGEX = new RegExp('{[^/{}]*}', 'g');

/**
 * Wire format for an event
 * @internal
 */
export interface Event {
  context: {
    eventId: string;
    timestamp: string;
    eventType: string;
    resource: Resource;
  };
  data: any;
}

/**
 * The context in which an event occurred.
 *
 * An EventContext describes:
 * - The time an event occurred.
 * - A unique identifier of the event.
 * - The resource on which the event occurred, if applicable.
 * - Authorization of the request that triggered the event, if applicable and
 *   available.
 */
export interface EventContext {
  /**
   * Firebase auth variable for the user whose action triggered the function.
   * Field will be null for unauthenticated users, and will not exist for admin
   * users. Only available for database functions.
   */
  auth?: {
    token: object;
    uid: string;
  };
  /**
   * Type of authentication for the triggering action. Only available for
   * database functions.
   */
  authType?: 'ADMIN' | 'USER' | 'UNAUTHENTICATED';
  /**
   * ID of the event
   */
  eventId: string;
  /**
   * Type of event
   */
  eventType: string;
  /**
   * Key-value pairs that represent the values of wildcards in a database
   * reference. Cannot be accessed while inside the handler namespace.
   */
  params: { [option: string]: any };
  /**
   * Resource that triggered the event
   */
  resource: Resource;
  /**
   * Timestamp for when the event ocurred (ISO 8601 string)
   */
  timestamp: string;
}

/**
 * Change describes a change of state - "before" represents the state prior to
 * the event, "after" represents the state after the event.
 */
export class Change<T> {
  constructor(public before: T, public after: T) {}
}

/**
 * ChangeJson is the JSON format used to construct a Change object.
 */
export interface ChangeJson {
  /**
   * Key-value pairs representing state of data after the change.
   */
  after?: any;
  /**
   * Key-value pairs representing state of data before the change. If
   * `fieldMask` is set, then only fields that changed are present in `before`.
   */
  before?: any;
  /**
   * Comma-separated string that represents names of field that changed.
   */
  fieldMask?: string;
}

export namespace Change {
  function reinterpretCast<T>(x: any) {
    return x as T;
  }

  /**
   * Factory method for creating a Change from a `before` object and an `after`
   * object.
   */
  export function fromObjects<T>(before: T, after: T) {
    return new Change(before, after);
  }

  /**
   * Factory method for creating a Change from a JSON and an optional customizer
   * function to be applied to both the `before` and the `after` fields.
   */
  export function fromJSON<T>(
    json: ChangeJson,
    customizer: (x: any) => T = reinterpretCast
  ): Change<T> {
    let before = _.assign({}, json.before);
    if (json.fieldMask) {
      before = applyFieldMask(before, json.after, json.fieldMask);
    }

    return Change.fromObjects(
      customizer(before || {}),
      customizer(json.after || {})
    );
  }

  /**
   * @internal
   */
  export function applyFieldMask(
    sparseBefore: any,
    after: any,
    fieldMask: string
  ) {
    const before = _.assign({}, after);
    const masks = fieldMask.split(',');
<<<<<<< HEAD

    masks.forEach((mask) => {
=======
    _.forEach(masks, (mask) => {
>>>>>>> 0cbe15aa
      const val = _.get(sparseBefore, mask);
      if (typeof val === 'undefined') {
        _.unset(before, mask);
      } else {
        _.set(before, mask, val);
      }
    });

    return before;
  }
}

/**
 * Resource is a standard format for defining a resource
 * (google.rpc.context.AttributeContext.Resource). In Cloud Functions, it is the
 * resource that triggered the function - such as a storage bucket.
 */
export interface Resource {
  service: string;
  name: string;
  type?: string;
  labels?: { [tag: string]: string };
}

/**
 * TriggerAnnotated is used internally by the firebase CLI to understand what
 * type of Cloud Function to deploy.
 */
export interface TriggerAnnotated {
  __trigger: {
    availableMemoryMb?: number;
    eventTrigger?: {
      eventType: string;
      resource: string;
      service: string;
    };
    failurePolicy?: FailurePolicy;
    httpsTrigger?: {};
    labels?: { [key: string]: string };
    regions?: string[];
    schedule?: Schedule;
    timeout?: string;
  };
}

<<<<<<< HEAD
/**
 * A Runnable has a `run` method which directly invokes the user-defined
 * function - useful for unit testing.
 */
=======
/** A Runnable has a `run` method which directly invokes the user-defined function - useful for unit testing. */
>>>>>>> 0cbe15aa
export interface Runnable<T> {
  run: (data: T, context: any) => PromiseLike<any> | any;
}

/**
 * An HttpsFunction is both an object that exports its trigger definitions at
 * __trigger and can be called as a function that takes an express.js Request
 * and Response object.
 */
export type HttpsFunction = TriggerAnnotated &
  ((req: Request, resp: Response) => void);

/**
 * A CloudFunction is both an object that exports its trigger definitions at
 * __trigger and can be called as a function using the raw JS API for Google
 * Cloud Functions.
 */
export type CloudFunction<T> = Runnable<T> &
  TriggerAnnotated &
  ((input: any, context?: any) => PromiseLike<any> | any);

/**
 * @internal
 */
export interface MakeCloudFunctionArgs<EventData> {
  after?: (raw: Event) => void;
  before?: (raw: Event) => void;
  contextOnlyHandler?: (context: EventContext) => PromiseLike<any> | any;
  dataConstructor?: (raw: Event) => EventData;
  eventType: string;
  handler?: (data: EventData, context: EventContext) => PromiseLike<any> | any;
  labels?: { [key: string]: any };
  legacyEventType?: string;
  options?: { [key: string]: any };
  /*
   * TODO: should remove `provider` and require a fully qualified `eventType`
   * once all providers have migrated to new format.
   */
  provider: string;
  service: string;
  triggerResource: () => string;
}

export function optionsToTrigger({
  failurePolicy,
  memory,
  regions,
  schedule,
  timeoutSeconds,
}: DeploymentOptions): TriggerAnnotated['__trigger'] {
  const defaultFailurePolicy: FailurePolicy = {
    retry: {},
  };

  const memoryLookup = {
    '128MB': 128,
    '256MB': 256,
    '512MB': 512,
    '1GB': 1024,
    '2GB': 2048,
  };

  return {
    ...(failurePolicy === undefined || failurePolicy === false
      ? {}
      : failurePolicy === true
      ? { failurePolicy: defaultFailurePolicy }
      : { failurePolicy }),
    ...(memory === undefined
      ? {}
      : { availableMemoryMb: memoryLookup[memory] }),
    ...(regions === undefined ? {} : { regions }),
    ...(schedule === undefined ? {} : { schedule }),
    ...(timeoutSeconds === undefined ? {} : { timeout: `${timeoutSeconds}s` }),
  };
}

/**
 * @internal
 */
export function makeCloudFunction<EventData>({
  after = () => {},
  before = () => {},
  contextOnlyHandler,
  dataConstructor = (raw: Event) => raw.data,
  eventType,
  handler,
  labels = {},
  legacyEventType,
  options = {},
  provider,
  service,
  triggerResource,
}: MakeCloudFunctionArgs<EventData>): CloudFunction<EventData> {
  const cloudFunction: any = (data: any, context: any) => {
    if (legacyEventType && context.eventType === legacyEventType) {
      /*
       * v1beta1 event flow has different format for context, transform them to
       * new format.
       */
      context.eventType = provider + '.' + eventType;
      context.resource = {
        service,
        name: context.resource,
      };
    }

    const event: Event = {
      data,
      context,
    };

    if (provider === 'google.firebase.database') {
      context.authType = _detectAuthType(event);
      if (context.authType !== 'ADMIN') {
        context.auth = _makeAuth(event, context.authType);
      } else {
        delete context.auth;
      }
    }

    if (triggerResource() == null) {
      Object.defineProperty(context, 'params', {
        get: () => {
          throw new Error(
            'context.params is not available when using the handler namespace.'
          );
        },
      });
    } else {
      context.params = context.params || _makeParams(context, triggerResource);
    }

    before(event);

    let promise;
    if (labels && labels['deployment-scheduled']) {
      // Scheduled function do not have meaningful data, so exclude it
      promise = contextOnlyHandler(context);
    } else {
      const dataOrChange = dataConstructor(event);
      promise = handler(dataOrChange, context);
    }
    if (typeof promise === 'undefined') {
      console.warn('Function returned undefined, expected Promise or value');
    }
    return Promise.resolve(promise)
      .then((result) => {
        after(event);
        return result;
      })
      .catch((err) => {
        after(event);
        return Promise.reject(err);
      });
  };

  Object.defineProperty(cloudFunction, '__trigger', {
    get: () => {
      if (triggerResource() == null) {
        return {};
      }

<<<<<<< HEAD
      let trigger: any = _.assign(optionsToTrigger(options), {
=======
      const trigger: any = _.assign(optsToTrigger(opts), {
>>>>>>> 0cbe15aa
        eventTrigger: {
          resource: triggerResource(),
          eventType: legacyEventType || provider + '.' + eventType,
          service,
        },
      });
      if (!_.isEmpty(labels)) {
        trigger.labels = labels;
      }
      return trigger;
    },
  });

  cloudFunction.run = handler || contextOnlyHandler;
  return cloudFunction;
}

function _makeParams(
  context: EventContext,
  triggerResourceGetter: () => string
): { [option: string]: any } {
  if (context.params) {
    // In unit testing, user may directly provide `context.params`.
    return context.params;
  }
  if (!context.resource) {
    // In unit testing, `resource` may be unpopulated for a test event.
    return {};
  }
  const triggerResource = triggerResourceGetter();
  const wildcards = triggerResource.match(WILDCARD_REGEX);
  const params: { [option: string]: any } = {};
  if (wildcards) {
    const triggerResourceParts = _.split(triggerResource, '/');
    const eventResourceParts = _.split(context.resource.name, '/');
    _.forEach(wildcards, (wildcard) => {
      const wildcardNoBraces = wildcard.slice(1, -1);
      const position = _.indexOf(triggerResourceParts, wildcard);
      params[wildcardNoBraces] = eventResourceParts[position];
    });
  }
  return params;
}

function _makeAuth(event: Event, authType: string) {
  if (authType === 'UNAUTHENTICATED') {
    return null;
  }
  return {
    uid: _.get(event, 'context.auth.variable.uid'),
    token: _.get(event, 'context.auth.variable.token'),
  };
}

function _detectAuthType(event: Event) {
  if (_.get(event, 'context.auth.admin')) {
    return 'ADMIN';
  }
  if (_.has(event, 'context.auth.variable')) {
    return 'USER';
  }
  return 'UNAUTHENTICATED';
<<<<<<< HEAD
=======
}

export function optsToTrigger(opts: DeploymentOptions) {
  const trigger: any = {};
  if (opts.regions) {
    trigger.regions = opts.regions;
  }
  if (opts.timeoutSeconds) {
    trigger.timeout = opts.timeoutSeconds.toString() + 's';
  }
  if (opts.memory) {
    const memoryLookup = {
      '128MB': 128,
      '256MB': 256,
      '512MB': 512,
      '1GB': 1024,
      '2GB': 2048,
    };
    trigger.availableMemoryMb = _.get(memoryLookup, opts.memory);
  }
  if (opts.schedule) {
    trigger.schedule = opts.schedule;
  }
  return trigger;
>>>>>>> 0cbe15aa
}<|MERGE_RESOLUTION|>--- conflicted
+++ resolved
@@ -22,16 +22,11 @@
 
 import { Request, Response } from 'express';
 import * as _ from 'lodash';
-<<<<<<< HEAD
 import {
   DeploymentOptions,
   FailurePolicy,
   Schedule,
 } from './function-configuration';
-=======
-import { apps } from './apps';
-import { DeploymentOptions, Schedule } from './function-configuration';
->>>>>>> 0cbe15aa
 export { Request, Response };
 
 const WILDCARD_REGEX = new RegExp('{[^/{}]*}', 'g');
@@ -167,12 +162,8 @@
   ) {
     const before = _.assign({}, after);
     const masks = fieldMask.split(',');
-<<<<<<< HEAD
 
     masks.forEach((mask) => {
-=======
-    _.forEach(masks, (mask) => {
->>>>>>> 0cbe15aa
       const val = _.get(sparseBefore, mask);
       if (typeof val === 'undefined') {
         _.unset(before, mask);
@@ -218,14 +209,10 @@
   };
 }
 
-<<<<<<< HEAD
 /**
  * A Runnable has a `run` method which directly invokes the user-defined
  * function - useful for unit testing.
  */
-=======
-/** A Runnable has a `run` method which directly invokes the user-defined function - useful for unit testing. */
->>>>>>> 0cbe15aa
 export interface Runnable<T> {
   run: (data: T, context: any) => PromiseLike<any> | any;
 }
@@ -389,11 +376,7 @@
         return {};
       }
 
-<<<<<<< HEAD
-      let trigger: any = _.assign(optionsToTrigger(options), {
-=======
-      const trigger: any = _.assign(optsToTrigger(opts), {
->>>>>>> 0cbe15aa
+      const trigger: any = _.assign(optionsToTrigger(options), {
         eventTrigger: {
           resource: triggerResource(),
           eventType: legacyEventType || provider + '.' + eventType,
@@ -456,31 +439,4 @@
     return 'USER';
   }
   return 'UNAUTHENTICATED';
-<<<<<<< HEAD
-=======
-}
-
-export function optsToTrigger(opts: DeploymentOptions) {
-  const trigger: any = {};
-  if (opts.regions) {
-    trigger.regions = opts.regions;
-  }
-  if (opts.timeoutSeconds) {
-    trigger.timeout = opts.timeoutSeconds.toString() + 's';
-  }
-  if (opts.memory) {
-    const memoryLookup = {
-      '128MB': 128,
-      '256MB': 256,
-      '512MB': 512,
-      '1GB': 1024,
-      '2GB': 2048,
-    };
-    trigger.availableMemoryMb = _.get(memoryLookup, opts.memory);
-  }
-  if (opts.schedule) {
-    trigger.schedule = opts.schedule;
-  }
-  return trigger;
->>>>>>> 0cbe15aa
 }