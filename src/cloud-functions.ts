--- conflicted
+++ resolved
@@ -22,26 +22,18 @@
 
 import { Request, Response } from 'express';
 import * as _ from 'lodash';
-<<<<<<< HEAD
+import { apps } from './apps';
 import {
   DeploymentOptions,
   FailurePolicy,
   Schedule,
 } from './function-configuration';
-=======
-import { apps } from './apps';
-import { DeploymentOptions, Schedule } from './function-configuration';
->>>>>>> 8e308fe8
 export { Request, Response };
 
 const WILDCARD_REGEX = new RegExp('{[^/{}]*}', 'g');
 
 /**
-<<<<<<< HEAD
- * Wire format for an event
-=======
  * Wire format for an event.
->>>>>>> 8e308fe8
  * @internal
  */
 export interface Event {
@@ -209,10 +201,7 @@
       resource: string;
       service: string;
     };
-<<<<<<< HEAD
     failurePolicy?: FailurePolicy;
-=======
->>>>>>> 8e308fe8
     httpsTrigger?: {};
     labels?: { [key: string]: string };
     regions?: string[];
@@ -266,7 +255,6 @@
   provider: string;
   service: string;
   triggerResource: () => string;
-<<<<<<< HEAD
 }
 
 export function optionsToTrigger({
@@ -301,8 +289,6 @@
     ...(schedule === undefined ? {} : { schedule }),
     ...(timeoutSeconds === undefined ? {} : { timeout: `${timeoutSeconds}s` }),
   };
-=======
->>>>>>> 8e308fe8
 }
 
 /**
@@ -454,31 +440,4 @@
     return 'USER';
   }
   return 'UNAUTHENTICATED';
-<<<<<<< HEAD
-=======
-}
-
-export function optionsToTrigger(options: DeploymentOptions) {
-  const trigger: any = {};
-  if (options.regions) {
-    trigger.regions = options.regions;
-  }
-  if (options.timeoutSeconds) {
-    trigger.timeout = options.timeoutSeconds.toString() + 's';
-  }
-  if (options.memory) {
-    const memoryLookup = {
-      '128MB': 128,
-      '256MB': 256,
-      '512MB': 512,
-      '1GB': 1024,
-      '2GB': 2048,
-    };
-    trigger.availableMemoryMb = _.get(memoryLookup, options.memory);
-  }
-  if (options.schedule) {
-    trigger.schedule = options.schedule;
-  }
-  return trigger;
->>>>>>> 8e308fe8
 }