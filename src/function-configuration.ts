/**
 * List of all regions supported by Cloud Functions.
 */
export const SUPPORTED_REGIONS = [
  'us-central1',
  'us-east1',
  'us-east4',
  'us-west2',
  'us-west3',
  'us-west4',
  'europe-west1',
  'europe-west2',
  'europe-west3',
  'europe-west6',
  'asia-east2',
  'asia-northeast1',
  'asia-northeast2',
  'asia-northeast3',
  'asia-south1',
  'asia-southeast2',
  'northamerica-northeast1',
  'southamerica-east1',
  'australia-southeast1',
] as const;

/**
 * Cloud Functions min timeout value.
 */
export const MIN_TIMEOUT_SECONDS = 0;

/**
 * Cloud Functions max timeout value.
 */
export const MAX_TIMEOUT_SECONDS = 540;

/**
 * List of available memory options supported by Cloud Functions.
 */
export const VALID_MEMORY_OPTIONS = [
  '128MB',
  '256MB',
  '512MB',
  '1GB',
  '2GB',
  '4GB',
] as const;

/**
 * List of available options for VpcConnectorEgressSettings.
 */
export const VPC_EGRESS_SETTINGS_OPTIONS = [
  'VPC_CONNECTOR_EGRESS_SETTINGS_UNSPECIFIED',
  'PRIVATE_RANGES_ONLY',
  'ALL_TRAFFIC',
] as const;

/**
 * List of available options for IngressSettings.
 */
export const INGRESS_SETTINGS_OPTIONS = [
  'INGRESS_SETTINGS_UNSPECIFIED',
  'ALLOW_ALL',
  'ALLOW_INTERNAL_ONLY',
  'ALLOW_INTERNAL_AND_GCLB',
] as const;

/**
 * Scheduler retry options. Applies only to scheduled functions.
 */
export interface ScheduleRetryConfig {
  retryCount?: number;
  maxRetryDuration?: string;
  minBackoffDuration?: string;
  maxBackoffDuration?: string;
  maxDoublings?: number;
}

/**
 * Configuration options for scheduled functions.
 */
export interface Schedule {
  schedule: string;
  timeZone?: string;
  retryConfig?: ScheduleRetryConfig;
}

export interface FailurePolicy {
  retry: {};
}

export const DEFAULT_FAILURE_POLICY: FailurePolicy = {
  retry: {},
};

export interface RuntimeOptions {
  /**
   * Failure policy of the function, with boolean `true` being equivalent to
   * providing an empty retry object.
   */
  failurePolicy?: FailurePolicy | boolean;
  /**
   * Amount of memory to allocate to the function.
   */
  memory?: typeof VALID_MEMORY_OPTIONS[number];
  /**
   * Timeout for the function in seconds, possible values are 0 to 540.
   */
  timeoutSeconds?: number;

  /**
   * Max number of actual instances allowed to be running in parallel
   */
  maxInstances?: number;

  /**
   * Connect cloud function to specified VPC connector
   */
  vpcConnector?: string;

  /**
   * Egress settings for VPC connector
   */
  vpcConnectorEgressSettings?: typeof VPC_EGRESS_SETTINGS_OPTIONS[number];

  /**
<<<<<<< HEAD
   * Specific service account
   */
  serviceAccountEmail?: string;
=======
   * Ingress settings
   */
  ingressSettings?: typeof INGRESS_SETTINGS_OPTIONS[number];
>>>>>>> c11e5b3b
}

export interface DeploymentOptions extends RuntimeOptions {
  regions?: Array<typeof SUPPORTED_REGIONS[number] | string>;
  schedule?: Schedule;
}<|MERGE_RESOLUTION|>--- conflicted
+++ resolved
@@ -123,15 +123,14 @@
   vpcConnectorEgressSettings?: typeof VPC_EGRESS_SETTINGS_OPTIONS[number];
 
   /**
-<<<<<<< HEAD
    * Specific service account
    */
   serviceAccountEmail?: string;
-=======
+  
+ /**
    * Ingress settings
    */
   ingressSettings?: typeof INGRESS_SETTINGS_OPTIONS[number];
->>>>>>> c11e5b3b
 }
 
 export interface DeploymentOptions extends RuntimeOptions {
