--- conflicted
+++ resolved
@@ -105,12 +105,9 @@
    */
   auth?: {
     uid: string;
-<<<<<<< HEAD
+    token: EventContextAuthToken;
     /** If available, the unparsed ID token. */
     rawToken?: string;
-=======
-    token: EventContextAuthToken;
->>>>>>> 5e2c5f87
   };
 
   /**
