--- conflicted
+++ resolved
@@ -58,7 +58,7 @@
       `The only valid memory allocation values are: ${VALID_MEMORY_OPTIONS.join(", ")}`
     );
   }
-  if (runtimeOptions.timeoutSeconds > MAX_TIMEOUT_SECONDS || runtimeOptions.timeoutSeconds < 0) {
+  if (typeof runtimeOptions.timeoutSeconds === "number" && (runtimeOptions.timeoutSeconds > MAX_TIMEOUT_SECONDS || runtimeOptions.timeoutSeconds < 0)) {
     throw new Error(`TimeoutSeconds must be between 0 and ${MAX_TIMEOUT_SECONDS}`);
   }
 
@@ -252,11 +252,7 @@
  * functions.region('us-east1', 'us-central1')
  */
 export function region(
-<<<<<<< HEAD
-  ...regions: Array<typeof SUPPORTED_REGIONS[number] | string | Expression<string> | ResetValue>
-=======
-  ...regions: Array<(typeof SUPPORTED_REGIONS)[number] | string>
->>>>>>> 74471b53
+  ...regions: Array<(typeof SUPPORTED_REGIONS)[number] | string | Expression<string> | ResetValue>
 ): FunctionBuilder {
   if (assertRegionsAreValid(regions)) {
     return new FunctionBuilder({ regions });
@@ -298,13 +294,9 @@
    * @example
    * functions.region('us-east1', 'us-central1')
    */
-<<<<<<< HEAD
   region(
-    ...regions: Array<typeof SUPPORTED_REGIONS[number] | string | Expression<string> | ResetValue>
+    ...regions: Array<(typeof SUPPORTED_REGIONS)[number] | string | Expression<string> | ResetValue>
   ): FunctionBuilder {
-=======
-  region(...regions: Array<(typeof SUPPORTED_REGIONS)[number] | string>): FunctionBuilder {
->>>>>>> 74471b53
     if (assertRegionsAreValid(regions)) {
       this.options.regions = regions;
       return this;
