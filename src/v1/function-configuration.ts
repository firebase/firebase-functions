import { Expression } from "../params";
import { ResetValue } from "../common/options";
import { SecretParam } from "../params/types";

export { RESET_VALUE } from "../common/options";

/**
 * List of all regions supported by Cloud Functions.
 */
export const SUPPORTED_REGIONS = [
  "us-central1",
  "us-east1",
  "us-east4",
  "us-west2",
  "us-west3",
  "us-west4",
  "europe-central2",
  "europe-west1",
  "europe-west2",
  "europe-west3",
  "europe-west6",
  "asia-east1",
  "asia-east2",
  "asia-northeast1",
  "asia-northeast2",
  "asia-northeast3",
  "asia-south1",
  "asia-southeast1",
  "asia-southeast2",
  "northamerica-northeast1",
  "southamerica-east1",
  "australia-southeast1",
] as const;

/**
 * Cloud Functions min timeout value.
 */
export const MIN_TIMEOUT_SECONDS = 0;

/**
 * Cloud Functions max timeout value.
 */
export const MAX_TIMEOUT_SECONDS = 540;

/**
 * List of available memory options supported by Cloud Functions.
 */
export const VALID_MEMORY_OPTIONS = [
  "128MB",
  "256MB",
  "512MB",
  "1GB",
  "2GB",
  "4GB",
  "8GB",
] as const;

/**
 * List of available options for VpcConnectorEgressSettings.
 */
export const VPC_EGRESS_SETTINGS_OPTIONS = [
  "VPC_CONNECTOR_EGRESS_SETTINGS_UNSPECIFIED",
  "PRIVATE_RANGES_ONLY",
  "ALL_TRAFFIC",
] as const;

/**
 * List of available options for IngressSettings.
 */
export const INGRESS_SETTINGS_OPTIONS = [
  "INGRESS_SETTINGS_UNSPECIFIED",
  "ALLOW_ALL",
  "ALLOW_INTERNAL_ONLY",
  "ALLOW_INTERNAL_AND_GCLB",
] as const;

/**
 * Scheduler retry options. Applies only to scheduled functions.
 */
export interface ScheduleRetryConfig {
  /**
   * The number of attempts that the system will make to run a job using the exponential backoff procedure described by {@link ScheduleRetryConfig.maxDoublings}.
   *
   * @defaultValue 0 (infinite retry)
   */
  retryCount?: number | Expression<number> | ResetValue;
  /**
   * The time limit for retrying a failed job, measured from time when an execution was first attempted.
   *
   * If specified with {@link ScheduleRetryConfig.retryCount}, the job will be retried until both limits are reached.
   *
   * @defaultValue 0
   */
  maxRetryDuration?: string | Expression<string> | ResetValue;
  /**
   * The minimum amount of time to wait before retrying a job after it fails.
   *
   * @defaultValue 5 seconds
   */
  minBackoffDuration?: string | Expression<string> | ResetValue;
  /**
   * The maximum amount of time to wait before retrying a job after it fails.
   *
   * @defaultValue 1 hour
   */
  maxBackoffDuration?: string | Expression<string> | ResetValue;
  /**
   * The max number of backoff doubling applied at each retry.
   *
   * @defaultValue 5
   */
  maxDoublings?: number | Expression<number> | ResetValue;
}

/**
 * Configuration options for scheduled functions.
 */
export interface Schedule {
  /**
   * Describes the schedule on which the job will be executed.
   *
   * The schedule can be either of the following types:
   *
   * 1. {@link https://en.wikipedia.org/wiki/Cron#Overview | Crontab}
   *
   * 2. English-like {@link https://cloud.google.com/scheduler/docs/configuring/cron-job-schedules | schedule}
   *
   * @example
   * ```
   * // Crontab schedule
   * schedule: "0 9 * * 1"` // Every Monday at 09:00 AM
   *
   * // English-like schedule
   * schedule: "every 5 minutes"
   * ```
   */
  schedule: string;
  /**
   * Specifies the time zone to be used in interpreting {@link Schedule.schedule}.
   *
   * The value of this field must be a time zone name from the tz database.
   */
  timeZone?: string | ResetValue;
  /**
   * Settings that determine the retry behavior.
   */
  retryConfig?: ScheduleRetryConfig;
}

/**
 * Configuration option for failure policy on background functions.
 */
export interface FailurePolicy {
  /**
   * Retry configuration. Must be an empty object.
   *
   */
  retry: Record<string, never>;
}

export const DEFAULT_FAILURE_POLICY: FailurePolicy = {
  retry: {},
};

export const MAX_NUMBER_USER_LABELS = 58;

/**
 * Configuration options for a function that applicable at runtime.
 */
export interface RuntimeOptions {
  /**
   * Which platform should host the backend. Valid options are "gcfv1"
   * @internal
   */
  platform?: "gcfv1";

  /**
   * Failure policy of the function, with boolean `true` being equivalent to
   * providing an empty retry object.
   */
  failurePolicy?: FailurePolicy | boolean;
  /**
   * Amount of memory to allocate to the function.
   */
  memory?: (typeof VALID_MEMORY_OPTIONS)[number] | Expression<number> | ResetValue;
  /**
   * Timeout for the function in seconds, possible values are 0 to 540.
   */
  timeoutSeconds?: number | Expression<number> | ResetValue;

  /**
   * Min number of actual instances to be running at a given time.
   *
   * @remarks
   * Instances will be billed for memory allocation and 10% of CPU allocation
   * while idle.
   */
  minInstances?: number | Expression<number> | ResetValue;

  /**
   * Max number of actual instances allowed to be running in parallel.
   */
  maxInstances?: number | Expression<number> | ResetValue;

  /**
   * Connect cloud function to specified VPC connector.
   */
  vpcConnector?: string | Expression<string> | ResetValue;

  /**
   * Egress settings for VPC connector.
   */
  vpcConnectorEgressSettings?: (typeof VPC_EGRESS_SETTINGS_OPTIONS)[number] | ResetValue;

  /**
   * Specific service account for the function to run as.
   */
  serviceAccount?: "default" | string | Expression<string> | ResetValue;

  /**
   * Ingress settings which control where this function can be called from.
   */
  ingressSettings?: (typeof INGRESS_SETTINGS_OPTIONS)[number] | ResetValue;

  /**
   * User labels to set on the function.
   */
  labels?: Record<string, string>;

  /**
   * Invoker to set access control on https functions.
   */
  invoker?: "public" | "private" | string | string[];

  /*
   * Secrets to bind to a function instance.
   */
  secrets?: (string | SecretParam)[];

  /**
   * Determines whether Firebase AppCheck is enforced.
   *
   * @remarks
   * When true, requests with invalid tokens autorespond with a 401
   * (Unauthorized) error.
   * When false, requests with invalid tokens set context.app to undefiend.
   */
  enforceAppCheck?: boolean;

  /**
   * Controls whether function configuration modified outside of function source is preserved. Defaults to false.
   *
   * @remarks
   * When setting configuration available in the underlying platform that is not yet available in the Firebase Functions
   * SDK, we highly recommend setting `preserveExternalChanges` to `true`. Otherwise, when the Firebase Functions SDK releases
   * a new version of the SDK with support for the missing configuration, your function's manually configured setting
   * may inadvertently be wiped out.
   */
  preserveExternalChanges?: boolean;
}

/**
 * Configuration options for a function that applies during function deployment.
 */
export interface DeploymentOptions extends RuntimeOptions {
  /**
   * If true, do not deploy or emulate this function.
   */
  omit?: boolean | Expression<boolean>;
  /**
   * Regions where function should be deployed.
   */
<<<<<<< HEAD
  regions?: Array<typeof SUPPORTED_REGIONS[number] | string | Expression<string> | ResetValue>;
=======
  regions?: Array<(typeof SUPPORTED_REGIONS)[number] | string>;
>>>>>>> 74471b53
  /**
   * Schedule for the scheduled function.
   */
  schedule?: Schedule;
}<|MERGE_RESOLUTION|>--- conflicted
+++ resolved
@@ -270,11 +270,7 @@
   /**
    * Regions where function should be deployed.
    */
-<<<<<<< HEAD
-  regions?: Array<typeof SUPPORTED_REGIONS[number] | string | Expression<string> | ResetValue>;
-=======
-  regions?: Array<(typeof SUPPORTED_REGIONS)[number] | string>;
->>>>>>> 74471b53
+  regions?: Array<(typeof SUPPORTED_REGIONS)[number] | string | Expression<string> | ResetValue>;
   /**
    * Schedule for the scheduled function.
    */
