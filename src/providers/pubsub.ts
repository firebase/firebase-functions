--- conflicted
+++ resolved
@@ -23,10 +23,7 @@
 import {
   CloudFunction,
   EventContext,
-<<<<<<< HEAD
-=======
   makeCloudFunction,
->>>>>>> 0cbe15aa
 } from '../cloud-functions';
 import {
   DeploymentOptions,
