--- conflicted
+++ resolved
@@ -31,12 +31,8 @@
   makeCloudFunction,
 } from '../cloud-functions';
 import { firebaseConfig } from '../config';
-<<<<<<< HEAD
 import { DeploymentOptions } from '../function-configuration';
-=======
-import { DeploymentOptions } from '../function-builder';
 import { applyChange, joinPath, normalizePath, pathParts } from '../utils';
->>>>>>> 9694dcab
 
 /** @internal */
 export const provider = 'google.firebase.database';
