// The MIT License (MIT)
//
// Copyright (c) 2017 Firebase
//
// Permission is hereby granted, free of charge, to any person obtaining a copy
// of this software and associated documentation files (the "Software"), to deal
// in the Software without restriction, including without limitation the rights
// to use, copy, modify, merge, publish, distribute, sublicense, and/or sell
// copies of the Software, and to permit persons to whom the Software is
// furnished to do so, subject to the following conditions:
//
// The above copyright notice and this permission notice shall be included in all
// copies or substantial portions of the Software.
//
// THE SOFTWARE IS PROVIDED "AS IS", WITHOUT WARRANTY OF ANY KIND, EXPRESS OR
// IMPLIED, INCLUDING BUT NOT LIMITED TO THE WARRANTIES OF MERCHANTABILITY,
// FITNESS FOR A PARTICULAR PURPOSE AND NONINFRINGEMENT. IN NO EVENT SHALL THE
// AUTHORS OR COPYRIGHT HOLDERS BE LIABLE FOR ANY CLAIM, DAMAGES OR OTHER
// LIABILITY, WHETHER IN AN ACTION OF CONTRACT, TORT OR OTHERWISE, ARISING FROM,
// OUT OF OR IN CONNECTION WITH THE SOFTWARE OR THE USE OR OTHER DEALINGS IN THE
// SOFTWARE.

import * as firebase from 'firebase-admin';
import * as _ from 'lodash';
import { apps } from '../apps';
import {
  Change,
  CloudFunction,
  Event,
  EventContext,
  makeCloudFunction,
} from '../cloud-functions';
import { firebaseConfig } from '../config';
import { DeploymentOptions } from '../function-configuration';
<<<<<<< HEAD
=======
import { applyChange, joinPath, normalizePath, pathParts } from '../utils';
>>>>>>> 0cbe15aa

/** @internal */
export const provider = 'google.firebase.database';
/** @internal */
export const service = 'firebaseio.com';

// NOTE(inlined): Should we relax this a bit to allow staging or alternate implementations of our API?
const databaseURLRegex = new RegExp('https://([^.]+).firebaseio.com');

/**
 * Selects a database instance that will trigger the function.
 * If omitted, will pick the default database for your project.
 * @param instance The Realtime Database instance to use.
 */
export function instance(instance: string) {
  return _instanceWithOptions(instance, {});
}

/**
 * Select Firebase Realtime Database Reference to listen to.
 *
 * This method behaves very similarly to the method of the same name in the
 * client and Admin Firebase SDKs. Any change to the Database that affects the
 * data at or below the provided `path` will fire an event in Cloud Functions.
 *
 * There are three important differences between listening to a Realtime
 * Database event in Cloud Functions and using the Realtime Database in the
 * client and Admin SDKs:
 * 1. Cloud Functions allows wildcards in the `path` name. Any `path` component
 *    in curly brackets (`{}`) is a wildcard that matches all strings. The value
 *    that matched a certain invocation of a Cloud Function is returned as part
 *    of the `context.params` object. For example, `ref("messages/{messageId}")`
 *    matches changes at `/messages/message1` or `/messages/message2`, resulting
 *    in  `context.params.messageId` being set to `"message1"` or `"message2"`,
 *    respectively.
 * 2. Cloud Functions do not fire an event for data that already existed before
 *    the Cloud Function was deployed.
 * 3. Cloud Function events have access to more information, including information
 *    about the user who triggered the Cloud Function.
 * @param ref Path of the database to listen to.
 */
export function ref(path: string) {
  return _refWithOptions(path, {});
}

/** @internal */
export function _instanceWithOptions(
  instance: string,
  options: DeploymentOptions
): InstanceBuilder {
  return new InstanceBuilder(instance, options);
}

export class InstanceBuilder {
  /* @internal */
  constructor(private instance: string, private options: DeploymentOptions) {}

  ref(path: string): RefBuilder {
    const normalized = normalizePath(path);
    return new RefBuilder(
      apps(),
      () => `projects/_/instances/${this.instance}/refs/${normalized}`,
      this.options
    );
  }
}

/** @internal */
export function _refWithOptions(
  path: string,
  options: DeploymentOptions
): RefBuilder {
  const resourceGetter = () => {
    const normalized = normalizePath(path);
    const databaseURL = firebaseConfig().databaseURL;
    if (!databaseURL) {
      throw new Error(
        'Missing expected firebase config value databaseURL, ' +
          'config is actually' +
          JSON.stringify(firebaseConfig()) +
          '\n If you are unit testing, please set process.env.FIREBASE_CONFIG'
      );
    }
    const match = databaseURL.match(databaseURLRegex);
    if (!match) {
      throw new Error(
        'Invalid value for config firebase.databaseURL: ' + databaseURL
      );
    }
    const subdomain = match[1];
    return `projects/_/instances/${subdomain}/refs/${normalized}`;
  };

  return new RefBuilder(apps(), resourceGetter, options);
}

/** Builder used to create Cloud Functions for Firebase Realtime Database References. */
export class RefBuilder {
  /** @internal */
  constructor(
    private apps: apps.Apps,
    private triggerResource: () => string,
    private options: DeploymentOptions
  ) {}

  /** Respond to any write that affects a ref. */
  onWrite(
    handler: (
      change: Change<DataSnapshot>,
      context: EventContext
    ) => PromiseLike<any> | any
  ): CloudFunction<Change<DataSnapshot>> {
    return this.onOperation(handler, 'ref.write', this.changeConstructor);
  }

  /** Respond to update on a ref. */
  onUpdate(
    handler: (
      change: Change<DataSnapshot>,
      context: EventContext
    ) => PromiseLike<any> | any
  ): CloudFunction<Change<DataSnapshot>> {
    return this.onOperation(handler, 'ref.update', this.changeConstructor);
  }

  /** Respond to new data on a ref. */
  onCreate(
    handler: (
      snapshot: DataSnapshot,
      context: EventContext
    ) => PromiseLike<any> | any
  ): CloudFunction<DataSnapshot> {
    const dataConstructor = (raw: Event) => {
      const [dbInstance, path] = resourceToInstanceAndPath(
        raw.context.resource.name
      );
      return new DataSnapshot(
        raw.data.delta,
        path,
        this.apps.admin,
        dbInstance
      );
    };
    return this.onOperation(handler, 'ref.create', dataConstructor);
  }

  /** Respond to all data being deleted from a ref. */
  onDelete(
    handler: (
      snapshot: DataSnapshot,
      context: EventContext
    ) => PromiseLike<any> | any
  ): CloudFunction<DataSnapshot> {
    const dataConstructor = (raw: Event) => {
      const [dbInstance, path] = resourceToInstanceAndPath(
        raw.context.resource.name
      );
      return new DataSnapshot(raw.data.data, path, this.apps.admin, dbInstance);
    };
    return this.onOperation(handler, 'ref.delete', dataConstructor);
  }

  private onOperation<T>(
    handler: (data: T, context: EventContext) => PromiseLike<any> | any,
    eventType: string,
    dataConstructor: (raw: Event | Event) => any
  ): CloudFunction<T> {
    return makeCloudFunction({
      handler,
      provider,
      service,
      eventType,
      legacyEventType: `providers/${provider}/eventTypes/${eventType}`,
      triggerResource: this.triggerResource,
      dataConstructor,
      before: (event) => this.apps.retain(),
      after: (event) => this.apps.release(),
      options: this.options,
    });
  }

  private changeConstructor = (raw: Event): Change<DataSnapshot> => {
    const [dbInstance, path] = resourceToInstanceAndPath(
      raw.context.resource.name
    );
    const before = new DataSnapshot(
      raw.data.data,
      path,
      this.apps.admin,
      dbInstance
    );
    const after = new DataSnapshot(
      applyChange(raw.data.data, raw.data.delta),
      path,
      this.apps.admin,
      dbInstance
    );
    return {
      before,
      after,
    };
  };
}

/* Utility function to extract database reference from resource string */
/** @internal */
export function resourceToInstanceAndPath(resource: string) {
  const resourceRegex = `projects/([^/]+)/instances/([a-zA-Z0-9\-^/]+)/refs(/.+)?`;
  const match = resource.match(new RegExp(resourceRegex));
  if (!match) {
    throw new Error(
      `Unexpected resource string for Firebase Realtime Database event: ${resource}. ` +
        'Expected string in the format of "projects/_/instances/{firebaseioSubdomain}/refs/{ref=**}"'
    );
  }
  const [, project, dbInstanceName, path] = match;
  if (project !== '_') {
    throw new Error(
      `Expect project to be '_' in a Firebase Realtime Database event`
    );
  }
  const dbInstance = 'https://' + dbInstanceName + '.firebaseio.com';
  return [dbInstance, path];
}

export class DataSnapshot {
  public instance: string;
  private _ref: firebase.database.Reference;
  private _path: string;
  private _data: any;
  private _childPath: string;

  constructor(
    data: any,
    path?: string, // path will be undefined for the database root
    private app?: firebase.app.App,
    instance?: string
  ) {
    if (instance) {
      // SDK always supplies instance, but user's unit tests may not
      this.instance = instance;
    } else if (app) {
      this.instance = app.options.databaseURL;
    } else if (process.env.GCLOUD_PROJECT) {
      this.instance =
        'https://' + process.env.GCLOUD_PROJECT + '.firebaseio.com';
    }

    this._path = path;
    this._data = data;
  }

  /** Ref returns a reference to the database with full admin access. */
  get ref(): firebase.database.Reference {
    if (!this.app) {
      // may be unpopulated in user's unit tests
      throw new Error(
        'Please supply a Firebase app in the constructor for DataSnapshot' +
          ' in order to use the .ref method.'
      );
    }
    if (!this._ref) {
      this._ref = this.app.database(this.instance).ref(this._fullPath());
    }
    return this._ref;
  }

  get key(): string {
    const last = _.last(pathParts(this._fullPath()));
    return !last || last === '' ? null : last;
  }

  val(): any {
    const parts = pathParts(this._childPath);
    const source = this._data;
    const node = _.cloneDeep(
      parts.length ? _.get(source, parts, null) : source
    );
    return this._checkAndConvertToArray(node);
  }

  // TODO(inlined): figure out what to do here
  exportVal(): any {
    return this.val();
  }

  // TODO(inlined): figure out what to do here
  getPriority(): string | number | null {
    return 0;
  }

  exists(): boolean {
    return !_.isNull(this.val());
  }

  child(childPath: string): DataSnapshot {
    if (!childPath) {
      return this;
    }
    return this._dup(childPath);
  }

  forEach(action: (a: DataSnapshot) => boolean): boolean {
    const val = this.val();
    if (_.isPlainObject(val)) {
      return _.some(
        val,
        (value, key: string) => action(this.child(key)) === true
      );
    }
    return false;
  }

  hasChild(childPath: string): boolean {
    return this.child(childPath).exists();
  }

  hasChildren(): boolean {
    const val = this.val();
    return _.isPlainObject(val) && _.keys(val).length > 0;
  }

  numChildren(): number {
    const val = this.val();
    return _.isPlainObject(val) ? Object.keys(val).length : 0;
  }

  /**
   * Prints the value of the snapshot; use '.previous.toJSON()' and '.current.toJSON()' to explicitly see
   * the previous and current values of the snapshot.
   */
  toJSON(): Object {
    return this.val();
  }

  /* Recursive function to check if keys are numeric & convert node object to array if they are */
  private _checkAndConvertToArray(node: any): any {
    if (node === null || typeof node === 'undefined') {
      return null;
    }
    if (typeof node !== 'object') {
      return node;
    }
    const obj: any = {};
    let numKeys = 0;
    let maxKey = 0;
    let allIntegerKeys = true;
    for (const key in node) {
      if (!node.hasOwnProperty(key)) {
        continue;
      }
      const childNode = node[key];
      obj[key] = this._checkAndConvertToArray(childNode);
      numKeys++;
      const integerRegExp = /^(0|[1-9]\d*)$/;
      if (allIntegerKeys && integerRegExp.test(key)) {
        maxKey = Math.max(maxKey, Number(key));
      } else {
        allIntegerKeys = false;
      }
    }

    if (allIntegerKeys && maxKey < 2 * numKeys) {
      // convert to array.
      const array: any = [];
      _.forOwn(obj, (val, key) => {
        array[key] = val;
      });

      return array;
    }
    return obj;
  }

  private _dup(childPath?: string): DataSnapshot {
    const dup = new DataSnapshot(
      this._data,
      undefined,
      this.app,
      this.instance
    );
    [dup._path, dup._childPath] = [this._path, this._childPath];

    if (childPath) {
      dup._childPath = joinPath(dup._childPath, childPath);
    }

    return dup;
  }

  private _fullPath(): string {
    const out = (this._path || '') + '/' + (this._childPath || '');
    return out;
  }
}<|MERGE_RESOLUTION|>--- conflicted
+++ resolved
@@ -32,10 +32,7 @@
 } from '../cloud-functions';
 import { firebaseConfig } from '../config';
 import { DeploymentOptions } from '../function-configuration';
-<<<<<<< HEAD
-=======
 import { applyChange, joinPath, normalizePath, pathParts } from '../utils';
->>>>>>> 0cbe15aa
 
 /** @internal */
 export const provider = 'google.firebase.database';
