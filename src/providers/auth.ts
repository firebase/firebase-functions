// The MIT License (MIT)
//
// Copyright (c) 2017 Firebase
//
// Permission is hereby granted, free of charge, to any person obtaining a copy
// of this software and associated documentation files (the "Software"), to deal
// in the Software without restriction, including without limitation the rights
// to use, copy, modify, merge, publish, distribute, sublicense, and/or sell
// copies of the Software, and to permit persons to whom the Software is
// furnished to do so, subject to the following conditions:
//
// The above copyright notice and this permission notice shall be included in all
// copies or substantial portions of the Software.
//
// THE SOFTWARE IS PROVIDED "AS IS", WITHOUT WARRANTY OF ANY KIND, EXPRESS OR
// IMPLIED, INCLUDING BUT NOT LIMITED TO THE WARRANTIES OF MERCHANTABILITY,
// FITNESS FOR A PARTICULAR PURPOSE AND NONINFRINGEMENT. IN NO EVENT SHALL THE
// AUTHORS OR COPYRIGHT HOLDERS BE LIABLE FOR ANY CLAIM, DAMAGES OR OTHER
// LIABILITY, WHETHER IN AN ACTION OF CONTRACT, TORT OR OTHERWISE, ARISING FROM,
// OUT OF OR IN CONNECTION WITH THE SOFTWARE OR THE USE OR OTHER DEALINGS IN THE
// SOFTWARE.

import * as firebase from 'firebase-admin';
import * as _ from 'lodash';
import {
  CloudFunction,
  Event,
  EventContext,
  makeCloudFunction,
} from '../cloud-functions';
<<<<<<< HEAD
import { DeploymentOptions } from '../function-configuration';
=======
import { DeploymentOptions } from '../function-builder';
>>>>>>> 9694dcab

/** @internal */
export const provider = 'google.firebase.auth';
/** @internal */
export const service = 'firebaseauth.googleapis.com';

/**
 * Handle events related to Firebase authentication users.
 */
export function user() {
  return _userWithOpts({});
}

/** @internal */
export function _userWithOpts(opts: DeploymentOptions) {
  return new UserBuilder(() => {
    if (!process.env.GCLOUD_PROJECT) {
      throw new Error('process.env.GCLOUD_PROJECT is not set.');
    }
    return 'projects/' + process.env.GCLOUD_PROJECT;
  }, opts);
}

export class UserRecordMetadata implements firebase.auth.UserMetadata {
  constructor(public creationTime: string, public lastSignInTime: string) {}

  /** Returns a plain JavaScript object with the properties of UserRecordMetadata. */
  toJSON() {
    return {
      creationTime: this.creationTime,
      lastSignInTime: this.lastSignInTime,
    };
  }
}

/** Builder used to create Cloud Functions for Firebase Auth user lifecycle events. */
export class UserBuilder {
  private static dataConstructor(raw: Event): firebase.auth.UserRecord {
    return userRecordConstructor(raw.data);
  }

  /** @internal */
  constructor(
    private triggerResource: () => string,
    private opts?: DeploymentOptions
  ) {}

  /** Respond to the creation of a Firebase Auth user. */
  onCreate(
    handler: (user: UserRecord, context: EventContext) => PromiseLike<any> | any
  ): CloudFunction<UserRecord> {
    return this.onOperation(handler, 'user.create');
  }

  /** Respond to the deletion of a Firebase Auth user. */
  onDelete(
    handler: (user: UserRecord, context: EventContext) => PromiseLike<any> | any
  ): CloudFunction<UserRecord> {
    return this.onOperation(handler, 'user.delete');
  }

  private onOperation(
    handler: (
      user: UserRecord,
      context: EventContext
    ) => PromiseLike<any> | any,
    eventType: string
  ): CloudFunction<UserRecord> {
    return makeCloudFunction({
      handler,
      provider,
      eventType,
      service,
      triggerResource: this.triggerResource,
      dataConstructor: UserBuilder.dataConstructor,
      legacyEventType: `providers/firebase.auth/eventTypes/${eventType}`,
      opts: this.opts,
    });
  }
}

/**
 * The UserRecord passed to Cloud Functions is the same UserRecord that is returned by the Firebase Admin
 * SDK.
 */
export type UserRecord = firebase.auth.UserRecord;

export function userRecordConstructor(
  wireData: Object
): firebase.auth.UserRecord {
  // Falsey values from the wire format proto get lost when converted to JSON, this adds them back.
  const falseyValues: any = {
    email: null,
    emailVerified: false,
    displayName: null,
    photoURL: null,
    phoneNumber: null,
    disabled: false,
    providerData: [],
    customClaims: {},
    passwordSalt: null,
    passwordHash: null,
    tokensValidAfterTime: null,
  };
  const record = _.assign({}, falseyValues, wireData);

  const meta = _.get(record, 'metadata');
  if (meta) {
    _.set(
      record,
      'metadata',
      new UserRecordMetadata(
        meta.createdAt || meta.creationTime,
        meta.lastSignedInAt || meta.lastSignInTime
      )
    );
  } else {
    _.set(record, 'metadata', new UserRecordMetadata(null, null));
  }
  _.forEach(record.providerData, (entry) => {
    _.set(entry, 'toJSON', () => {
      return entry;
    });
  });
  _.set(record, 'toJSON', () => {
    const json: any = _.pick(record, [
      'uid',
      'email',
      'emailVerified',
      'displayName',
      'photoURL',
      'phoneNumber',
      'disabled',
      'passwordHash',
      'passwordSalt',
      'tokensValidAfterTime',
    ]);
    json.metadata = _.get(record, 'metadata').toJSON();
    json.customClaims = _.cloneDeep(record.customClaims);
    json.providerData = _.map(record.providerData, (entry) => entry.toJSON());
    return json;
  });
  return record as firebase.auth.UserRecord;
}<|MERGE_RESOLUTION|>--- conflicted
+++ resolved
@@ -28,11 +28,7 @@
   EventContext,
   makeCloudFunction,
 } from '../cloud-functions';
-<<<<<<< HEAD
 import { DeploymentOptions } from '../function-configuration';
-=======
-import { DeploymentOptions } from '../function-builder';
->>>>>>> 9694dcab
 
 /** @internal */
 export const provider = 'google.firebase.auth';
