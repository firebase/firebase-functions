--- conflicted
+++ resolved
@@ -25,11 +25,7 @@
 import * as firebase from 'firebase-admin';
 import * as _ from 'lodash';
 import { apps } from '../apps';
-<<<<<<< HEAD
 import { HttpsFunction, optionsToTrigger, Runnable } from '../cloud-functions';
-=======
-import { HttpsFunction, optsToTrigger, Runnable } from '../cloud-functions';
->>>>>>> 0cbe15aa
 import { DeploymentOptions } from '../function-configuration';
 
 export interface Request extends express.Request {
