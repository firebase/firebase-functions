// The MIT License (MIT)
//
// Copyright (c) 2017 Firebase
//
// Permission is hereby granted, free of charge, to any person obtaining a copy
// of this software and associated documentation files (the "Software"), to deal
// in the Software without restriction, including without limitation the rights
// to use, copy, modify, merge, publish, distribute, sublicense, and/or sell
// copies of the Software, and to permit persons to whom the Software is
// furnished to do so, subject to the following conditions:
//
// The above copyright notice and this permission notice shall be included in all
// copies or substantial portions of the Software.
//
// THE SOFTWARE IS PROVIDED "AS IS", WITHOUT WARRANTY OF ANY KIND, EXPRESS OR
// IMPLIED, INCLUDING BUT NOT LIMITED TO THE WARRANTIES OF MERCHANTABILITY,
// FITNESS FOR A PARTICULAR PURPOSE AND NONINFRINGEMENT. IN NO EVENT SHALL THE
// AUTHORS OR COPYRIGHT HOLDERS BE LIABLE FOR ANY CLAIM, DAMAGES OR OTHER
// LIABILITY, WHETHER IN AN ACTION OF CONTRACT, TORT OR OTHERWISE, ARISING FROM,
// OUT OF OR IN CONNECTION WITH THE SOFTWARE OR THE USE OR OTHER DEALINGS IN THE
// SOFTWARE.

import * as express from 'express';

import {
  HttpsFunction,
  optionsToEndpoint,
  optionsToTrigger,
  Runnable,
} from '../cloud-functions';
<<<<<<< HEAD
import { convertIfPresent, convertInvoker } from '../common/encoding';
=======
import {
  convertIfPresent,
  convertInvoker,
  copyIfPresent,
} from '../common/encoding';
import { ManifestEndpoint } from '../common/manifest';
>>>>>>> 8a322303
import {
  CallableContext,
  FunctionsErrorCode,
  HttpsError,
  onCallHandler,
  onDispatchHandler,
  Request,
  TaskContext,
  TaskRateLimits,
  TaskRetryConfig,
} from '../common/providers/https';
import { DeploymentOptions } from '../function-configuration';

export {
  Request,
  CallableContext,
  FunctionsErrorCode,
  HttpsError,
  /** @hidden */
  TaskRetryConfig as TaskRetryPolicy,
  /** @hidden */
  TaskRateLimits,
  /** @hidden */
  TaskContext,
};

/**
 * Handle HTTP requests.
 * @param handler A function that takes a request and response object,
 * same signature as an Express app.
 */
export function onRequest(
  handler: (req: Request, resp: express.Response) => void | Promise<void>
): HttpsFunction {
  return _onRequestWithOptions(handler, {});
}

/**
 * Declares a callable method for clients to call using a Firebase SDK.
 * @param handler A method that takes a data and context and returns a value.
 */
export function onCall(
  handler: (data: any, context: CallableContext) => any | Promise<any>
): HttpsFunction & Runnable<any> {
  return _onCallWithOptions(handler, {});
}

/**
 * Configurations for Task Queue Functions.
 * @hidden
 */
export interface TaskQueueOptions {
  retryConfig?: TaskRetryConfig;
  rateLimits?: TaskRateLimits;

  /**
   * Who can enqueue tasks for this function.
   * If left unspecified, only service accounts which have
   * roles/cloudtasks.enqueuer and roles/cloudfunctions.invoker
   * will have permissions.
   */
  invoker?: 'private' | string | string[];
}

/** @hidden */
export interface TaskQueueFunction {
  (req: Request, res: express.Response): Promise<void>;
  __trigger: unknown;
  __endpoint: ManifestEndpoint;
  run(data: any, context: TaskContext): void | Promise<void>;
}

/** @hidden */
export class TaskQueueBuilder {
  /** @internal */
  constructor(
    private readonly tqOpts?: TaskQueueOptions,
    private readonly depOpts?: DeploymentOptions
  ) {}

  onDispatch(
    handler: (data: any, context: TaskContext) => void | Promise<void>
  ): TaskQueueFunction {
    // onEnqueueHandler sniffs the function length of the passed-in callback
    // and the user could have only tried to listen to data. Wrap their handler
    // in another handler to avoid accidentally triggering the v2 API
    const fixedLen = (data: any, context: TaskContext) =>
      handler(data, context);
    const func: any = onDispatchHandler(fixedLen);

    func.__trigger = {
      ...optionsToTrigger(this.depOpts || {}),
      taskQueueTrigger: {},
    };
    copyIfPresent(func.__trigger.taskQueueTrigger, this.tqOpts, 'retryConfig');
    copyIfPresent(func.__trigger.taskQueueTrigger, this.tqOpts, 'rateLimits');
    convertIfPresent(
      func.__trigger.taskQueueTrigger,
      this.tqOpts,
      'invoker',
      'invoker',
      convertInvoker
    );

    func.__endpoint = {
      platform: 'gcfv1',
      ...optionsToEndpoint(this.depOpts),
      taskQueueTrigger: {},
    };
    copyIfPresent(func.__endpoint.taskQueueTrigger, this.tqOpts, 'retryConfig');
    copyIfPresent(func.__endpoint.taskQueueTrigger, this.tqOpts, 'rateLimits');
    convertIfPresent(
      func.__endpoint.taskQueueTrigger,
      this.tqOpts,
      'invoker',
      'invoker',
      convertInvoker
    );

    func.__requiredAPIs = [
      {
        api: 'cloudtasks.googleapis.com',
        reason: 'Needed for v1 task queue functions',
      },
    ];

    func.run = handler;

    return func;
  }
}

/**
 * Declares a function that can handle tasks enqueued using the Firebase Admin SDK.
 * @param options Configuration for the Task Queue that feeds into this function.
 * @hidden
 */
export function taskQueue(options?: TaskQueueOptions): TaskQueueBuilder {
  return new TaskQueueBuilder(options);
}

/** @hidden */
export function _onRequestWithOptions(
  handler: (req: Request, resp: express.Response) => void | Promise<void>,
  options: DeploymentOptions
): HttpsFunction {
  // lets us add __trigger without altering handler:
  const cloudFunction: any = (req: Request, res: express.Response) => {
    return handler(req, res);
  };
  cloudFunction.__trigger = {
    ...optionsToTrigger(options),
    httpsTrigger: {},
  };
  convertIfPresent(
    cloudFunction.__trigger.httpsTrigger,
    options,
    'invoker',
    'invoker',
    convertInvoker
  );
  // TODO parse the options

  cloudFunction.__endpoint = {
    platform: 'gcfv1',
    ...optionsToEndpoint(options),
    httpsTrigger: {},
  };
  convertIfPresent(
    cloudFunction.__endpoint.httpsTrigger,
    options,
    'invoker',
    'invoker',
    convertInvoker
  );
  return cloudFunction;
}

/** @hidden */
export function _onCallWithOptions(
  handler: (data: any, context: CallableContext) => any | Promise<any>,
  options: DeploymentOptions
): HttpsFunction & Runnable<any> {
  // onCallHandler sniffs the function length of the passed-in callback
  // and the user could have only tried to listen to data. Wrap their handler
  // in another handler to avoid accidentally triggering the v2 API
  const fixedLen = (data: any, context: CallableContext) =>
    handler(data, context);
  const func: any = onCallHandler(
    {
      allowInvalidAppCheckToken: options.allowInvalidAppCheckToken,
      cors: { origin: true, methods: 'POST' },
    },
    fixedLen
  );

  func.__trigger = {
    labels: {},
    ...optionsToTrigger(options),
    httpsTrigger: {},
  };
  func.__trigger.labels['deployment-callable'] = 'true';

  func.__endpoint = {
    platform: 'gcfv1',
    labels: {},
    ...optionsToEndpoint(options),
    callableTrigger: {},
  };

  func.run = handler;

  return func;
}<|MERGE_RESOLUTION|>--- conflicted
+++ resolved
@@ -28,16 +28,12 @@
   optionsToTrigger,
   Runnable,
 } from '../cloud-functions';
-<<<<<<< HEAD
-import { convertIfPresent, convertInvoker } from '../common/encoding';
-=======
 import {
   convertIfPresent,
   convertInvoker,
   copyIfPresent,
 } from '../common/encoding';
-import { ManifestEndpoint } from '../common/manifest';
->>>>>>> 8a322303
+import { ManifestEndpoint } from '../runtime/manifest';
 import {
   CallableContext,
   FunctionsErrorCode,
