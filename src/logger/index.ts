--- conflicted
+++ resolved
@@ -20,12 +20,8 @@
 // OUT OF OR IN CONNECTION WITH THE SOFTWARE OR THE USE OR OTHER DEALINGS IN THE
 // SOFTWARE.
 
-<<<<<<< HEAD
-import { format } from 'util';
-import { traceContext } from '../common/trace';
-=======
 import { format } from "util";
->>>>>>> c303eabe
+import { traceContext } from "../common/trace";
 
 import { CONSOLE_SEVERITY, UNPATCHED_CONSOLE } from "./common";
 
@@ -159,7 +155,7 @@
     message = new Error(message).stack || message;
   }
   return {
-    'logging.googleapis.com/trace': ctx?.traceId
+    "logging.googleapis.com/trace": ctx?.traceId
       ? `projects/${process.env.GCLOUD_PROJECT}/traces/${ctx.traceId}`
       : undefined,
     ...entry,
