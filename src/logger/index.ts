--- conflicted
+++ resolved
@@ -24,6 +24,7 @@
 import { traceContext } from "../common/trace";
 
 import { CONSOLE_SEVERITY, UNPATCHED_CONSOLE } from "./common";
+import { getGlobalOptions } from "../v2/options";
 import { getGlobalOptions } from "../v2/options";
 
 /**
@@ -161,11 +162,7 @@
   let message = format(...args);
   if (
     severity === "ERROR" &&
-<<<<<<< HEAD
     !getGlobalOptions().disableErrorLoggingStacktrace &&
-=======
-    !getGlobalOptions().disableErrorLoggingTraceback &&
->>>>>>> 06e2743f
     !args.find((arg) => arg instanceof Error)
   ) {
     message = new Error(message).stack || message;
