--- conflicted
+++ resolved
@@ -22,15 +22,9 @@
 // OUT OF OR IN CONNECTION WITH THE SOFTWARE OR THE USE OR OTHER DEALINGS IN THE
 // SOFTWARE.
 
-<<<<<<< HEAD
-import express from "express";
-import * as fs from "fs/promises";
-import * as http from "http";
-=======
 import * as http from "http";
 import express from "express";
 import fs from "fs/promises";
->>>>>>> 3577d9ba
 import * as path from "path";
 import { loadStack } from "../runtime/loader";
 import { stackToWire } from "../runtime/manifest";
