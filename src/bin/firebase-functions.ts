--- conflicted
+++ resolved
@@ -22,15 +22,10 @@
 // OUT OF OR IN CONNECTION WITH THE SOFTWARE OR THE USE OR OTHER DEALINGS IN THE
 // SOFTWARE.
 
-<<<<<<< HEAD
 import * as http from "http";
 import * as express from "express";
 import { loadStack } from "../runtime/loader";
-=======
-import * as express from 'express';
-import { loadStack } from '../runtime/loader';
-import { stackToWire } from '../runtime/manifest';
->>>>>>> d5928475
+import { stackToWire } from "../runtime/manifest";
 
 function printUsageAndExit() {
   console.error(
@@ -69,13 +64,8 @@
   app.get("/__/functions.yaml", async (req, res) => {
     try {
       const stack = await loadStack(functionsDir);
-<<<<<<< HEAD
       res.setHeader("content-type", "text/yaml");
-      res.send(JSON.stringify(stack));
-=======
-      res.setHeader('content-type', 'text/yaml');
       res.send(JSON.stringify(stackToWire(stack)));
->>>>>>> d5928475
     } catch (e) {
       res.status(400).send(`Failed to generate manifest from function source: ${e}`);
     }
