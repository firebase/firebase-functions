--- conflicted
+++ resolved
@@ -20,16 +20,10 @@
 // OUT OF OR IN CONNECTION WITH THE SOFTWARE OR THE USE OR OTHER DEALINGS IN THE
 // SOFTWARE.
 
-<<<<<<< HEAD
-import * as firebase from 'firebase-admin';
-import { joinPath, pathParts } from '../../common/utilities/path';
-import { firebaseConfig } from '../config';
-=======
 import { App } from 'firebase-admin/app';
 import * as database from 'firebase-admin/database';
-import { firebaseConfig } from '../../config';
-import { joinPath, pathParts } from '../../utilities/path';
->>>>>>> bebb3983
+import { firebaseConfig } from '../../common/config';
+import { joinPath, pathParts } from '../../common/utilities/path';
 
 /**
  * Interface representing a Firebase Realtime database data snapshot.
