// The MIT License (MIT)
//
// Copyright (c) 2022 Firebase
//
// Permission is hereby granted, free of charge, to any person obtaining a copy
// of this software and associated documentation files (the "Software"), to deal
// in the Software without restriction, including without limitation the rights
// to use, copy, modify, merge, publish, distribute, sublicense, and/or sell
// copies of the Software, and to permit persons to whom the Software is
// furnished to do so, subject to the following conditions:
//
// The above copyright notice and this permission notice shall be included in all
// copies or substantial portions of the Software.
//
// THE SOFTWARE IS PROVIDED "AS IS", WITHOUT WARRANTY OF ANY KIND, EXPRESS OR
// IMPLIED, INCLUDING BUT NOT LIMITED TO THE WARRANTIES OF MERCHANTABILITY,
// FITNESS FOR A PARTICULAR PURPOSE AND NONINFRINGEMENT. IN NO EVENT SHALL THE
// AUTHORS OR COPYRIGHT HOLDERS BE LIABLE FOR ANY CLAIM, DAMAGES OR OTHER
// LIABILITY, WHETHER IN AN ACTION OF CONTRACT, TORT OR OTHERWISE, ARISING FROM,
// OUT OF OR IN CONNECTION WITH THE SOFTWARE OR THE USE OR OTHER DEALINGS IN THE
// SOFTWARE.

import * as express from "express";
import { DecodedIdToken } from "firebase-admin/auth";

<<<<<<< HEAD
import * as logger from "../../logger";
import * as https from "./https";
=======
import * as logger from '../../logger';
import { Expression } from '../../v2/params';
import * as https from './https';
>>>>>>> d5928475

/** How a task should be retried in the event of a non-2xx return. */
export interface RetryConfig {
  /**
   * Maximum number of times a request should be attempted.
   * If left unspecified, will default to 3.
   */
  maxAttempts?: number | Expression<number> | null;

  /**
   * Maximum amount of time for retrying failed task.
   * If left unspecified will retry indefinitely.
   */
  maxRetrySeconds?: number | Expression<number> | null;

  /**
   * The maximum amount of time to wait between attempts.
   * If left unspecified will default to 1hr.
   */
  maxBackoffSeconds?: number | Expression<number> | null;

  /**
   * The maximum number of times to double the backoff between
   * retries. If left unspecified will default to 16.
   */
  maxDoublings?: number | Expression<number> | null;

  /**
   * The minimum time to wait between attempts. If left unspecified
   * will default to 100ms.
   */
  minBackoffSeconds?: number | Expression<number> | null;
}

/** How congestion control should be applied to the function. */
export interface RateLimits {
  /**
   * The maximum number of requests that can be outstanding at a time.
   * If left unspecified, will default to 1000.
   */
  maxConcurrentDispatches?: number | Expression<number> | null;

  /**
   * The maximum number of requests that can be invoked per second.
   * If left unspecified, will default to 500.
   */
  maxDispatchesPerSecond?: number | Expression<number> | null;
}

/** Metadata about the authorization used to invoke a function. */
export interface AuthData {
  uid: string;
  token: DecodedIdToken;
}

/** Metadata about a call to a Task Queue function. */
export interface TaskContext {
  /**
   * The result of decoding and verifying an ODIC token.
   */
  auth?: AuthData;
}

/**
 * The request used to call a Task Queue function.
 */
export interface Request<T = any> {
  /**
   * The parameters used by a client when calling this function.
   */
  data: T;

  /**
   * The result of decoding and verifying an ODIC token.
   */
  auth?: AuthData;
}

type v1TaskHandler = (data: any, context: TaskContext) => void | Promise<void>;
type v2TaskHandler<Req> = (request: Request<Req>) => void | Promise<void>;

/** @internal */
export function onDispatchHandler<Req = any>(
  handler: v1TaskHandler | v2TaskHandler<Req>
): (req: https.Request, res: express.Response) => Promise<void> {
  return async (req: https.Request, res: express.Response): Promise<void> => {
    try {
      if (!https.isValidRequest(req)) {
        logger.error("Invalid request, unable to process.");
        throw new https.HttpsError("invalid-argument", "Bad Request");
      }

      const context: TaskContext = {};
      if (!process.env.FUNCTIONS_EMULATOR) {
        const authHeader = req.header("Authorization") || "";
        const token = authHeader.match(/^Bearer (.*)$/)?.[1];
        // Note: this should never happen since task queue functions are guarded by IAM.
        if (!token) {
          throw new https.HttpsError("unauthenticated", "Unauthenticated");
        }
        // We skip authenticating the token since tq functions are guarded by IAM.
        const authToken = https.unsafeDecodeIdToken(token);
        context.auth = {
          uid: authToken.uid,
          token: authToken,
        };
      }

      const data: Req = https.decode(req.body.data);
      if (handler.length === 2) {
        await handler(data, context);
      } else {
        const arg: Request<Req> = {
          ...context,
          data,
        };
        // For some reason the type system isn't picking up that the handler
        // is a one argument function.
        await (handler as v2TaskHandler<Req>)(arg);
      }

      res.status(204).end();
    } catch (err) {
      let httpErr: https.HttpsError = err;
      if (!(err instanceof https.HttpsError)) {
        // This doesn't count as an 'explicit' error.
        logger.error("Unhandled error", err);
        httpErr = new https.HttpsError("internal", "INTERNAL");
      }

      const { status } = httpErr.httpErrorCode;
      const body = { error: httpErr.toJSON() };

      res.status(status).send(body);
    }
  };
}<|MERGE_RESOLUTION|>--- conflicted
+++ resolved
@@ -23,14 +23,9 @@
 import * as express from "express";
 import { DecodedIdToken } from "firebase-admin/auth";
 
-<<<<<<< HEAD
 import * as logger from "../../logger";
 import * as https from "./https";
-=======
-import * as logger from '../../logger';
-import { Expression } from '../../v2/params';
-import * as https from './https';
->>>>>>> d5928475
+import { Expression } from "../params";
 
 /** How a task should be retried in the event of a non-2xx return. */
 export interface RetryConfig {
