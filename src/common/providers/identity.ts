// The MIT License (MIT)
//
// Copyright (c) 2022 Firebase
//
// Permission is hereby granted, free of charge, to any person obtaining a copy
// of this software and associated documentation files (the "Software"), to deal
// in the Software without restriction, including without limitation the rights
// to use, copy, modify, merge, publish, distribute, sublicense, and/or sell
// copies of the Software, and to permit persons to whom the Software is
// furnished to do so, subject to the following conditions:
//
// The above copyright notice and this permission notice shall be included in all
// copies or substantial portions of the Software.
//
// THE SOFTWARE IS PROVIDED "AS IS", WITHOUT WARRANTY OF ANY KIND, EXPRESS OR
// IMPLIED, INCLUDING BUT NOT LIMITED TO THE WARRANTIES OF MERCHANTABILITY,
// FITNESS FOR A PARTICULAR PURPOSE AND NONINFRINGEMENT. IN NO EVENT SHALL THE
// AUTHORS OR COPYRIGHT HOLDERS BE LIABLE FOR ANY CLAIM, DAMAGES OR OTHER
// LIABILITY, WHETHER IN AN ACTION OF CONTRACT, TORT OR OTHERWISE, ARISING FROM,
// OUT OF OR IN CONNECTION WITH THE SOFTWARE OR THE USE OR OTHER DEALINGS IN THE
// SOFTWARE.

import * as express from 'express';
import * as firebase from 'firebase-admin';
import * as jwt from 'jsonwebtoken';
import fetch from 'node-fetch';
<<<<<<< HEAD
import { HttpsError, unsafeDecodeToken } from './https';
import { EventContext } from '../../cloud-functions';
import { SUPPORTED_REGIONS } from '../../function-configuration';
import { logger } from '../..';
import { apps } from '../../apps';
import { isDebugFeatureEnabled } from '../debug';
=======
import { logger } from '../..';
import { EventContext } from '../../cloud-functions';
import { SUPPORTED_REGIONS } from '../../function-configuration';
import { HttpsError } from './https';
>>>>>>> 78dae73c

export { HttpsError };

/** @internal */
export const INVALID_TOKEN_BUFFER = 60000; // set to 1 minute

/** @internal */
export const JWT_CLIENT_CERT_URL = 'https://www.googleapis.com';
/** @internal */
export const JWT_CLIENT_CERT_PATH =
  'robot/v1/metadata/x509/securetoken@system.gserviceaccount.com';
/** @internal */
export const JWT_ALG = 'RS256';
/** @internal */
export const JWT_ISSUER = 'https://securetoken.google.com/';

/** @internal */
export interface PublicKeysCache {
  publicKeys: Record<string, string>;
  publicKeysExpireAt?: number;
}

const DISALLOWED_CUSTOM_CLAIMS = [
  'acr',
  'amr',
  'at_hash',
  'aud',
  'auth_time',
  'azp',
  'cnf',
  'c_hash',
  'exp',
  'iat',
  'iss',
  'jti',
  'nbf',
  'nonce',
  'firebase',
];

const CLAIMS_MAX_PAYLOAD_SIZE = 1000;

const EVENT_MAPPING: Record<string, string> = {
  beforeCreate: 'providers/cloud.auth/eventTypes/user.beforeCreate',
  beforeSignIn: 'providers/cloud.auth/eventTypes/user.beforeSignIn',
};

/**
 * The UserRecord passed to Cloud Functions is the same UserRecord that is returned by the Firebase Admin
 * SDK.
 */
export type UserRecord = firebase.auth.UserRecord;

/**
 * UserInfo that is part of the UserRecord
 */
export type UserInfo = firebase.auth.UserInfo;

/**
 * Helper class to create the user metadata in a UserRecord object
 */
export class UserRecordMetadata implements firebase.auth.UserMetadata {
  constructor(public creationTime: string, public lastSignInTime: string) {}

  /** Returns a plain JavaScript object with the properties of UserRecordMetadata. */
  toJSON(): AuthUserMetadata {
    return {
      creationTime: this.creationTime,
      lastSignInTime: this.lastSignInTime,
    };
  }
}

/**
 * Helper function that creates a UserRecord Class from data sent over the wire.
 * @param wireData data sent over the wire
 * @returns an instance of UserRecord with correct toJSON functions
 */
export function userRecordConstructor(wireData: Object): UserRecord {
  // Falsey values from the wire format proto get lost when converted to JSON, this adds them back.
  const falseyValues: any = {
    email: null,
    emailVerified: false,
    displayName: null,
    photoURL: null,
    phoneNumber: null,
    disabled: false,
    providerData: [],
    customClaims: {},
    passwordSalt: null,
    passwordHash: null,
    tokensValidAfterTime: null,
  };
  const record = { ...falseyValues, ...wireData };

  const meta = record.metadata;
  if (meta) {
    record.metadata = new UserRecordMetadata(
      meta.createdAt || meta.creationTime,
      meta.lastSignedInAt || meta.lastSignInTime
    );
  } else {
    record.metadata = new UserRecordMetadata(null, null);
  }
  record.toJSON = () => {
    const {
      uid,
      email,
      emailVerified,
      displayName,
      photoURL,
      phoneNumber,
      disabled,
      passwordHash,
      passwordSalt,
      tokensValidAfterTime,
    } = record;
    const json: Record<string, unknown> = {
      uid,
      email,
      emailVerified,
      displayName,
      photoURL,
      phoneNumber,
      disabled,
      passwordHash,
      passwordSalt,
      tokensValidAfterTime,
    };
    json.metadata = record.metadata.toJSON();
    json.customClaims = JSON.parse(JSON.stringify(record.customClaims));
    json.providerData = record.providerData.map((entry) => entry.toJSON());
    return json;
  };
  return record as UserRecord;
}

/**
 * User info that is part of the AuthUserRecord
 */
export interface AuthUserInfo {
  /**
   * The user identifier for the linked provider.
   */
  uid: string;
  /**
   * The display name for the linked provider.
   */
  displayName: string;
  /**
   * The email for the linked provider.
   */
  email: string;
  /**
   * The photo URL for the linked provider.
   */
  photoURL: string;
  /**
   * The linked provider ID (for example, "google.com" for the Google provider).
   */
  providerId: string;
  /**
   * The phone number for the linked provider.
   */
  phoneNumber: string;
}

/**
 * Additional metadata about the user.
 */
export interface AuthUserMetadata {
  /**
   * The date the user was created, formatted as a UTC string.
   */
  creationTime: string;
  /**
   * The date the user last signed in, formatted as a UTC string.
   */
  lastSignInTime: string;
}

/**
 * Interface representing the common properties of a user-enrolled second factor.
 */
export interface AuthMultiFactorInfo {
  /**
   * The ID of the enrolled second factor. This ID is unique to the user.
   */
  uid: string;
  /**
   * The optional display name of the enrolled second factor.
   */
  displayName?: string;
  /**
   * The type identifier of the second factor. For SMS second factors, this is `phone`.
   */
  factorId: string;
  /**
   * The optional date the second factor was enrolled, formatted as a UTC string.
   */
  enrollmentTime?: string;
  /**
   * The phone number associated with a phone second factor.
   */
  phoneNumber?: string;
}

/**
 * The multi-factor related properties for the current user, if available.
 */
export interface AuthMultiFactorSettings {
  /**
   * List of second factors enrolled with the current user.
   */
  enrolledFactors: AuthMultiFactorInfo[];
}

/**
 * The UserRecord passed to auth blocking Cloud Functions from the identity platform.
 */
export interface AuthUserRecord {
  /**
   * The user's `uid`.
   */
  uid: string;
  /**
   * The user's primary email, if set.
   */
  email?: string;
  /**
   * Whether or not the user's primary email is verified.
   */
  emailVerified: boolean;
  /**
   * The user's display name.
   */
  displayName?: string;
  /**
   * The user's photo URL.
   */
  photoURL?: string;
  /**
   * The user's primary phone number, if set.
   */
  phoneNumber?: string;
  /**
   * Whether or not the user is disabled: `true` for disabled; `false` for
   * enabled.
   */
  disabled: boolean;
  /**
   * Additional metadata about the user.
   */
  metadata: AuthUserMetadata;
  /**
   * An array of providers (for example, Google, Facebook) linked to the user.
   */
  providerData: AuthUserInfo[];
  /**
   * The user's hashed password (base64-encoded).
   */
  passwordHash?: string;
  /**
   * The user's password salt (base64-encoded).
   */
  passwordSalt?: string;
  /**
   * The user's custom claims object if available, typically used to define
   * user roles and propagated to an authenticated user's ID token.
   */
  customClaims?: Record<string, any>;
  /**
   * The ID of the tenant the user belongs to, if available.
   */
  tenantId?: string | null;
  /**
   * The date the user's tokens are valid after, formatted as a UTC string.
   */
  tokensValidAfterTime?: string;
  /**
   * The multi-factor related properties for the current user, if available.
   */
  multiFactor?: AuthMultiFactorSettings;
}

/** The additional user info component of the auth event context */
export interface AdditionalUserInfo {
  providerId: string;
  profile?: any;
  username?: string;
  isNewUser: boolean;
}

/** The credential component of the auth event context */
export interface Credential {
  claims?: { [key: string]: any };
  idToken?: string;
  accessToken?: string;
  refreshToken?: string;
  expirationTime?: string;
  secret?: string;
  providerId: string;
  signInMethod: string;
}

/** Defines the auth event context for blocking events */
export interface AuthEventContext extends EventContext {
  locale?: string;
  ipAddress: string;
  userAgent: string;
  additionalUserInfo?: AdditionalUserInfo;
  credential?: Credential;
}

/** Defines the auth event for v2 blocking events */

export interface AuthBlockingEvent extends AuthEventContext {
  data: AuthUserRecord;
}

/** The handler response type for beforeCreate blocking events */
export interface BeforeCreateResponse {
  displayName?: string;
  disabled?: boolean;
  emailVerified?: boolean;
  photoURL?: string;
  customClaims?: object;
}

/** The handler response type for beforeSignIn blocking events */
export interface BeforeSignInResponse extends BeforeCreateResponse {
  sessionClaims?: object;
}

interface DecodedPayloadUserRecordMetadata {
  creation_time?: number;
  last_sign_in_time?: number;
}

interface DecodedPayloadUserRecordUserInfo {
  uid: string;
  display_name?: string;
  email?: string;
  photo_url?: string;
  phone_number?: string;
  provider_id: string;
}

/** @internal */
export interface DecodedPayloadMfaInfo {
  uid: string;
  display_name?: string;
  phone_number?: string;
  enrollment_time?: string;
  factor_id?: string;
}

interface DecodedPayloadUserRecordEnrolledFactors {
  enrolled_factors?: DecodedPayloadMfaInfo[];
}

/** @internal */
export interface DecodedPayloadUserRecord {
  uid: string;
  email?: string;
  email_verified?: boolean;
  phone_number?: string;
  display_name?: string;
  photo_url?: string;
  disabled?: boolean;
  metadata?: DecodedPayloadUserRecordMetadata;
  password_hash?: string;
  password_salt?: string;
  provider_data?: DecodedPayloadUserRecordUserInfo[];
  multi_factor?: DecodedPayloadUserRecordEnrolledFactors;
  custom_claims?: any;
  tokens_valid_after_time?: number;
  tenant_id?: string;
  [key: string]: any;
}

/** @internal */
export interface DecodedPayload {
  aud: string;
  exp: number;
  iat: number;
  iss: string;
  sub: string;
  event_id: string;
  event_type: string;
  ip_address: string;
  user_agent?: string;
  locale?: string;
  sign_in_method?: string;
  user_record?: DecodedPayloadUserRecord;
  tenant_id?: string;
  raw_user_info?: string;
  sign_in_attributes?: {
    [key: string]: any;
  };
  oauth_id_token?: string;
  oauth_access_token?: string;
  oauth_refresh_token?: string;
  oauth_token_secret?: string;
  oauth_expires_in?: number;
  [key: string]: any;
}

/**
 * Helper to determine if we refresh the public keys
 * @internal
 */
export function invalidPublicKeys(
  keys: PublicKeysCache,
  time: number = Date.now()
): boolean {
  if (!keys.publicKeysExpireAt) {
    return true;
  }
  return time + INVALID_TOKEN_BUFFER >= keys.publicKeysExpireAt;
}

/**
 * Helper to parse the response headers to obtain the expiration time.
 * @internal
 */
export function setKeyExpirationTime(
  response: any,
  keysCache: PublicKeysCache,
  time: number
): void {
  if (response.headers.has('cache-control')) {
    const ccHeader = response.headers.get('cache-control');
    const maxAgeEntry = ccHeader
      .split(', ')
      .find((item) => item.includes('max-age'));
    if (maxAgeEntry) {
      const maxAge = +maxAgeEntry.trim().split('=')[1];
      keysCache.publicKeysExpireAt = time + maxAge * 1000;
    }
  }
}

/**
 * Fetch the public keys for use in decoding and verifying the jwt sent from identity platform.
 */
async function refreshPublicKeys(
  keysCache: PublicKeysCache,
  time: number = Date.now()
): Promise<void> {
  const url = `${JWT_CLIENT_CERT_URL}/${JWT_CLIENT_CERT_PATH}`;
  try {
    const response = await fetch(url);
    setKeyExpirationTime(response, keysCache, time);
    const data = await response.json();
    keysCache.publicKeys = data as Record<string, string>;
  } catch (err) {
    logger.error(
      `Failed to obtain public keys for JWT verification: ${err.message}`
    );
    throw new HttpsError(
      'internal',
      'Failed to obtain the public keys for JWT verification.'
    );
  }
}

/**
 * Checks for a valid identity platform web request, otherwise throws an HttpsError
 * @internal
 */
export function isValidRequest(req: express.Request): boolean {
  if (req.method !== 'POST') {
    logger.warn(`Request has invalid method "${req.method}".`);
    return false;
  }

  const contentType: string = (req.header('Content-Type') || '').toLowerCase();
  if (!contentType.includes('application/json')) {
    logger.warn('Request has invalid header Content-Type.');
    return false;
  }

  if (!req.body?.data?.jwt) {
    logger.warn('Request has an invalid body.');
    return false;
  }
  return true;
}

/** @internal */
export function getPublicKeyFromHeader(
  header: Record<string, any>,
  publicKeys: Record<string, string>
): string {
  if (header.alg !== JWT_ALG) {
    throw new HttpsError(
      'invalid-argument',
      `Provided JWT has incorrect algorithm. Expected ${JWT_ALG} but got ${header.alg}.`
    );
  }
  if (!header.kid) {
    throw new HttpsError('invalid-argument', 'JWT header missing "kid" claim.');
  }
  if (!publicKeys.hasOwnProperty(header.kid)) {
    throw new HttpsError(
      'invalid-argument',
      'Provided JWT has "kid" claim which does not correspond to a known public key. Most likely the JWT is expired.'
    );
  }

  return publicKeys[header.kid];
}

/**
 * Checks for a well forms cloud functions url
 * @internal
 */
export function isAuthorizedCloudFunctionURL(
  cloudFunctionUrl: string,
  projectId: string
): boolean {
  const re = new RegExp(
    `^https://(${SUPPORTED_REGIONS.join(
      '|'
    )})+-${projectId}\.cloudfunctions\.net/`
  );
  const res = re.exec(cloudFunctionUrl) || [];
  return res.length > 0;
}

/**
 * Checks for errors in a decoded jwt
 * @internal
 */
export function checkDecodedToken(
  decodedJWT: DecodedPayload,
  eventType: string,
  projectId: string
): void {
  if (decodedJWT.event_type !== eventType) {
    throw new HttpsError(
      'invalid-argument',
      `Expected "${eventType}" but received "${decodedJWT.event_type}".`
    );
  }
  if (!isAuthorizedCloudFunctionURL(decodedJWT.aud, projectId)) {
    throw new HttpsError(
      'invalid-argument',
      'Provided JWT has incorrect "aud" (audience) claim.'
    );
  }
  if (decodedJWT.iss !== `${JWT_ISSUER}${projectId}`) {
    throw new HttpsError(
      'invalid-argument',
      `Provided JWT has incorrect "iss" (issuer) claim. Expected ` +
        `"${JWT_ISSUER}${projectId}" but got "${decodedJWT.iss}".`
    );
  }
  if (typeof decodedJWT.sub !== 'string' || decodedJWT.sub.length === 0) {
    throw new HttpsError(
      'invalid-argument',
      'Provided JWT has no "sub" (subject) claim.'
    );
  }
  if (decodedJWT.sub.length > 128) {
    throw new HttpsError(
      'invalid-argument',
      'Provided JWT has "sub" (subject) claim longer than 128 characters.'
    );
  }
  // set uid to sub
  decodedJWT.uid = decodedJWT.sub;
}

/**
 * Helper function to decode the jwt, internally uses the 'jsonwebtoken' package.
 * @internal
 */
export function decodeJWT(token: string): Record<string, any> {
  let decoded: Record<string, any>;
  try {
    decoded = jwt.decode(token, { complete: true }) as Record<string, any>;
  } catch (err) {
    logger.error('Decoding the JWT failed', err);
    throw new HttpsError('internal', 'Failed to decode the JWT.');
  }
  if (!decoded?.payload) {
    throw new HttpsError(
      'internal',
      'The decoded JWT is not structured correctly.'
    );
  }
  return decoded;
}

/**
 * Decode, but not verify, an Auth Blocking token.
 *
 * Do not use in production. Token should always be verified using the Admin SDK.
 *
 * This is exposed only for testing.
 */
function unsafeDecodeAuthBlockingToken(token: string): DecodedPayload {
  const decoded = unsafeDecodeToken(token) as DecodedPayload;
  decoded.uid = decoded.sub;
  return decoded;
}

/**
 * Helper function to determine if we need to do full verification of the jwt
 * @internal
 */
export function shouldVerifyJWT(): boolean {
  // TODO(colerogers): add emulator support to skip verification
  return true;
}

/**
 * Verifies the jwt using the 'jwt' library and decodes the token with the public keys
 * Throws an error if the event types do not match
 * @internal
 */
export async function verifyJWT(
  token: string,
  rawDecodedJWT: Record<string, any>,
  keysCache: PublicKeysCache,
  time: number = Date.now()
): Promise<DecodedPayload> {
  if (!rawDecodedJWT.header) {
    throw new HttpsError(
      'internal',
      'Unable to verify JWT payload, the decoded JWT does not have a header property.'
    );
  }
  const header = rawDecodedJWT.header;
  let publicKey;
  try {
    if (invalidPublicKeys(keysCache, time)) {
      await refreshPublicKeys(keysCache);
    }
    publicKey = getPublicKeyFromHeader(header, keysCache.publicKeys);
    return jwt.verify(token, publicKey, {
      algorithms: [JWT_ALG],
    }) as DecodedPayload;
  } catch (err) {
    logger.error('Verifying the JWT failed', err);
  }
  // force refresh keys and retry one more time
  try {
    await refreshPublicKeys(keysCache);
    publicKey = getPublicKeyFromHeader(header, keysCache.publicKeys);
    return jwt.verify(token, publicKey, {
      algorithms: [JWT_ALG],
    }) as DecodedPayload;
  } catch (err) {
    logger.error('Verifying the JWT failed again', err);
    throw new HttpsError('internal', 'Failed to verify the JWT.');
  }
}

/**
 * Helper function to parse the decoded metadata object into a UserMetaData object
 * @internal
 */
export function parseMetadata(
  metadata: DecodedPayloadUserRecordMetadata
): AuthUserMetadata {
  const creationTime = metadata?.creation_time
    ? new Date((metadata.creation_time as number) * 1000).toUTCString()
    : null;
  const lastSignInTime = metadata?.last_sign_in_time
    ? new Date((metadata.last_sign_in_time as number) * 1000).toUTCString()
    : null;
  return {
    creationTime,
    lastSignInTime,
  };
}

/**
 * Helper function to parse the decoded user info array into an AuthUserInfo array
 * @internal
 */
export function parseProviderData(
  providerData: DecodedPayloadUserRecordUserInfo[]
): AuthUserInfo[] {
  const providers: AuthUserInfo[] = [];
  for (const provider of providerData) {
    providers.push({
      uid: provider.uid,
      displayName: provider.display_name,
      email: provider.email,
      photoURL: provider.photo_url,
      providerId: provider.provider_id,
      phoneNumber: provider.phone_number,
    });
  }
  return providers;
}

/**
 * Helper function to parse the date into a UTC string
 * @internal
 */
export function parseDate(tokensValidAfterTime?: number): string | null {
  if (!tokensValidAfterTime) {
    return null;
  }
  tokensValidAfterTime = tokensValidAfterTime * 1000;
  try {
    const date = new Date(tokensValidAfterTime);
    if (!isNaN(date.getTime())) {
      return date.toUTCString();
    }
  } catch {}
  return null;
}

/**
 * Helper function to parse the decoded enrolled factors into a valid MultiFactorSettings
 * @internal
 */
export function parseMultiFactor(
  multiFactor?: DecodedPayloadUserRecordEnrolledFactors
): AuthMultiFactorSettings {
  if (!multiFactor) {
    return null;
  }
  const parsedEnrolledFactors: AuthMultiFactorInfo[] = [];
  for (const factor of multiFactor.enrolled_factors || []) {
    if (!factor.uid) {
      throw new HttpsError(
        'internal',
        'INTERNAL ASSERT FAILED: Invalid multi-factor info response'
      );
    }
    const enrollmentTime = factor.enrollment_time
      ? new Date(factor.enrollment_time).toUTCString()
      : null;
    parsedEnrolledFactors.push({
      uid: factor.uid,
      factorId: factor.phone_number
        ? factor.factor_id || 'phone'
        : factor.factor_id,
      displayName: factor.display_name,
      enrollmentTime,
      phoneNumber: factor.phone_number,
    });
  }

  if (parsedEnrolledFactors.length > 0) {
    return {
      enrolledFactors: parsedEnrolledFactors,
    };
  }
  return null;
}

/**
 * Parses the decoded user record into a valid UserRecord for use in the handler
 * @internal
 */
export function parseAuthUserRecord(
  decodedJWTUserRecord: DecodedPayloadUserRecord
): AuthUserRecord {
  if (!decodedJWTUserRecord.uid) {
    throw new HttpsError(
      'internal',
      'INTERNAL ASSERT FAILED: Invalid user response'
    );
  }

  const disabled = decodedJWTUserRecord.disabled || false;
  const metadata = parseMetadata(decodedJWTUserRecord.metadata);
  const providerData = parseProviderData(decodedJWTUserRecord.provider_data);
  const tokensValidAfterTime = parseDate(
    decodedJWTUserRecord.tokens_valid_after_time
  );
  const multiFactor = parseMultiFactor(decodedJWTUserRecord.multi_factor);

  return {
    uid: decodedJWTUserRecord.uid,
    email: decodedJWTUserRecord.email,
    emailVerified: decodedJWTUserRecord.email_verified,
    displayName: decodedJWTUserRecord.display_name,
    photoURL: decodedJWTUserRecord.photo_url,
    phoneNumber: decodedJWTUserRecord.phone_number,
    disabled,
    metadata,
    providerData,
    passwordHash: decodedJWTUserRecord.password_hash,
    passwordSalt: decodedJWTUserRecord.password_salt,
    customClaims: decodedJWTUserRecord.custom_claims,
    tenantId: decodedJWTUserRecord.tenant_id,
    tokensValidAfterTime,
    multiFactor,
  };
}

/** Helper to get the AdditionalUserInfo from the decoded jwt */
function parseAdditionalUserInfo(
  decodedJWT: DecodedPayload
): AdditionalUserInfo {
  let profile, username;
  if (decodedJWT.raw_user_info) {
    try {
      profile = JSON.parse(decodedJWT.raw_user_info);
    } catch (err) {
      logger.debug(`Parse Error: ${err.message}`);
    }
  }
  if (profile) {
    if (decodedJWT.sign_in_method === 'github.com') {
      username = profile.login;
    }
    if (decodedJWT.sign_in_method === 'twitter.com') {
      username = profile.screen_name;
    }
  }

  return {
    providerId:
      decodedJWT.sign_in_method === 'emailLink'
        ? 'password'
        : decodedJWT.sign_in_method,
    profile,
    username,
    isNewUser: decodedJWT.event_type === 'beforeCreate' ? true : false,
  };
}

/** Helper to get the Credential from the decoded jwt */
function parseAuthCredential(
  decodedJWT: DecodedPayload,
  time: number
): Credential {
  if (
    !decodedJWT.sign_in_attributes &&
    !decodedJWT.oauth_id_token &&
    !decodedJWT.oauth_access_token &&
    !decodedJWT.oauth_refresh_token
  ) {
    return null;
  }
  return {
    claims: decodedJWT.sign_in_attributes,
    idToken: decodedJWT.oauth_id_token,
    accessToken: decodedJWT.oauth_access_token,
    refreshToken: decodedJWT.oauth_refresh_token,
    expirationTime: decodedJWT.oauth_expires_in
      ? new Date(time + decodedJWT.oauth_expires_in * 1000).toUTCString()
      : undefined,
    secret: decodedJWT.oauth_token_secret,
    providerId:
      decodedJWT.sign_in_method === 'emailLink'
        ? 'password'
        : decodedJWT.sign_in_method,
    signInMethod: decodedJWT.sign_in_method,
  };
}

/**
 * Parses the decoded jwt into a valid AuthEventContext for use in the handler
 * @internal
 */
export function parseAuthEventContext(
  decodedJWT: DecodedPayload,
  projectId: string,
  time: number = new Date().getTime()
): AuthEventContext {
  const eventType =
    (EVENT_MAPPING[decodedJWT.event_type] || decodedJWT.event_type) +
    (decodedJWT.sign_in_method ? `:${decodedJWT.sign_in_method}` : '');

  return {
    locale: decodedJWT.locale,
    ipAddress: decodedJWT.ip_address,
    userAgent: decodedJWT.user_agent,
    eventId: decodedJWT.event_id,
    eventType,
    authType: !!decodedJWT.user_record ? 'USER' : 'UNAUTHENTICATED',
    resource: {
      // TODO(colerogers): figure out the correct service
      service: 'identitytoolkit.googleapis.com',
      name: !!decodedJWT.tenant_id
        ? `projects/${projectId}/tenants/${decodedJWT.tenant_id}`
        : `projects/${projectId}`,
    },
    timestamp: new Date(decodedJWT.iat * 1000).toUTCString(),
    additionalUserInfo: parseAdditionalUserInfo(decodedJWT),
    credential: parseAuthCredential(decodedJWT, time),
    params: {},
  };
}

/**
 * Checks the handler response for invalid customClaims & sessionClaims objects
 * @internal
 */
export function validateAuthResponse(
  eventType: string,
  authRequest?: BeforeCreateResponse | BeforeSignInResponse
) {
  if (!authRequest) {
    authRequest = {};
  }
  if (authRequest.customClaims) {
    const invalidClaims = DISALLOWED_CUSTOM_CLAIMS.filter((claim) =>
      authRequest.customClaims.hasOwnProperty(claim)
    );
    if (invalidClaims.length > 0) {
      throw new HttpsError(
        'invalid-argument',
        `The customClaims claims "${invalidClaims.join(
          ','
        )}" are reserved and cannot be specified.`
      );
    }
    if (
      JSON.stringify(authRequest.customClaims).length > CLAIMS_MAX_PAYLOAD_SIZE
    ) {
      throw new HttpsError(
        'invalid-argument',
        `The customClaims payload should not exceed ${CLAIMS_MAX_PAYLOAD_SIZE} characters.`
      );
    }
  }
  if (
    eventType === 'beforeSignIn' &&
    (authRequest as BeforeSignInResponse).sessionClaims
  ) {
    const invalidClaims = DISALLOWED_CUSTOM_CLAIMS.filter((claim) =>
      (authRequest as BeforeSignInResponse).sessionClaims.hasOwnProperty(claim)
    );
    if (invalidClaims.length > 0) {
      throw new HttpsError(
        'invalid-argument',
        `The sessionClaims claims "${invalidClaims.join(
          ','
        )}" are reserved and cannot be specified.`
      );
    }
    if (
      JSON.stringify((authRequest as BeforeSignInResponse).sessionClaims)
        .length > CLAIMS_MAX_PAYLOAD_SIZE
    ) {
      throw new HttpsError(
        'invalid-argument',
        `The sessionClaims payload should not exceed ${CLAIMS_MAX_PAYLOAD_SIZE} characters.`
      );
    }
    const combinedClaims = {
      ...authRequest.customClaims,
      ...(authRequest as BeforeSignInResponse).sessionClaims,
    };
    if (JSON.stringify(combinedClaims).length > CLAIMS_MAX_PAYLOAD_SIZE) {
      throw new HttpsError(
        'invalid-argument',
        `The customClaims and sessionClaims payloads should not exceed ${CLAIMS_MAX_PAYLOAD_SIZE} characters combined.`
      );
    }
  }
}

/**
 * Helper function to generate the update mask for the identity platform changed values
 * @internal
 */
export function getUpdateMask(
  authResponse?: BeforeCreateResponse | BeforeSignInResponse
): string {
  if (!authResponse) {
    return '';
  }
  const updateMask: string[] = [];
  for (const key in authResponse) {
    if (key === 'customClaims' || key === 'sessionClaims') {
      continue;
    }
    if (
      authResponse.hasOwnProperty(key) &&
      typeof authResponse[key] !== 'undefined'
    ) {
      updateMask.push(key);
    }
  }
  return updateMask.join(',');
}

type HandlerV1 = (
  user: AuthUserRecord,
  context: AuthEventContext
) =>
  | BeforeCreateResponse
  | BeforeSignInResponse
  | void
  | Promise<BeforeCreateResponse>
  | Promise<BeforeSignInResponse>
  | Promise<void>;

type HandlerV2 = (
  event: AuthBlockingEvent
) =>
  | BeforeCreateResponse
  | BeforeSignInResponse
  | void
  | Promise<BeforeCreateResponse>
  | Promise<BeforeSignInResponse>
  | Promise<void>;

/** @internal */
export function createV1Handler(
  eventType: string,
  handler: HandlerV1,
  keysCache: PublicKeysCache
): (req: express.Request, resp: express.Response) => Promise<void> {
  return wrapHandler(eventType, handler, keysCache, false);
}

/** @internal */
export function createV2Handler(
  eventType: string,
  handler: HandlerV2,
  keysCache: PublicKeysCache
): (req: express.Request, resp: express.Response) => Promise<void> {
  return wrapHandler(eventType, handler, keysCache, true);
}

function wrapHandler(
  eventType: string,
  handler: HandlerV1 | HandlerV2,
  keysCache: PublicKeysCache,
  v2: boolean
) {
  return async (req: express.Request, res: express.Response): Promise<void> => {
    try {
      const projectId = process.env.GCLOUD_PROJECT;
      if (!isValidRequest(req)) {
        logger.error('Invalid request, unable to process');
        throw new HttpsError('invalid-argument', 'Bad Request');
      }

      if (!apps().admin.auth()._verifyAuthBlockingToken) {
        throw new Error(
          'Cannot validate Auth Blocking token. Please update Firebase Admin SDK to >= v10.0.3'
        );
      }

      let decodedPayload: DecodedPayload;
      if (isDebugFeatureEnabled('skipTokenVerification')) {
        decodedPayload = unsafeDecodeAuthBlockingToken(req.body.data.jwt);
      } else {
        decodedPayload = await apps()
          .admin.auth()
          ._verifyAuthBlockingToken(req.body.data.jwt);
      }

      // const rawDecodedJWT = decodeJWT(req.body.data.jwt);
      // // TODO(colerogers): add isDebugFeatureEnabled('skipTokenVerification') here
      // const decodedPayload = shouldVerifyJWT()
      //   ? await verifyJWT(req.body.data.jwt, rawDecodedJWT, keysCache)
      //   : (rawDecodedJWT.payload as DecodedPayload);

      checkDecodedToken(decodedPayload, eventType, projectId);
      const authUserRecord = parseAuthUserRecord(decodedPayload.user_record);
      const authEventContext = parseAuthEventContext(decodedPayload, projectId);
      let authResponse;
      if (v2) {
        const authEvent: AuthBlockingEvent = {
          ...authEventContext,
          data: authUserRecord,
        };
        authResponse = (await (handler as HandlerV2)(authEvent)) || undefined;
      } else {
        authResponse =
          (await (handler as HandlerV1)(authUserRecord, authEventContext)) ||
          undefined;
      }

      validateAuthResponse(eventType, authResponse);
      const updateMask = getUpdateMask(authResponse);
      const result =
        updateMask.length === 0
          ? {}
          : {
              userRecord: {
                ...authResponse,
                updateMask,
              },
            };

      res.status(200);
      res.setHeader('Content-Type', 'application/json');
      res.send(JSON.stringify(result));
    } catch (err) {
      if (!(err instanceof HttpsError)) {
        // This doesn't count as an 'explicit' error.
        logger.error('Unhandled error', err);
        err = new HttpsError('internal', 'An unexpected error occurred.');
      }

      const { status } = err.httpErrorCode;
      const body = { error: err.toJSON() };
      res.status(status).send(body);
    }
  };
}<|MERGE_RESOLUTION|>--- conflicted
+++ resolved
@@ -24,19 +24,12 @@
 import * as firebase from 'firebase-admin';
 import * as jwt from 'jsonwebtoken';
 import fetch from 'node-fetch';
-<<<<<<< HEAD
 import { HttpsError, unsafeDecodeToken } from './https';
 import { EventContext } from '../../cloud-functions';
 import { SUPPORTED_REGIONS } from '../../function-configuration';
 import { logger } from '../..';
 import { apps } from '../../apps';
 import { isDebugFeatureEnabled } from '../debug';
-=======
-import { logger } from '../..';
-import { EventContext } from '../../cloud-functions';
-import { SUPPORTED_REGIONS } from '../../function-configuration';
-import { HttpsError } from './https';
->>>>>>> 78dae73c
 
 export { HttpsError };
 
