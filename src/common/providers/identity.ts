// The MIT License (MIT)
//
// Copyright (c) 2022 Firebase
//
// Permission is hereby granted, free of charge, to any person obtaining a copy
// of this software and associated documentation files (the "Software"), to deal
// in the Software without restriction, including without limitation the rights
// to use, copy, modify, merge, publish, distribute, sublicense, and/or sell
// copies of the Software, and to permit persons to whom the Software is
// furnished to do so, subject to the following conditions:
//
// The above copyright notice and this permission notice shall be included in all
// copies or substantial portions of the Software.
//
// THE SOFTWARE IS PROVIDED "AS IS", WITHOUT WARRANTY OF ANY KIND, EXPRESS OR
// IMPLIED, INCLUDING BUT NOT LIMITED TO THE WARRANTIES OF MERCHANTABILITY,
// FITNESS FOR A PARTICULAR PURPOSE AND NONINFRINGEMENT. IN NO EVENT SHALL THE
// AUTHORS OR COPYRIGHT HOLDERS BE LIABLE FOR ANY CLAIM, DAMAGES OR OTHER
// LIABILITY, WHETHER IN AN ACTION OF CONTRACT, TORT OR OTHERWISE, ARISING FROM,
// OUT OF OR IN CONNECTION WITH THE SOFTWARE OR THE USE OR OTHER DEALINGS IN THE
// SOFTWARE.

import * as express from 'express';
import * as auth from 'firebase-admin/auth';
import * as logger from '../../logger';
import { EventContext } from '../../v1/cloud-functions';
import { getApp } from '../app';
import { isDebugFeatureEnabled } from '../debug';
import { HttpsError, unsafeDecodeToken } from './https';

export { HttpsError };

const DISALLOWED_CUSTOM_CLAIMS = [
  'acr',
  'amr',
  'at_hash',
  'aud',
  'auth_time',
  'azp',
  'cnf',
  'c_hash',
  'exp',
  'iat',
  'iss',
  'jti',
  'nbf',
  'nonce',
  'firebase',
];

const CLAIMS_MAX_PAYLOAD_SIZE = 1000;

/**
 * Shorthand auth blocking events from GCIP.
 * @hidden
 * @alpha
 */
export type AuthBlockingEventType = 'beforeCreate' | 'beforeSignIn';

const EVENT_MAPPING: Record<string, string> = {
  beforeCreate: 'providers/cloud.auth/eventTypes/user.beforeCreate',
  beforeSignIn: 'providers/cloud.auth/eventTypes/user.beforeSignIn',
};

/**
 * The UserRecord passed to Cloud Functions is the same UserRecord that is returned by the Firebase Admin
 * SDK.
 */
export type UserRecord = auth.UserRecord;

/**
 * UserInfo that is part of the UserRecord
 */
export type UserInfo = auth.UserInfo;

/**
 * Helper class to create the user metadata in a UserRecord object
 */
export class UserRecordMetadata implements auth.UserMetadata {
  constructor(public creationTime: string, public lastSignInTime: string) {}

  /** Returns a plain JavaScript object with the properties of UserRecordMetadata. */
  toJSON(): AuthUserMetadata {
    return {
      creationTime: this.creationTime,
      lastSignInTime: this.lastSignInTime,
    };
  }
}

/**
 * Helper function that creates a UserRecord Class from data sent over the wire.
 * @param wireData data sent over the wire
 * @returns an instance of UserRecord with correct toJSON functions
 */
export function userRecordConstructor(wireData: Object): UserRecord {
  // Falsey values from the wire format proto get lost when converted to JSON, this adds them back.
  const falseyValues: any = {
    email: null,
    emailVerified: false,
    displayName: null,
    photoURL: null,
    phoneNumber: null,
    disabled: false,
    providerData: [],
    customClaims: {},
    passwordSalt: null,
    passwordHash: null,
    tokensValidAfterTime: null,
  };
  const record = { ...falseyValues, ...wireData };

  const meta = record.metadata;
  if (meta) {
    record.metadata = new UserRecordMetadata(
      meta.createdAt || meta.creationTime,
      meta.lastSignedInAt || meta.lastSignInTime
    );
  } else {
    record.metadata = new UserRecordMetadata(null, null);
  }
  record.toJSON = () => {
    const {
      uid,
      email,
      emailVerified,
      displayName,
      photoURL,
      phoneNumber,
      disabled,
      passwordHash,
      passwordSalt,
      tokensValidAfterTime,
    } = record;
    const json: Record<string, unknown> = {
      uid,
      email,
      emailVerified,
      displayName,
      photoURL,
      phoneNumber,
      disabled,
      passwordHash,
      passwordSalt,
      tokensValidAfterTime,
    };
    json.metadata = record.metadata.toJSON();
    json.customClaims = JSON.parse(JSON.stringify(record.customClaims));
    json.providerData = record.providerData.map((entry) => {
      const newEntry = { ...entry };
      newEntry.toJSON = () => entry;
      return newEntry;
    });
    return json;
  };
  return record as UserRecord;
}

/**
 * User info that is part of the AuthUserRecord
 */
export interface AuthUserInfo {
  /**
   * The user identifier for the linked provider.
   */
  uid: string;
  /**
   * The display name for the linked provider.
   */
  displayName: string;
  /**
   * The email for the linked provider.
   */
  email: string;
  /**
   * The photo URL for the linked provider.
   */
  photoURL: string;
  /**
   * The linked provider ID (for example, "google.com" for the Google provider).
   */
  providerId: string;
  /**
   * The phone number for the linked provider.
   */
  phoneNumber: string;
}

/**
 * Additional metadata about the user.
 */
export interface AuthUserMetadata {
  /**
   * The date the user was created, formatted as a UTC string.
   */
  creationTime: string;
  /**
   * The date the user last signed in, formatted as a UTC string.
   */
  lastSignInTime: string;
}

/**
 * Interface representing the common properties of a user-enrolled second factor.
 */
export interface AuthMultiFactorInfo {
  /**
   * The ID of the enrolled second factor. This ID is unique to the user.
   */
  uid: string;
  /**
   * The optional display name of the enrolled second factor.
   */
  displayName?: string;
  /**
   * The type identifier of the second factor. For SMS second factors, this is `phone`.
   */
  factorId: string;
  /**
   * The optional date the second factor was enrolled, formatted as a UTC string.
   */
  enrollmentTime?: string;
  /**
   * The phone number associated with a phone second factor.
   */
  phoneNumber?: string;
}

/**
 * The multi-factor related properties for the current user, if available.
 */
export interface AuthMultiFactorSettings {
  /**
   * List of second factors enrolled with the current user.
   */
  enrolledFactors: AuthMultiFactorInfo[];
}

/**
 * The UserRecord passed to auth blocking Cloud Functions from the identity platform.
 */
export interface AuthUserRecord {
  /**
   * The user's `uid`.
   */
  uid: string;
  /**
   * The user's primary email, if set.
   */
  email?: string;
  /**
   * Whether or not the user's primary email is verified.
   */
  emailVerified: boolean;
  /**
   * The user's display name.
   */
  displayName?: string;
  /**
   * The user's photo URL.
   */
  photoURL?: string;
  /**
   * The user's primary phone number, if set.
   */
  phoneNumber?: string;
  /**
   * Whether or not the user is disabled: `true` for disabled; `false` for
   * enabled.
   */
  disabled: boolean;
  /**
   * Additional metadata about the user.
   */
  metadata: AuthUserMetadata;
  /**
   * An array of providers (for example, Google, Facebook) linked to the user.
   */
  providerData: AuthUserInfo[];
  /**
   * The user's hashed password (base64-encoded).
   */
  passwordHash?: string;
  /**
   * The user's password salt (base64-encoded).
   */
  passwordSalt?: string;
  /**
   * The user's custom claims object if available, typically used to define
   * user roles and propagated to an authenticated user's ID token.
   */
  customClaims?: Record<string, any>;
  /**
   * The ID of the tenant the user belongs to, if available.
   */
  tenantId?: string | null;
  /**
   * The date the user's tokens are valid after, formatted as a UTC string.
   */
  tokensValidAfterTime?: string;
  /**
   * The multi-factor related properties for the current user, if available.
   */
  multiFactor?: AuthMultiFactorSettings;
}

/** The additional user info component of the auth event context */
export interface AdditionalUserInfo {
  providerId: string;
  profile?: any;
  username?: string;
  isNewUser: boolean;
}

/** The credential component of the auth event context */
export interface Credential {
  claims?: { [key: string]: any };
  idToken?: string;
  accessToken?: string;
  refreshToken?: string;
  expirationTime?: string;
  secret?: string;
  providerId: string;
  signInMethod: string;
}

/** Defines the auth event context for blocking events */
export interface AuthEventContext extends EventContext {
  locale?: string;
  ipAddress: string;
  userAgent: string;
  additionalUserInfo?: AdditionalUserInfo;
  credential?: Credential;
}

/** Defines the auth event for v2 blocking events */
export interface AuthBlockingEvent extends AuthEventContext {
  data: AuthUserRecord;
}

/** The handler response type for beforeCreate blocking events */
export interface BeforeCreateResponse {
  displayName?: string;
  disabled?: boolean;
  emailVerified?: boolean;
  photoURL?: string;
  customClaims?: object;
}

/** The handler response type for beforeSignIn blocking events */
export interface BeforeSignInResponse extends BeforeCreateResponse {
  sessionClaims?: object;
}

interface DecodedPayloadUserRecordMetadata {
  creation_time?: number;
  last_sign_in_time?: number;
}

interface DecodedPayloadUserRecordUserInfo {
  uid: string;
  display_name?: string;
  email?: string;
  photo_url?: string;
  phone_number?: string;
  provider_id: string;
}

/** @internal */
export interface DecodedPayloadMfaInfo {
  uid: string;
  display_name?: string;
  phone_number?: string;
  enrollment_time?: string;
  factor_id?: string;
}

interface DecodedPayloadUserRecordEnrolledFactors {
  enrolled_factors?: DecodedPayloadMfaInfo[];
}

/** @internal */
export interface DecodedPayloadUserRecord {
  uid: string;
  email?: string;
  email_verified?: boolean;
  phone_number?: string;
  display_name?: string;
  photo_url?: string;
  disabled?: boolean;
  metadata?: DecodedPayloadUserRecordMetadata;
  password_hash?: string;
  password_salt?: string;
  provider_data?: DecodedPayloadUserRecordUserInfo[];
  multi_factor?: DecodedPayloadUserRecordEnrolledFactors;
  custom_claims?: any;
  tokens_valid_after_time?: number;
  tenant_id?: string;
  [key: string]: any;
}

/** @internal */
export interface DecodedPayload {
  aud: string;
  exp: number;
  iat: number;
  iss: string;
  sub: string;
  event_id: string;
  event_type: string;
  ip_address: string;
  user_agent?: string;
  locale?: string;
  sign_in_method?: string;
  user_record?: DecodedPayloadUserRecord;
  tenant_id?: string;
  raw_user_info?: string;
  sign_in_attributes?: {
    [key: string]: any;
  };
  oauth_id_token?: string;
  oauth_access_token?: string;
  oauth_refresh_token?: string;
  oauth_token_secret?: string;
  oauth_expires_in?: number;
  [key: string]: any;
}

type HandlerV1 = (
  user: AuthUserRecord,
  context: AuthEventContext
) =>
  | BeforeCreateResponse
  | BeforeSignInResponse
  | void
  | Promise<BeforeCreateResponse>
  | Promise<BeforeSignInResponse>
  | Promise<void>;

type HandlerV2 = (
  event: AuthBlockingEvent
) =>
  | BeforeCreateResponse
  | BeforeSignInResponse
  | void
  | Promise<BeforeCreateResponse>
  | Promise<BeforeSignInResponse>
  | Promise<void>;

/**
 * Checks for a valid identity platform web request, otherwise throws an HttpsError
 * @internal
 */
export function isValidRequest(req: express.Request): boolean {
  if (req.method !== 'POST') {
    logger.warn(`Request has invalid method "${req.method}".`);
    return false;
  }

  const contentType: string = (req.header('Content-Type') || '').toLowerCase();
  if (!contentType.includes('application/json')) {
    logger.warn('Request has invalid header Content-Type.');
    return false;
  }

  if (!req.body?.data?.jwt) {
    logger.warn('Request has an invalid body.');
    return false;
  }
  return true;
}

/**
 * Decode, but not verify, an Auth Blocking token.
 *
 * Do not use in production. Token should always be verified using the Admin SDK.
 *
 * This is exposed only for testing.
 */
function unsafeDecodeAuthBlockingToken(token: string): DecodedPayload {
  const decoded = unsafeDecodeToken(token) as DecodedPayload;
  decoded.uid = decoded.sub;
  return decoded;
}

/**
 * Helper function to parse the decoded metadata object into a UserMetaData object
 * @internal
 */
export function parseMetadata(
  metadata: DecodedPayloadUserRecordMetadata
): AuthUserMetadata {
  const creationTime = metadata?.creation_time
    ? new Date((metadata.creation_time as number) * 1000).toUTCString()
    : null;
  const lastSignInTime = metadata?.last_sign_in_time
    ? new Date((metadata.last_sign_in_time as number) * 1000).toUTCString()
    : null;
  return {
    creationTime,
    lastSignInTime,
  };
}

/**
 * Helper function to parse the decoded user info array into an AuthUserInfo array
 * @internal
 */
export function parseProviderData(
  providerData: DecodedPayloadUserRecordUserInfo[]
): AuthUserInfo[] {
  const providers: AuthUserInfo[] = [];
  for (const provider of providerData) {
    providers.push({
      uid: provider.uid,
      displayName: provider.display_name,
      email: provider.email,
      photoURL: provider.photo_url,
      providerId: provider.provider_id,
      phoneNumber: provider.phone_number,
    });
  }
  return providers;
}

/**
 * Helper function to parse the date into a UTC string
 * @internal
 */
export function parseDate(tokensValidAfterTime?: number): string | null {
  if (!tokensValidAfterTime) {
    return null;
  }
  tokensValidAfterTime = tokensValidAfterTime * 1000;
  try {
    const date = new Date(tokensValidAfterTime);
    if (!isNaN(date.getTime())) {
      return date.toUTCString();
    }
  } catch {}
  return null;
}

/**
 * Helper function to parse the decoded enrolled factors into a valid MultiFactorSettings
 * @internal
 */
export function parseMultiFactor(
  multiFactor?: DecodedPayloadUserRecordEnrolledFactors
): AuthMultiFactorSettings {
  if (!multiFactor) {
    return null;
  }
  const parsedEnrolledFactors: AuthMultiFactorInfo[] = [];
  for (const factor of multiFactor.enrolled_factors || []) {
    if (!factor.uid) {
      throw new HttpsError(
        'internal',
        'INTERNAL ASSERT FAILED: Invalid multi-factor info response'
      );
    }
    const enrollmentTime = factor.enrollment_time
      ? new Date(factor.enrollment_time).toUTCString()
      : null;
    parsedEnrolledFactors.push({
      uid: factor.uid,
      factorId: factor.phone_number
        ? factor.factor_id || 'phone'
        : factor.factor_id,
      displayName: factor.display_name,
      enrollmentTime,
      phoneNumber: factor.phone_number,
    });
  }

  if (parsedEnrolledFactors.length > 0) {
    return {
      enrolledFactors: parsedEnrolledFactors,
    };
  }
  return null;
}

/**
 * Parses the decoded user record into a valid UserRecord for use in the handler
 * @internal
 */
export function parseAuthUserRecord(
  decodedJWTUserRecord: DecodedPayloadUserRecord
): AuthUserRecord {
  if (!decodedJWTUserRecord.uid) {
    throw new HttpsError(
      'internal',
      'INTERNAL ASSERT FAILED: Invalid user response'
    );
  }

  const disabled = decodedJWTUserRecord.disabled || false;
  const metadata = parseMetadata(decodedJWTUserRecord.metadata);
  const providerData = parseProviderData(decodedJWTUserRecord.provider_data);
  const tokensValidAfterTime = parseDate(
    decodedJWTUserRecord.tokens_valid_after_time
  );
  const multiFactor = parseMultiFactor(decodedJWTUserRecord.multi_factor);

  return {
    uid: decodedJWTUserRecord.uid,
    email: decodedJWTUserRecord.email,
    emailVerified: decodedJWTUserRecord.email_verified,
    displayName: decodedJWTUserRecord.display_name,
    photoURL: decodedJWTUserRecord.photo_url,
    phoneNumber: decodedJWTUserRecord.phone_number,
    disabled,
    metadata,
    providerData,
    passwordHash: decodedJWTUserRecord.password_hash,
    passwordSalt: decodedJWTUserRecord.password_salt,
    customClaims: decodedJWTUserRecord.custom_claims,
    tenantId: decodedJWTUserRecord.tenant_id,
    tokensValidAfterTime,
    multiFactor,
  };
}

/** Helper to get the AdditionalUserInfo from the decoded jwt */
function parseAdditionalUserInfo(
  decodedJWT: DecodedPayload
): AdditionalUserInfo {
  let profile, username;
  if (decodedJWT.raw_user_info) {
    try {
      profile = JSON.parse(decodedJWT.raw_user_info);
    } catch (err) {
      logger.debug(`Parse Error: ${err.message}`);
    }
  }
  if (profile) {
    if (decodedJWT.sign_in_method === 'github.com') {
      username = profile.login;
    }
    if (decodedJWT.sign_in_method === 'twitter.com') {
      username = profile.screen_name;
    }
  }

  return {
    providerId:
      decodedJWT.sign_in_method === 'emailLink'
        ? 'password'
        : decodedJWT.sign_in_method,
    profile,
    username,
    isNewUser: decodedJWT.event_type === 'beforeCreate' ? true : false,
  };
}

/** Helper to get the Credential from the decoded jwt */
function parseAuthCredential(
  decodedJWT: DecodedPayload,
  time: number
): Credential {
  if (
    !decodedJWT.sign_in_attributes &&
    !decodedJWT.oauth_id_token &&
    !decodedJWT.oauth_access_token &&
    !decodedJWT.oauth_refresh_token
  ) {
    return null;
  }
  return {
    claims: decodedJWT.sign_in_attributes,
    idToken: decodedJWT.oauth_id_token,
    accessToken: decodedJWT.oauth_access_token,
    refreshToken: decodedJWT.oauth_refresh_token,
    expirationTime: decodedJWT.oauth_expires_in
      ? new Date(time + decodedJWT.oauth_expires_in * 1000).toUTCString()
      : undefined,
    secret: decodedJWT.oauth_token_secret,
    providerId:
      decodedJWT.sign_in_method === 'emailLink'
        ? 'password'
        : decodedJWT.sign_in_method,
    signInMethod: decodedJWT.sign_in_method,
  };
}

/**
 * Parses the decoded jwt into a valid AuthEventContext for use in the handler
 * @internal
 */
export function parseAuthEventContext(
  decodedJWT: DecodedPayload,
  projectId: string,
  time: number = new Date().getTime()
): AuthEventContext {
  const eventType =
    (EVENT_MAPPING[decodedJWT.event_type] || decodedJWT.event_type) +
    (decodedJWT.sign_in_method ? `:${decodedJWT.sign_in_method}` : '');

  return {
    locale: decodedJWT.locale,
    ipAddress: decodedJWT.ip_address,
    userAgent: decodedJWT.user_agent,
    eventId: decodedJWT.event_id,
    eventType,
    authType: !!decodedJWT.user_record ? 'USER' : 'UNAUTHENTICATED',
    resource: {
      // TODO(colerogers): figure out the correct service
      service: 'identitytoolkit.googleapis.com',
      name: !!decodedJWT.tenant_id
        ? `projects/${projectId}/tenants/${decodedJWT.tenant_id}`
        : `projects/${projectId}`,
    },
    timestamp: new Date(decodedJWT.iat * 1000).toUTCString(),
    additionalUserInfo: parseAdditionalUserInfo(decodedJWT),
    credential: parseAuthCredential(decodedJWT, time),
    params: {},
  };
}

/**
 * Checks the handler response for invalid customClaims & sessionClaims objects
 * @internal
 */
export function validateAuthResponse(
  eventType: string,
  authRequest?: BeforeCreateResponse | BeforeSignInResponse
) {
  if (!authRequest) {
    authRequest = {};
  }
  if (authRequest.customClaims) {
    const invalidClaims = DISALLOWED_CUSTOM_CLAIMS.filter((claim) =>
      authRequest.customClaims.hasOwnProperty(claim)
    );
    if (invalidClaims.length > 0) {
      throw new HttpsError(
        'invalid-argument',
        `The customClaims claims "${invalidClaims.join(
          ','
        )}" are reserved and cannot be specified.`
      );
    }
    if (
      JSON.stringify(authRequest.customClaims).length > CLAIMS_MAX_PAYLOAD_SIZE
    ) {
      throw new HttpsError(
        'invalid-argument',
        `The customClaims payload should not exceed ${CLAIMS_MAX_PAYLOAD_SIZE} characters.`
      );
    }
  }
  if (
    eventType === 'beforeSignIn' &&
    (authRequest as BeforeSignInResponse).sessionClaims
  ) {
    const invalidClaims = DISALLOWED_CUSTOM_CLAIMS.filter((claim) =>
      (authRequest as BeforeSignInResponse).sessionClaims.hasOwnProperty(claim)
    );
    if (invalidClaims.length > 0) {
      throw new HttpsError(
        'invalid-argument',
        `The sessionClaims claims "${invalidClaims.join(
          ','
        )}" are reserved and cannot be specified.`
      );
    }
    if (
      JSON.stringify((authRequest as BeforeSignInResponse).sessionClaims)
        .length > CLAIMS_MAX_PAYLOAD_SIZE
    ) {
      throw new HttpsError(
        'invalid-argument',
        `The sessionClaims payload should not exceed ${CLAIMS_MAX_PAYLOAD_SIZE} characters.`
      );
    }
    const combinedClaims = {
      ...authRequest.customClaims,
      ...(authRequest as BeforeSignInResponse).sessionClaims,
    };
    if (JSON.stringify(combinedClaims).length > CLAIMS_MAX_PAYLOAD_SIZE) {
      throw new HttpsError(
        'invalid-argument',
        `The customClaims and sessionClaims payloads should not exceed ${CLAIMS_MAX_PAYLOAD_SIZE} characters combined.`
      );
    }
  }
}

/**
 * Helper function to generate the update mask for the identity platform changed values
 * @internal
 */
export function getUpdateMask(
  authResponse?: BeforeCreateResponse | BeforeSignInResponse
): string {
  if (!authResponse) {
    return '';
  }
  const updateMask: string[] = [];
  for (const key in authResponse) {
    if (key === 'customClaims' || key === 'sessionClaims') {
      continue;
    }
    if (
      authResponse.hasOwnProperty(key) &&
      typeof authResponse[key] !== 'undefined'
    ) {
      updateMask.push(key);
    }
  }
  return updateMask.join(',');
}

/** @internal */
export function wrapHandler(
  eventType: AuthBlockingEventType,
  handler: HandlerV1 | HandlerV2
) {
  return async (req: express.Request, res: express.Response): Promise<void> => {
    try {
      const projectId = process.env.GCLOUD_PROJECT;
      if (!isValidRequest(req)) {
        logger.error('Invalid request, unable to process');
        throw new HttpsError('invalid-argument', 'Bad Request');
      }

      if (!auth.getAuth(getApp())._verifyAuthBlockingToken) {
        throw new Error(
          'Cannot validate Auth Blocking token. Please update Firebase Admin SDK to >= v10.1.0'
        );
      }

      const decodedPayload: DecodedPayload = isDebugFeatureEnabled(
        'skipTokenVerification'
      )
        ? unsafeDecodeAuthBlockingToken(req.body.data.jwt)
<<<<<<< HEAD
        : await auth
            .getAuth(getApp())
            ._verifyAuthBlockingToken(req.body.data.jwt);
=======
        : handler.length === 2
        ? await apps()
            .admin.auth()
            ._verifyAuthBlockingToken(req.body.data.jwt)
        : await apps()
            .admin.auth()
            ._verifyAuthBlockingToken(req.body.data.jwt, 'run.app');
>>>>>>> 139e1d94

      const authUserRecord = parseAuthUserRecord(decodedPayload.user_record);
      const authEventContext = parseAuthEventContext(decodedPayload, projectId);

      let authResponse;
      if (handler.length === 2) {
        authResponse =
          (await (handler as HandlerV1)(authUserRecord, authEventContext)) ||
          undefined;
      } else {
        authResponse =
          (await (handler as HandlerV2)({
            ...authEventContext,
            data: authUserRecord,
          } as AuthBlockingEvent)) || undefined;
      }

      validateAuthResponse(eventType, authResponse);
      const updateMask = getUpdateMask(authResponse);
      const result =
        updateMask.length === 0
          ? {}
          : {
              userRecord: {
                ...authResponse,
                updateMask,
              },
            };

      res.status(200);
      res.setHeader('Content-Type', 'application/json');
      res.send(JSON.stringify(result));
    } catch (err) {
      if (!(err instanceof HttpsError)) {
        // This doesn't count as an 'explicit' error.
        logger.error('Unhandled error', err);
        err = new HttpsError('internal', 'An unexpected error occurred.');
      }

      const { status } = err.httpErrorCode;
      const body = { error: err.toJSON() };
      res.setHeader('Content-Type', 'application/json');
      res.status(status).send(body);
    }
  };
}<|MERGE_RESOLUTION|>--- conflicted
+++ resolved
@@ -835,19 +835,13 @@
         'skipTokenVerification'
       )
         ? unsafeDecodeAuthBlockingToken(req.body.data.jwt)
-<<<<<<< HEAD
+        : handler.length === 2
+        ? await auth
+            .getAuth(getApp())
+            ._verifyAuthBlockingToken(req.body.data.jwt)
         : await auth
             .getAuth(getApp())
-            ._verifyAuthBlockingToken(req.body.data.jwt);
-=======
-        : handler.length === 2
-        ? await apps()
-            .admin.auth()
-            ._verifyAuthBlockingToken(req.body.data.jwt)
-        : await apps()
-            .admin.auth()
             ._verifyAuthBlockingToken(req.body.data.jwt, 'run.app');
->>>>>>> 139e1d94
 
       const authUserRecord = parseAuthUserRecord(decodedPayload.user_record);
       const authEventContext = parseAuthEventContext(decodedPayload, projectId);
