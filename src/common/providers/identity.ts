--- conflicted
+++ resolved
@@ -21,17 +21,10 @@
 // SOFTWARE.
 
 import * as express from 'express';
-<<<<<<< HEAD
-import * as firebase from 'firebase-admin';
+import * as auth from 'firebase-admin/auth';
 import * as logger from '../../logger';
 import { EventContext } from '../../v1/cloud-functions';
-import { apps } from '../apps';
-=======
-import * as auth from 'firebase-admin/auth';
-import { logger } from '../..';
-import { EventContext } from '../../cloud-functions';
 import { getApp } from '../app';
->>>>>>> bebb3983
 import { isDebugFeatureEnabled } from '../debug';
 import { HttpsError, unsafeDecodeToken } from './https';
 
