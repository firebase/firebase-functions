// The MIT License (MIT)
//
// Copyright (c) 2022 Firebase
//
// Permission is hereby granted, free of charge, to any person obtaining a copy
// of this software and associated documentation files (the "Software"), to deal
// in the Software without restriction, including without limitation the rights
// to use, copy, modify, merge, publish, distribute, sublicense, and/or sell
// copies of the Software, and to permit persons to whom the Software is
// furnished to do so, subject to the following conditions:
//
// The above copyright notice and this permission notice shall be included in all
// copies or substantial portions of the Software.
//
// THE SOFTWARE IS PROVIDED "AS IS", WITHOUT WARRANTY OF ANY KIND, EXPRESS OR
// IMPLIED, INCLUDING BUT NOT LIMITED TO THE WARRANTIES OF MERCHANTABILITY,
// FITNESS FOR A PARTICULAR PURPOSE AND NONINFRINGEMENT. IN NO EVENT SHALL THE
// AUTHORS OR COPYRIGHT HOLDERS BE LIABLE FOR ANY CLAIM, DAMAGES OR OTHER
// LIABILITY, WHETHER IN AN ACTION OF CONTRACT, TORT OR OTHERWISE, ARISING FROM,
// OUT OF OR IN CONNECTION WITH THE SOFTWARE OR THE USE OR OTHER DEALINGS IN THE
// SOFTWARE.

import * as express from "express";
import * as auth from "firebase-admin/auth";
import * as logger from "../../logger";
import { EventContext } from "../../v1/cloud-functions";
import { getApp } from "../app";
import { isDebugFeatureEnabled } from "../debug";
import { HttpsError, unsafeDecodeToken } from "./https";

export { HttpsError };

const DISALLOWED_CUSTOM_CLAIMS = [
  "acr",
  "amr",
  "at_hash",
  "aud",
  "auth_time",
  "azp",
  "cnf",
  "c_hash",
  "exp",
  "iat",
  "iss",
  "jti",
  "nbf",
  "nonce",
  "firebase",
];

const CLAIMS_MAX_PAYLOAD_SIZE = 1000;

/**
 * Shorthand auth blocking events from GCIP.
 * @hidden
 * @alpha
 */
export type AuthBlockingEventType =
  | "beforeCreate"
  | "beforeSignIn"
  | "beforeSendEmail"
  | "beforeSendSms";

const EVENT_MAPPING: Record<string, string> = {
  beforeCreate: "providers/cloud.auth/eventTypes/user.beforeCreate",
  beforeSignIn: "providers/cloud.auth/eventTypes/user.beforeSignIn",
  beforeSendEmail: "providers/cloud.auth/eventTypes/user.beforeSendEmail",
  beforeSendSms: "providers/cloud.auth/eventTypes/user.beforeSendSms",
};

/**
 * The `UserRecord` passed to Cloud Functions is the same
 * {@link https://firebase.google.com/docs/reference/admin/node/firebase-admin.auth.userrecord | UserRecord}
 * that is returned by the Firebase Admin SDK.
 */
export type UserRecord = auth.UserRecord;

/**
 * `UserInfo` that is part of the `UserRecord`.
 */
export type UserInfo = auth.UserInfo;

/**
 * Helper class to create the user metadata in a `UserRecord` object.
 */
export class UserRecordMetadata implements auth.UserMetadata {
  constructor(public creationTime: string, public lastSignInTime: string) {}

  /** Returns a plain JavaScript object with the properties of UserRecordMetadata. */
  toJSON(): AuthUserMetadata {
    return {
      creationTime: this.creationTime,
      lastSignInTime: this.lastSignInTime,
    };
  }
}

/**
 * Helper function that creates a `UserRecord` class from data sent over the wire.
 * @param wireData data sent over the wire
 * @returns an instance of `UserRecord` with correct toJSON functions
 */
export function userRecordConstructor(wireData: Record<string, unknown>): UserRecord {
  // Falsey values from the wire format proto get lost when converted to JSON, this adds them back.
  const falseyValues: any = {
    email: null,
    emailVerified: false,
    displayName: null,
    photoURL: null,
    phoneNumber: null,
    disabled: false,
    providerData: [],
    customClaims: {},
    passwordSalt: null,
    passwordHash: null,
    tokensValidAfterTime: null,
  };
  const record = { ...falseyValues, ...wireData };

  const meta = record.metadata;
  if (meta) {
    record.metadata = new UserRecordMetadata(
      meta.createdAt || meta.creationTime,
      meta.lastSignedInAt || meta.lastSignInTime
    );
  } else {
    record.metadata = new UserRecordMetadata(null, null);
  }
  record.toJSON = () => {
    const {
      uid,
      email,
      emailVerified,
      displayName,
      photoURL,
      phoneNumber,
      disabled,
      passwordHash,
      passwordSalt,
      tokensValidAfterTime,
    } = record;
    const json: Record<string, unknown> = {
      uid,
      email,
      emailVerified,
      displayName,
      photoURL,
      phoneNumber,
      disabled,
      passwordHash,
      passwordSalt,
      tokensValidAfterTime,
    };
    json.metadata = record.metadata.toJSON();
    json.customClaims = JSON.parse(JSON.stringify(record.customClaims));
    json.providerData = record.providerData.map((entry) => {
      const newEntry = { ...entry };
      newEntry.toJSON = () => entry;
      return newEntry;
    });
    return json;
  };
  return record as UserRecord;
}

/**
 * User info that is part of the `AuthUserRecord`.
 */
export interface AuthUserInfo {
  /**
   * The user identifier for the linked provider.
   */
  uid: string;
  /**
   * The display name for the linked provider.
   */
  displayName: string;
  /**
   * The email for the linked provider.
   */
  email: string;
  /**
   * The photo URL for the linked provider.
   */
  photoURL: string;
  /**
   * The linked provider ID (for example, "google.com" for the Google provider).
   */
  providerId: string;
  /**
   * The phone number for the linked provider.
   */
  phoneNumber: string;
}

/**
 * Additional metadata about the user.
 */
export interface AuthUserMetadata {
  /**
   * The date the user was created, formatted as a UTC string.
   */
  creationTime: string;
  /**
   * The date the user last signed in, formatted as a UTC string.
   */
  lastSignInTime: string;
}

/**
 * Interface representing the common properties of a user-enrolled second factor.
 */
export interface AuthMultiFactorInfo {
  /**
   * The ID of the enrolled second factor. This ID is unique to the user.
   */
  uid: string;
  /**
   * The optional display name of the enrolled second factor.
   */
  displayName?: string;
  /**
   * The type identifier of the second factor. For SMS second factors, this is `phone`.
   */
  factorId: string;
  /**
   * The optional date the second factor was enrolled, formatted as a UTC string.
   */
  enrollmentTime?: string;
  /**
   * The phone number associated with a phone second factor.
   */
  phoneNumber?: string;
}

/**
 * The multi-factor related properties for the current user, if available.
 */
export interface AuthMultiFactorSettings {
  /**
   * List of second factors enrolled with the current user.
   */
  enrolledFactors: AuthMultiFactorInfo[];
}

/**
 * The `UserRecord` passed to auth blocking functions from the identity platform.
 */
export interface AuthUserRecord {
  /**
   * The user's `uid`.
   */
  uid: string;
  /**
   * The user's primary email, if set.
   */
  email?: string;
  /**
   * Whether or not the user's primary email is verified.
   */
  emailVerified: boolean;
  /**
   * The user's display name.
   */
  displayName?: string;
  /**
   * The user's photo URL.
   */
  photoURL?: string;
  /**
   * The user's primary phone number, if set.
   */
  phoneNumber?: string;
  /**
   * Whether or not the user is disabled: `true` for disabled; `false` for
   * enabled.
   */
  disabled: boolean;
  /**
   * Additional metadata about the user.
   */
  metadata: AuthUserMetadata;
  /**
   * An array of providers (for example, Google, Facebook) linked to the user.
   */
  providerData: AuthUserInfo[];
  /**
   * The user's hashed password (base64-encoded).
   */
  passwordHash?: string;
  /**
   * The user's password salt (base64-encoded).
   */
  passwordSalt?: string;
  /**
   * The user's custom claims object if available, typically used to define
   * user roles and propagated to an authenticated user's ID token.
   */
  customClaims?: Record<string, any>;
  /**
   * The ID of the tenant the user belongs to, if available.
   */
  tenantId?: string | null;
  /**
   * The date the user's tokens are valid after, formatted as a UTC string.
   */
  tokensValidAfterTime?: string;
  /**
   * The multi-factor related properties for the current user, if available.
   */
  multiFactor?: AuthMultiFactorSettings;
}

/** The additional user info component of the auth event context */
export interface AdditionalUserInfo {
  providerId: string;
  profile?: any;
  username?: string;
  isNewUser: boolean;
  recaptchaScore?: number;
}

/** The credential component of the auth event context */
export interface Credential {
  claims?: { [key: string]: any };
  idToken?: string;
  accessToken?: string;
  refreshToken?: string;
  expirationTime?: string;
  secret?: string;
  providerId: string;
  signInMethod: string;
}

/** Defines the auth event context for blocking events */
export interface AuthEventContext extends EventContext {
  locale?: string;
  ipAddress: string;
  userAgent: string;
  additionalUserInfo?: AdditionalUserInfo;
  credential?: Credential;
}

/** Defines the auth event for 2nd gen blocking events */
export interface AuthBlockingEvent extends AuthEventContext {
  data?: AuthUserRecord;
}

/**
 * The reCAPTCHA action options.
 */
export type RecaptchaActionOptions = "ALLOW" | "BLOCK";

export type SmsType = "SIGNIN" | "MULTI_FACTOR_ENROLLMENT" | "MULTI_FACTOR_SIGN_IN";

export interface BeforeEmailResponse {
  recaptchaActionOverride?: RecaptchaActionOptions;
}

export interface BeforeSmsResponse {
  recaptchaActionOverride?: RecaptchaActionOptions;
  phoneNumber?: string;
  smsType?: SmsType;
}

/**
 * The reCAPTCHA action options.
 */
export type RecaptchaActionOptions = "ALLOW" | "BLOCK";

/** The handler response type for `beforeCreate` blocking events */
export interface BeforeCreateResponse {
  displayName?: string;
  disabled?: boolean;
  emailVerified?: boolean;
  photoURL?: string;
  customClaims?: object;
  recaptchaActionOverride?: RecaptchaActionOptions;
}

/** The handler response type for `beforeSignIn` blocking events */
export interface BeforeSignInResponse extends BeforeCreateResponse {
  sessionClaims?: object;
}

interface DecodedPayloadUserRecordMetadata {
  creation_time?: number;
  last_sign_in_time?: number;
}

interface DecodedPayloadUserRecordUserInfo {
  uid: string;
  display_name?: string;
  email?: string;
  photo_url?: string;
  phone_number?: string;
  provider_id: string;
}

/** @internal */
export interface DecodedPayloadMfaInfo {
  uid: string;
  display_name?: string;
  phone_number?: string;
  enrollment_time?: string;
  factor_id?: string;
}

interface DecodedPayloadUserRecordEnrolledFactors {
  enrolled_factors?: DecodedPayloadMfaInfo[];
}

/** @internal */
export interface DecodedPayloadUserRecord {
  uid: string;
  email?: string;
  email_verified?: boolean;
  phone_number?: string;
  display_name?: string;
  photo_url?: string;
  disabled?: boolean;
  metadata?: DecodedPayloadUserRecordMetadata;
  password_hash?: string;
  password_salt?: string;
  provider_data?: DecodedPayloadUserRecordUserInfo[];
  multi_factor?: DecodedPayloadUserRecordEnrolledFactors;
  custom_claims?: any;
  tokens_valid_after_time?: number;
  tenant_id?: string;
  [key: string]: any;
}

/** @internal */
export interface DecodedPayload {
  aud: string;
  exp: number;
  iat: number;
  iss: string;
  sub: string;
  event_id: string;
  event_type: string;
  ip_address: string;
  user_agent?: string;
  locale?: string;
  sign_in_method?: string;
  user_record?: DecodedPayloadUserRecord;
  tenant_id?: string;
  raw_user_info?: string;
  sign_in_attributes?: {
    [key: string]: any;
  };
  oauth_id_token?: string;
  oauth_access_token?: string;
  oauth_refresh_token?: string;
  oauth_token_secret?: string;
  oauth_expires_in?: number;
  recaptcha_score?: number;
  [key: string]: any;
}

/**
 * Internal definition to include all the fields that can be sent as
 * a response from the blocking function to the backend.
 * This is added mainly to have a type definition for 'generateResponsePayload'
 * @internal */
export interface ResponsePayload {
  userRecord?: UserRecordResponsePayload;
  recaptchaActionOverride?: RecaptchaActionOptions;
}

/** @internal */
export interface UserRecordResponsePayload
  extends Omit<BeforeSignInResponse, "recaptchaActionOverride"> {
  updateMask?: string;
}

type HandlerV1 = (
  user: AuthUserRecord,
  context: AuthEventContext
) =>
  | BeforeCreateResponse
  | BeforeSignInResponse
  | BeforeEmailResponse
  | BeforeSmsResponse
  | void
  | Promise<BeforeCreateResponse>
  | Promise<BeforeSignInResponse>
  | Promise<BeforeEmailResponse>
  | Promise<BeforeSmsResponse>
  | Promise<void>;

type HandlerV2 = (
  event: AuthBlockingEvent
) =>
  | BeforeCreateResponse
  | BeforeSignInResponse
  | BeforeEmailResponse
  | BeforeSmsResponse
  | void
  | Promise<BeforeCreateResponse>
  | Promise<BeforeSignInResponse>
  | Promise<BeforeEmailResponse>
  | Promise<BeforeSmsResponse>
  | Promise<void>;

/**
 * Checks for a valid identity platform web request, otherwise throws an HttpsError.
 * @internal
 */
export function isValidRequest(req: express.Request): boolean {
  if (req.method !== "POST") {
    logger.warn(`Request has invalid method "${req.method}".`);
    return false;
  }

  const contentType: string = (req.header("Content-Type") || "").toLowerCase();
  if (!contentType.includes("application/json")) {
    logger.warn("Request has invalid header Content-Type.");
    return false;
  }

  if (!req.body?.data?.jwt) {
    logger.warn("Request has an invalid body.");
    return false;
  }
  return true;
}

/**
 * Decode, but not verify, an Auth Blocking token.
 *
 * Do not use in production. Token should always be verified using the Admin SDK.
 *
 * This is exposed only for testing.
 */
function unsafeDecodeAuthBlockingToken(token: string): DecodedPayload {
  const decoded = unsafeDecodeToken(token) as DecodedPayload;
  decoded.uid = decoded.sub;
  return decoded;
}

/**
 * Helper function to parse the decoded metadata object into a `UserMetaData` object
 * @internal
 */
export function parseMetadata(metadata: DecodedPayloadUserRecordMetadata): AuthUserMetadata {
  const creationTime = metadata?.creation_time
    ? new Date(metadata.creation_time).toUTCString()
    : null;
  const lastSignInTime = metadata?.last_sign_in_time
    ? new Date(metadata.last_sign_in_time).toUTCString()
    : null;
  return {
    creationTime,
    lastSignInTime,
  };
}

/**
 * Helper function to parse the decoded user info array into an `AuthUserInfo` array.
 * @internal
 */
export function parseProviderData(
  providerData: DecodedPayloadUserRecordUserInfo[]
): AuthUserInfo[] {
  const providers: AuthUserInfo[] = [];
  for (const provider of providerData) {
    providers.push({
      uid: provider.uid,
      displayName: provider.display_name,
      email: provider.email,
      photoURL: provider.photo_url,
      providerId: provider.provider_id,
      phoneNumber: provider.phone_number,
    });
  }
  return providers;
}

/**
 * Helper function to parse the date into a UTC string.
 * @internal
 */
export function parseDate(tokensValidAfterTime?: number): string | null {
  if (!tokensValidAfterTime) {
    return null;
  }
  tokensValidAfterTime = tokensValidAfterTime * 1000;
  try {
    const date = new Date(tokensValidAfterTime);
    if (!isNaN(date.getTime())) {
      return date.toUTCString();
    }
  } catch {
    // ignore error
  }
  return null;
}

/**
 * Helper function to parse the decoded enrolled factors into a valid MultiFactorSettings
 * @internal
 */
export function parseMultiFactor(
  multiFactor?: DecodedPayloadUserRecordEnrolledFactors
): AuthMultiFactorSettings {
  if (!multiFactor) {
    return null;
  }
  const parsedEnrolledFactors: AuthMultiFactorInfo[] = [];
  for (const factor of multiFactor.enrolled_factors || []) {
    if (!factor.uid) {
      throw new HttpsError(
        "internal",
        "INTERNAL ASSERT FAILED: Invalid multi-factor info response"
      );
    }
    const enrollmentTime = factor.enrollment_time
      ? new Date(factor.enrollment_time).toUTCString()
      : null;
    parsedEnrolledFactors.push({
      uid: factor.uid,
      factorId: factor.phone_number ? factor.factor_id || "phone" : factor.factor_id,
      displayName: factor.display_name,
      enrollmentTime,
      phoneNumber: factor.phone_number,
    });
  }

  if (parsedEnrolledFactors.length > 0) {
    return {
      enrolledFactors: parsedEnrolledFactors,
    };
  }
  return null;
}

/**
 * Parses the decoded user record into a valid UserRecord for use in the handler
 * @internal
 */
export function parseAuthUserRecord(
  decodedJWTUserRecord: DecodedPayloadUserRecord
): AuthUserRecord {
  if (!decodedJWTUserRecord.uid) {
    throw new HttpsError("internal", "INTERNAL ASSERT FAILED: Invalid user response");
  }

  const disabled = decodedJWTUserRecord.disabled || false;
  const metadata = parseMetadata(decodedJWTUserRecord.metadata);
  const providerData = parseProviderData(decodedJWTUserRecord.provider_data);
  const tokensValidAfterTime = parseDate(decodedJWTUserRecord.tokens_valid_after_time);
  const multiFactor = parseMultiFactor(decodedJWTUserRecord.multi_factor);

  return {
    uid: decodedJWTUserRecord.uid,
    email: decodedJWTUserRecord.email,
    emailVerified: decodedJWTUserRecord.email_verified,
    displayName: decodedJWTUserRecord.display_name,
    photoURL: decodedJWTUserRecord.photo_url,
    phoneNumber: decodedJWTUserRecord.phone_number,
    disabled,
    metadata,
    providerData,
    passwordHash: decodedJWTUserRecord.password_hash,
    passwordSalt: decodedJWTUserRecord.password_salt,
    customClaims: decodedJWTUserRecord.custom_claims,
    tenantId: decodedJWTUserRecord.tenant_id,
    tokensValidAfterTime,
    multiFactor,
  };
}

/** Helper to get the `AdditionalUserInfo` from the decoded JWT */
function parseAdditionalUserInfo(decodedJWT: DecodedPayload): AdditionalUserInfo {
  let profile;
  let username;
  if (decodedJWT.raw_user_info) {
    try {
      profile = JSON.parse(decodedJWT.raw_user_info);
    } catch (err) {
      logger.debug(`Parse Error: ${err.message}`);
    }
  }
  if (profile) {
    if (decodedJWT.sign_in_method === "github.com") {
      username = profile.login;
    }
    if (decodedJWT.sign_in_method === "twitter.com") {
      username = profile.screen_name;
    }
  }

  return {
    providerId: decodedJWT.sign_in_method === "emailLink" ? "password" : decodedJWT.sign_in_method,
    profile,
    username,
    isNewUser: decodedJWT.event_type === "beforeCreate" ? true : false,
    recaptchaScore: decodedJWT.recaptcha_score,
  };
}

/**
 * Helper to generate a response from the blocking function to the Firebase Auth backend.
 * @internal
 */
export function generateResponsePayload(
  authResponse?: BeforeCreateResponse | BeforeSignInResponse
): ResponsePayload {
  if (!authResponse) {
    return {};
  }

  const { recaptchaActionOverride, ...formattedAuthResponse } = authResponse;
  const result = {} as ResponsePayload;
  const updateMask = getUpdateMask(formattedAuthResponse);

  if (updateMask.length !== 0) {
    result.userRecord = {
      ...formattedAuthResponse,
      updateMask,
    };
  }

  if (recaptchaActionOverride !== undefined) {
    result.recaptchaActionOverride = recaptchaActionOverride;
  }

  return result;
}

<<<<<<< HEAD
/** Helper to get the Credential from the decoded jwt */
=======
/** Helper to get the Credential from the decoded JWT */
>>>>>>> 9c818713
function parseAuthCredential(decodedJWT: DecodedPayload, time: number): Credential {
  if (
    !decodedJWT.sign_in_attributes &&
    !decodedJWT.oauth_id_token &&
    !decodedJWT.oauth_access_token &&
    !decodedJWT.oauth_refresh_token
  ) {
    return null;
  }
  return {
    claims: decodedJWT.sign_in_attributes,
    idToken: decodedJWT.oauth_id_token,
    accessToken: decodedJWT.oauth_access_token,
    refreshToken: decodedJWT.oauth_refresh_token,
    expirationTime: decodedJWT.oauth_expires_in
      ? new Date(time + decodedJWT.oauth_expires_in * 1000).toUTCString()
      : undefined,
    secret: decodedJWT.oauth_token_secret,
    providerId: decodedJWT.sign_in_method === "emailLink" ? "password" : decodedJWT.sign_in_method,
    signInMethod: decodedJWT.sign_in_method,
  };
}

/**
 * Parses the decoded jwt into a valid AuthEventContext for use in the handler
 * @internal
 */
export function parseAuthEventContext(
  decodedJWT: DecodedPayload,
  projectId: string,
  time: number = new Date().getTime()
): AuthEventContext {
  const eventType =
    (EVENT_MAPPING[decodedJWT.event_type] || decodedJWT.event_type) +
    (decodedJWT.sign_in_method ? `:${decodedJWT.sign_in_method}` : "");

  return {
    locale: decodedJWT.locale,
    ipAddress: decodedJWT.ip_address,
    userAgent: decodedJWT.user_agent,
    eventId: decodedJWT.event_id,
    eventType,
    authType: decodedJWT.user_record ? "USER" : "UNAUTHENTICATED",
    resource: {
      // TODO(colerogers): figure out the correct service
      service: "identitytoolkit.googleapis.com",
      name: decodedJWT.tenant_id
        ? `projects/${projectId}/tenants/${decodedJWT.tenant_id}`
        : `projects/${projectId}`,
    },
    timestamp: new Date(decodedJWT.iat * 1000).toUTCString(),
    additionalUserInfo: parseAdditionalUserInfo(decodedJWT),
    credential: parseAuthCredential(decodedJWT, time),
    params: {},
  };
}

/**
 * Checks the handler response for invalid customClaims & sessionClaims objects
 * @internal
 */
export function validateAuthResponse(
  eventType: string,
  authRequest?: BeforeCreateResponse | BeforeSignInResponse
) {
  if (!authRequest) {
    authRequest = {};
  }
  if (authRequest.customClaims) {
    const invalidClaims = DISALLOWED_CUSTOM_CLAIMS.filter((claim) =>
      authRequest.customClaims.hasOwnProperty(claim)
    );
    if (invalidClaims.length > 0) {
      throw new HttpsError(
        "invalid-argument",
        `The customClaims claims "${invalidClaims.join(",")}" are reserved and cannot be specified.`
      );
    }
    if (JSON.stringify(authRequest.customClaims).length > CLAIMS_MAX_PAYLOAD_SIZE) {
      throw new HttpsError(
        "invalid-argument",
        `The customClaims payload should not exceed ${CLAIMS_MAX_PAYLOAD_SIZE} characters.`
      );
    }
  }
  if (eventType === "beforeSignIn" && (authRequest as BeforeSignInResponse).sessionClaims) {
    const invalidClaims = DISALLOWED_CUSTOM_CLAIMS.filter((claim) =>
      (authRequest as BeforeSignInResponse).sessionClaims.hasOwnProperty(claim)
    );
    if (invalidClaims.length > 0) {
      throw new HttpsError(
        "invalid-argument",
        `The sessionClaims claims "${invalidClaims.join(
          ","
        )}" are reserved and cannot be specified.`
      );
    }
    if (
      JSON.stringify((authRequest as BeforeSignInResponse).sessionClaims).length >
      CLAIMS_MAX_PAYLOAD_SIZE
    ) {
      throw new HttpsError(
        "invalid-argument",
        `The sessionClaims payload should not exceed ${CLAIMS_MAX_PAYLOAD_SIZE} characters.`
      );
    }
    const combinedClaims = {
      ...authRequest.customClaims,
      ...(authRequest as BeforeSignInResponse).sessionClaims,
    };
    if (JSON.stringify(combinedClaims).length > CLAIMS_MAX_PAYLOAD_SIZE) {
      throw new HttpsError(
        "invalid-argument",
        `The customClaims and sessionClaims payloads should not exceed ${CLAIMS_MAX_PAYLOAD_SIZE} characters combined.`
      );
    }
  }
}

/**
 * Helper function to generate the update mask for the identity platform changed values
 * @internal
 */
export function getUpdateMask(authResponse?: BeforeCreateResponse | BeforeSignInResponse): string {
  if (!authResponse) {
    return "";
  }
  const updateMask: string[] = [];
  for (const key in authResponse) {
    if (authResponse.hasOwnProperty(key) && typeof authResponse[key] !== "undefined") {
      updateMask.push(key);
    }
  }
  return updateMask.join(",");
}

/** @internal */
export function wrapHandler(eventType: AuthBlockingEventType, handler: HandlerV1 | HandlerV2) {
  return async (req: express.Request, res: express.Response): Promise<void> => {
    try {
      const projectId = process.env.GCLOUD_PROJECT;
      if (!isValidRequest(req)) {
        logger.error("Invalid request, unable to process");
        throw new HttpsError("invalid-argument", "Bad Request");
      }

      if (!auth.getAuth(getApp())._verifyAuthBlockingToken) {
        throw new Error(
          "Cannot validate Auth Blocking token. Please update Firebase Admin SDK to >= v10.1.0"
        );
      }

      const decodedPayload: DecodedPayload = isDebugFeatureEnabled("skipTokenVerification")
        ? unsafeDecodeAuthBlockingToken(req.body.data.jwt)
        : handler.length === 2
        ? await auth.getAuth(getApp())._verifyAuthBlockingToken(req.body.data.jwt)
        : await auth.getAuth(getApp())._verifyAuthBlockingToken(req.body.data.jwt, "run.app");
      const authUserRecord = parseAuthUserRecord(decodedPayload.user_record);
      const authEventContext = parseAuthEventContext(decodedPayload, projectId);

      let authResponse;
      if (handler.length === 2) {
        authResponse =
          (await (handler as HandlerV1)(authUserRecord, authEventContext)) || undefined;
      } else {
        authResponse =
          (await (handler as HandlerV2)({
            ...authEventContext,
            data: authUserRecord,
          } as AuthBlockingEvent)) || undefined;
      }

      validateAuthResponse(eventType, authResponse);
      const result = generateResponsePayload(authResponse);

      res.status(200);
      res.setHeader("Content-Type", "application/json");
      res.send(JSON.stringify(result));
    } catch (err) {
      let httpErr: HttpsError = err;
      if (!(httpErr instanceof HttpsError)) {
        // This doesn't count as an 'explicit' error.
        logger.error("Unhandled error", err);
        httpErr = new HttpsError("internal", "An unexpected error occurred.");
      }

      const { status } = httpErr.httpErrorCode;
      const body = { error: httpErr.toJSON() };
      res.setHeader("Content-Type", "application/json");
      res.status(status).send(body);
    }
  };
}<|MERGE_RESOLUTION|>--- conflicted
+++ resolved
@@ -729,11 +729,7 @@
   return result;
 }
 
-<<<<<<< HEAD
-/** Helper to get the Credential from the decoded jwt */
-=======
 /** Helper to get the Credential from the decoded JWT */
->>>>>>> 9c818713
 function parseAuthCredential(decodedJWT: DecodedPayload, time: number): Credential {
   if (
     !decodedJWT.sign_in_attributes &&
