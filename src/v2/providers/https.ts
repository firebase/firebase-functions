// The MIT License (MIT)
//
// Copyright (c) 2021 Firebase
//
// Permission is hereby granted, free of charge, to any person obtaining a copy
// of this software and associated documentation files (the "Software"), to deal
// in the Software without restriction, including without limitation the rights
// to use, copy, modify, merge, publish, distribute, sublicense, and/or sell
// copies of the Software, and to permit persons to whom the Software is
// furnished to do so, subject to the following conditions:
//
// The above copyright notice and this permission notice shall be included in all
// copies or substantial portions of the Software.
//
// THE SOFTWARE IS PROVIDED "AS IS", WITHOUT WARRANTY OF ANY KIND, EXPRESS OR
// IMPLIED, INCLUDING BUT NOT LIMITED TO THE WARRANTIES OF MERCHANTABILITY,
// FITNESS FOR A PARTICULAR PURPOSE AND NONINFRINGEMENT. IN NO EVENT SHALL THE
// AUTHORS OR COPYRIGHT HOLDERS BE LIABLE FOR ANY CLAIM, DAMAGES OR OTHER
// LIABILITY, WHETHER IN AN ACTION OF CONTRACT, TORT OR OTHERWISE, ARISING FROM,
// OUT OF OR IN CONNECTION WITH THE SOFTWARE OR THE USE OR OTHER DEALINGS IN THE
// SOFTWARE.

import * as cors from 'cors';
import * as express from 'express';
import {
  convertIfPresent,
  convertInvoker,
  copyIfPresent,
} from '../../common/encoding';

import * as options from '../options';
import {
  CallableRequest,
  FunctionsErrorCode,
  HttpsError,
  onCallHandler,
  onDispatchHandler,
  Request,
  TaskRateLimits,
  TaskRequest,
  TaskRetryConfig,
} from '../../common/providers/https';
<<<<<<< HEAD
import { ManifestEndpoint } from '../../runtime/manifest';
=======
import { ManifestEndpoint } from '../../common/manifest';
>>>>>>> 8a322303

export {
  Request,
  CallableRequest,
  FunctionsErrorCode,
  HttpsError,
  TaskRateLimits,
  TaskRequest,
  TaskRetryConfig as TaskRetryPolicy,
};

export interface HttpsOptions extends Omit<options.GlobalOptions, 'region'> {
  region?:
    | options.SupportedRegion
    | string
    | Array<options.SupportedRegion | string>;
  cors?: string | boolean | RegExp | Array<string | RegExp>;
}

export interface TaskQueueOptions extends options.GlobalOptions {
  retryConfig?: TaskRetryConfig;
  rateLimits?: TaskRateLimits;
  /**
   * Who can enqueue tasks for this function.
   * If left unspecified, only service accounts which have
   * roles/cloudtasks.enqueuer and roles/cloudfunctions.invoker
   * will have permissions.
   */
  invoker?: 'private' | string | string[];
}

export type HttpsFunction = ((
  req: Request,
  res: express.Response
) => void | Promise<void>) & {
  __trigger?: unknown;
  __endpoint: ManifestEndpoint;
};
export interface CallableFunction<T, Return> extends HttpsFunction {
  run(data: CallableRequest<T>): Return;
}
export interface TaskQueueFunction<T = any> extends HttpsFunction {
  run(data: TaskRequest<T>): void | Promise<void>;
}

export function onRequest(
  opts: HttpsOptions,
  handler: (
    request: Request,
    response: express.Response
  ) => void | Promise<void>
): HttpsFunction;
export function onRequest(
  handler: (
    request: Request,
    response: express.Response
  ) => void | Promise<void>
): HttpsFunction;
export function onRequest(
  optsOrHandler:
    | HttpsOptions
    | ((request: Request, response: express.Response) => void | Promise<void>),
  handler?: (
    request: Request,
    response: express.Response
  ) => void | Promise<void>
): HttpsFunction {
  let opts: HttpsOptions;
  if (arguments.length === 1) {
    opts = {};
    handler = optsOrHandler as (
      request: Request,
      response: express.Response
    ) => void | Promise<void>;
  } else {
    opts = optsOrHandler as HttpsOptions;
  }

  if ('cors' in opts) {
    const userProvidedHandler = handler;
    handler = (req: Request, res: express.Response): void | Promise<void> => {
      return new Promise((resolve) => {
        res.on('finish', resolve);
        cors({ origin: opts.cors })(req, res, () => {
          resolve(userProvidedHandler(req, res));
        });
      });
    };
  }

  Object.defineProperty(handler, '__trigger', {
    get: () => {
      const baseOpts = options.optionsToTriggerAnnotations(
        options.getGlobalOptions()
      );
      // global options calls region a scalar and https allows it to be an array,
      // but optionsToTriggerAnnotations handles both cases.
      const specificOpts = options.optionsToTriggerAnnotations(
        opts as options.GlobalOptions
      );
      const trigger: any = {
        // TODO(inlined): Remove "apiVersion" once the latest version of the CLI
        // has migrated to "platform".
        apiVersion: 2,
        platform: 'gcfv2',
        ...baseOpts,
        ...specificOpts,
        labels: {
          ...baseOpts?.labels,
          ...specificOpts?.labels,
        },
        httpsTrigger: {
          allowInsecure: false,
        },
      };
      convertIfPresent(
        trigger.httpsTrigger,
        opts,
        'invoker',
        'invoker',
        convertInvoker
      );
      return trigger;
    },
  });

  const baseOpts = options.optionsToEndpoint(options.getGlobalOptions());
  // global options calls region a scalar and https allows it to be an array,
  // but optionsToTriggerAnnotations handles both cases.
  const specificOpts = options.optionsToEndpoint(opts as options.GlobalOptions);
  const endpoint: Partial<ManifestEndpoint> = {
    platform: 'gcfv2',
    ...baseOpts,
    ...specificOpts,
    labels: {
      ...baseOpts?.labels,
      ...specificOpts?.labels,
    },
    httpsTrigger: {},
  };
  convertIfPresent(
    endpoint.httpsTrigger,
    opts,
    'invoker',
    'invoker',
    convertInvoker
  );
  (handler as HttpsFunction).__endpoint = endpoint;

  return handler as HttpsFunction;
}

export function onCall<T = any, Return = any | Promise<any>>(
  opts: HttpsOptions,
  handler: (request: CallableRequest<T>) => Return
): CallableFunction<T, Return>;
export function onCall<T = any, Return = any | Promise<any>>(
  handler: (request: CallableRequest<T>) => Return
): CallableFunction<T, Return>;
export function onCall<T = any, Return = any | Promise<any>>(
  optsOrHandler: HttpsOptions | ((request: CallableRequest<T>) => Return),
  handler?: (request: CallableRequest<T>) => Return
): CallableFunction<T, Return> {
  let opts: HttpsOptions;
  if (arguments.length == 1) {
    opts = {};
    handler = optsOrHandler as (request: CallableRequest<T>) => Return;
  } else {
    opts = optsOrHandler as HttpsOptions;
  }

  const origin = 'cors' in opts ? opts.cors : true;

  // onCallHandler sniffs the function length to determine which API to present.
  // fix the length to prevent api versions from being mismatched.
  const fixedLen = (req: CallableRequest<T>) => handler(req);
  const func: any = onCallHandler(
    { cors: { origin, methods: 'POST' } },
    fixedLen
  );

  Object.defineProperty(func, '__trigger', {
    get: () => {
      const baseOpts = options.optionsToTriggerAnnotations(
        options.getGlobalOptions()
      );
      // global options calls region a scalar and https allows it to be an array,
      // but optionsToTriggerAnnotations handles both cases.
      const specificOpts = options.optionsToTriggerAnnotations(
        opts as options.GlobalOptions
      );
      return {
        // TODO(inlined): Remove "apiVersion" once the latest version of the CLI
        // has migrated to "platform".
        apiVersion: 2,
        platform: 'gcfv2',
        ...baseOpts,
        ...specificOpts,
        labels: {
          ...baseOpts?.labels,
          ...specificOpts?.labels,
          'deployment-callable': 'true',
        },
        httpsTrigger: {
          allowInsecure: false,
        },
      };
    },
  });

  const baseOpts = options.optionsToEndpoint(options.getGlobalOptions());
  // global options calls region a scalar and https allows it to be an array,
  // but optionsToManifestEndpoint handles both cases.
  const specificOpts = options.optionsToEndpoint(opts as options.GlobalOptions);
  func.__endpoint = {
    platform: 'gcfv2',
    ...baseOpts,
    ...specificOpts,
    labels: {
      ...baseOpts?.labels,
      ...specificOpts?.labels,
    },
    callableTrigger: {},
  };

<<<<<<< HEAD
=======
  func.run = handler;
  return func;
}

/** Handle a request sent to a Cloud Tasks queue. */
export function onTaskDispatched<Args = any>(
  handler: (request: TaskRequest<Args>) => void | Promise<void>
): TaskQueueFunction<Args>;

/** Handle a request sent to a Cloud Tasks queue. */
export function onTaskDispatched<Args = any>(
  options: TaskQueueOptions,
  handler: (request: TaskRequest<Args>) => void | Promise<void>
): TaskQueueFunction<Args>;

export function onTaskDispatched<Args = any>(
  optsOrHandler:
    | TaskQueueOptions
    | ((request: TaskRequest<Args>) => void | Promise<void>),
  handler?: (request: TaskRequest<Args>) => void | Promise<void>
): TaskQueueFunction<Args> {
  let opts: TaskQueueOptions;
  if (arguments.length == 1) {
    opts = {};
    handler = optsOrHandler as (
      request: TaskRequest<Args>
    ) => void | Promise<void>;
  } else {
    opts = optsOrHandler as TaskQueueOptions;
  }

  // onEnqueueHandler sniffs the function length to determine which API to present.
  // fix the length to prevent api versions from being mismatched.
  const fixedLen = (req: TaskRequest<Args>) => handler(req);
  const func: any = onDispatchHandler(fixedLen);

  Object.defineProperty(func, '__trigger', {
    get: () => {
      const baseOpts = options.optionsToTriggerAnnotations(
        options.getGlobalOptions()
      );
      // global options calls region a scalar and https allows it to be an array,
      // but optionsToTriggerAnnotations handles both cases.
      const specificOpts = options.optionsToTriggerAnnotations(
        opts as options.GlobalOptions
      );
      const taskQueueTrigger: Record<string, unknown> = {};
      copyIfPresent(taskQueueTrigger, opts, 'retryConfig', 'rateLimits');
      convertIfPresent(
        taskQueueTrigger,
        opts,
        'invoker',
        'invoker',
        convertInvoker
      );
      return {
        apiVersion: 2,
        platform: 'gcfv2',
        ...baseOpts,
        ...specificOpts,
        labels: {
          ...baseOpts?.labels,
          ...specificOpts?.labels,
        },
        taskQueueTrigger,
      };
    },
  });

>>>>>>> 8a322303
  func.run = handler;
  return func;
}<|MERGE_RESOLUTION|>--- conflicted
+++ resolved
@@ -40,11 +40,7 @@
   TaskRequest,
   TaskRetryConfig,
 } from '../../common/providers/https';
-<<<<<<< HEAD
 import { ManifestEndpoint } from '../../runtime/manifest';
-=======
-import { ManifestEndpoint } from '../../common/manifest';
->>>>>>> 8a322303
 
 export {
   Request,
@@ -270,8 +266,6 @@
     callableTrigger: {},
   };
 
-<<<<<<< HEAD
-=======
   func.run = handler;
   return func;
 }
@@ -341,7 +335,6 @@
     },
   });
 
->>>>>>> 8a322303
   func.run = handler;
   return func;
 }