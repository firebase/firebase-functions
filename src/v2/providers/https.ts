// The MIT License (MIT)
//
// Copyright (c) 2021 Firebase
//
// Permission is hereby granted, free of charge, to any person obtaining a copy
// of this software and associated documentation files (the "Software"), to deal
// in the Software without restriction, including without limitation the rights
// to use, copy, modify, merge, publish, distribute, sublicense, and/or sell
// copies of the Software, and to permit persons to whom the Software is
// furnished to do so, subject to the following conditions:
//
// The above copyright notice and this permission notice shall be included in all
// copies or substantial portions of the Software.
//
// THE SOFTWARE IS PROVIDED "AS IS", WITHOUT WARRANTY OF ANY KIND, EXPRESS OR
// IMPLIED, INCLUDING BUT NOT LIMITED TO THE WARRANTIES OF MERCHANTABILITY,
// FITNESS FOR A PARTICULAR PURPOSE AND NONINFRINGEMENT. IN NO EVENT SHALL THE
// AUTHORS OR COPYRIGHT HOLDERS BE LIABLE FOR ANY CLAIM, DAMAGES OR OTHER
// LIABILITY, WHETHER IN AN ACTION OF CONTRACT, TORT OR OTHERWISE, ARISING FROM,
// OUT OF OR IN CONNECTION WITH THE SOFTWARE OR THE USE OR OTHER DEALINGS IN THE
// SOFTWARE.

/**
 * Cloud functions to handle HTTPS request or callable RPCs.
 * @packageDocumentation
 */

import cors from "cors";
import * as express from "express";
import { convertIfPresent, convertInvoker, copyIfPresent } from "../../common/encoding";
import { wrapTraceContext } from "../trace";
import { isDebugFeatureEnabled } from "../../common/debug";
import { ResetValue } from "../../common/options";
import {
  type CallableRequest,
  type CallableResponse,
  type FunctionsErrorCode,
  HttpsError,
  onCallHandler,
<<<<<<< HEAD
  type Request,
  type AuthData,
=======
  Request,
  AuthData,
  withErrorHandler,
>>>>>>> 206c8384
} from "../../common/providers/https";
import { initV2Endpoint, ManifestEndpoint } from "../../runtime/manifest";
import { GlobalOptions, SupportedRegion } from "../options";
import { Expression } from "../../params";
import { SecretParam } from "../../params/types";
import * as options from "../options";
import { withInit } from "../../common/onInit";
import * as logger from "../../logger";

export type { Request, CallableRequest, CallableResponse, FunctionsErrorCode };
export { HttpsError };

/**
 * Options that can be set on an onRequest HTTPS function.
 */
export interface HttpsOptions extends Omit<GlobalOptions, "region" | "enforceAppCheck"> {
  /**
   * If true, do not deploy or emulate this function.
   */
  omit?: boolean | Expression<boolean>;

  /** HTTP functions can override global options and can specify multiple regions to deploy to. */
  region?:
    | SupportedRegion
    | string
    | Array<SupportedRegion | string>
    | Expression<string>
    | ResetValue;

  /** If true, allows CORS on requests to this function.
   * If this is a `string` or `RegExp`, allows requests from domains that match the provided value.
   * If this is an `Array`, allows requests from domains matching at least one entry of the array.
   * Defaults to true for {@link https.CallableFunction} and false otherwise.
   */
  cors?:
    | string
    | Expression<string>
    | Expression<string[]>
    | boolean
    | RegExp
    | Array<string | RegExp>;

  /**
   * Amount of memory to allocate to a function.
   */
  memory?: options.MemoryOption | Expression<number> | ResetValue;

  /**
   * Timeout for the function in seconds, possible values are 0 to 540.
   * HTTPS functions can specify a higher timeout.
   *
   * @remarks
   * The minimum timeout for a gen 2 function is 1s. The maximum timeout for a
   * function depends on the type of function: Event handling functions have a
   * maximum timeout of 540s (9 minutes). HTTPS and callable functions have a
   * maximum timeout of 3,600s (1 hour). Task queue functions have a maximum
   * timeout of 1,800s (30 minutes)
   */
  timeoutSeconds?: number | Expression<number> | ResetValue;

  /**
   * Min number of actual instances to be running at a given time.
   *
   * @remarks
   * Instances will be billed for memory allocation and 10% of CPU allocation
   * while idle.
   */
  minInstances?: number | Expression<number> | ResetValue;

  /**
   * Max number of instances to be running in parallel.
   */
  maxInstances?: number | Expression<number> | ResetValue;

  /**
   * Number of requests a function can serve at once.
   *
   * @remarks
   * Can only be applied to functions running on Cloud Functions v2.
   * A value of null restores the default concurrency (80 when CPU >= 1, 1 otherwise).
   * Concurrency cannot be set to any value other than 1 if `cpu` is less than 1.
   * The maximum value for concurrency is 1,000.
   */
  concurrency?: number | Expression<number> | ResetValue;

  /**
   * Fractional number of CPUs to allocate to a function.
   *
   * @remarks
   * Defaults to 1 for functions with <= 2GB RAM and increases for larger memory sizes.
   * This is different from the defaults when using the gcloud utility and is different from
   * the fixed amount assigned in Google Cloud Functions generation 1.
   * To revert to the CPU amounts used in gcloud or in Cloud Functions generation 1, set this
   * to the value "gcf_gen1"
   */
  cpu?: number | "gcf_gen1";

  /**
   * Connect cloud function to specified VPC connector.
   */
  vpcConnector?: string | Expression<string> | ResetValue;

  /**
   * Egress settings for VPC connector.
   */
  vpcConnectorEgressSettings?: options.VpcEgressSetting | ResetValue;

  /**
   * Specific service account for the function to run as.
   */
  serviceAccount?: string | Expression<string> | ResetValue;

  /**
   * Ingress settings which control where this function can be called from.
   */
  ingressSettings?: options.IngressSetting | ResetValue;

  /**
   * User labels to set on the function.
   */
  labels?: Record<string, string>;

  /*
   * Secrets to bind to a function.
   */
  secrets?: (string | SecretParam)[];

  /**
   * Invoker to set access control on https functions.
   */
  invoker?: "public" | "private" | string | string[];
}

/**
 * Options that can be set on a callable HTTPS function.
 */
export interface CallableOptions<T = any> extends HttpsOptions {
  /**
   * Determines whether Firebase AppCheck is enforced.
   * When true, requests with invalid tokens autorespond with a 401
   * (Unauthorized) error.
   * When false, requests with invalid tokens set event.app to undefiend.
   */
  enforceAppCheck?: boolean;

  /**
   * Determines whether Firebase App Check token is consumed on request. Defaults to false.
   *
   * @remarks
   * Set this to true to enable the App Check replay protection feature by consuming the App Check token on callable
   * request. Tokens that are found to be already consumed will have request.app.alreadyConsumed property set true.
   *
   *
   * Tokens are only considered to be consumed if it is sent to the App Check service by setting this option to true.
   * Other uses of the token do not consume it.
   *
   * This replay protection feature requires an additional network call to the App Check backend and forces the clients
   * to obtain a fresh attestation from the chosen attestation providers. This can therefore negatively impact
   * performance and can potentially deplete your attestation providers' quotas faster. Use this feature only for
   * protecting low volume, security critical, or expensive operations.
   *
   * This option does not affect the enforceAppCheck option. Setting the latter to true will cause the callable function
   * to automatically respond with a 401 Unauthorized status code when request includes an invalid App Check token.
   * When request includes valid but consumed App Check tokens, requests will not be automatically rejected. Instead,
   * the request.app.alreadyConsumed property will be set to true and pass the execution to the handler code for making
   * further decisions, such as requiring additional security checks or rejecting the request.
   */
  consumeAppCheckToken?: boolean;

  /**
   * Time in seconds between sending heartbeat messages to keep the connection
   * alive. Set to `null` to disable heartbeats.
   *
   * Defaults to 30 seconds.
   */
  heartbeatSeconds?: number | null;

  /**
   * (Deprecated) Callback for whether a request is authorized.
   *
   * Designed to allow reusable auth policies to be passed as an options object. Two built-in reusable policies exist:
   * isSignedIn and hasClaim.
   *
   * @deprecated
   */
  authPolicy?: (auth: AuthData | null, data: T) => boolean | Promise<boolean>;
}

/**
 * @deprecated
 *
 * An auth policy that requires a user to be signed in.
 */
export const isSignedIn =
  () =>
  (auth: AuthData | null): boolean =>
    !!auth;

/**
 * @deprecated
 *
 * An auth policy that requires a user to be both signed in and have a specific claim (optionally with a specific value)
 */
export const hasClaim =
  (claim: string, value?: string) =>
  (auth: AuthData | null): boolean => {
    if (!auth) {
      return false;
    }
    if (!(claim in auth.token)) {
      return false;
    }
    return !value || auth.token[claim] === value;
  };

/**
 * Handles HTTPS requests.
 */
export type HttpsFunction = ((
  /** An Express request object representing the HTTPS call to the function. */
  req: Request,
  /** An Express response object, for this function to respond to callers. */
  res: express.Response
) => void | Promise<void>) & {
  /** @alpha */
  __trigger?: unknown;
  /** @alpha */
  __endpoint: ManifestEndpoint;
};

/**
 * Creates a callable method for clients to call using a Firebase SDK.
 */
export interface CallableFunction<T, Return, Stream = unknown> extends HttpsFunction {
  /** Executes the handler function with the provided data as input. Used for unit testing.
   * @param data - An input for the handler function.
   * @returns The output of the handler function.
   */
  run(request: CallableRequest<T>): Return;

  stream(
    request: CallableRequest<T>,
    response: CallableResponse<Stream>
  ): { stream: AsyncIterable<Stream>; output: Return };
}

/**
 * Handles HTTPS requests.
 * @param opts - Options to set on this function
 * @param handler - A function that takes a {@link https.Request} and response object, same signature as an Express app.
 * @returns A function that you can export and deploy.
 */
export function onRequest(
  opts: HttpsOptions,
  handler: (request: Request, response: express.Response) => void | Promise<void>
): HttpsFunction;
/**
 * Handles HTTPS requests.
 * @param handler - A function that takes a {@link https.Request} and response object, same signature as an Express app.
 * @returns A function that you can export and deploy.
 */
export function onRequest(
  handler: (request: Request, response: express.Response) => void | Promise<void>
): HttpsFunction;
export function onRequest(
  optsOrHandler:
    | HttpsOptions
    | ((request: Request, response: express.Response) => void | Promise<void>),
  handler?: (request: Request, response: express.Response) => void | Promise<void>
): HttpsFunction {
  let opts: HttpsOptions;
  if (arguments.length === 1) {
    opts = {};
    handler = optsOrHandler as (
      request: Request,
      response: express.Response
    ) => void | Promise<void>;
  } else {
    opts = optsOrHandler as HttpsOptions;
  }

  handler = withErrorHandler(handler);

  if (isDebugFeatureEnabled("enableCors") || "cors" in opts) {
    let origin = opts.cors instanceof Expression ? opts.cors.value() : opts.cors;
    if (isDebugFeatureEnabled("enableCors")) {
      // Respect `cors: false` to turn off cors even if debug feature is enabled.
      origin = opts.cors === false ? false : true;
    }
    // Arrays cause the access-control-allow-origin header to be dynamic based
    // on the origin header of the request. If there is only one element in the
    // array, this is unnecessary.
    if (Array.isArray(origin) && origin.length === 1) {
      origin = origin[0];
    }
    const middleware = cors({ origin });

    const userProvidedHandler = handler;
    handler = (req: Request, res: express.Response): void | Promise<void> => {
      return new Promise((resolve) => {
        res.on("finish", resolve);
        middleware(req, res, () => {
          resolve(userProvidedHandler(req, res));
        });
      });
    };
  }

  handler = wrapTraceContext(withInit(handler));

  Object.defineProperty(handler, "__trigger", {
    get: () => {
      const baseOpts = options.optionsToTriggerAnnotations(options.getGlobalOptions());
      // global options calls region a scalar and https allows it to be an array,
      // but optionsToTriggerAnnotations handles both cases.
      const specificOpts = options.optionsToTriggerAnnotations(opts as options.GlobalOptions);
      const trigger: any = {
        platform: "gcfv2",
        ...baseOpts,
        ...specificOpts,
        labels: {
          ...baseOpts?.labels,
          ...specificOpts?.labels,
        },
        httpsTrigger: {
          allowInsecure: false,
        },
      };
      convertIfPresent(
        trigger.httpsTrigger,
        options.getGlobalOptions(),
        "invoker",
        "invoker",
        convertInvoker
      );
      convertIfPresent(trigger.httpsTrigger, opts, "invoker", "invoker", convertInvoker);
      return trigger;
    },
  });

  const globalOpts = options.getGlobalOptions();
  const baseOpts = options.optionsToEndpoint(globalOpts);
  // global options calls region a scalar and https allows it to be an array,
  // but optionsToTriggerAnnotations handles both cases.
  const specificOpts = options.optionsToEndpoint(opts as options.GlobalOptions);
  const endpoint: Partial<ManifestEndpoint> = {
    ...initV2Endpoint(globalOpts, opts),
    platform: "gcfv2",
    ...baseOpts,
    ...specificOpts,
    labels: {
      ...baseOpts?.labels,
      ...specificOpts?.labels,
    },
    httpsTrigger: {},
  };
  convertIfPresent(endpoint.httpsTrigger, globalOpts, "invoker", "invoker", convertInvoker);
  convertIfPresent(endpoint.httpsTrigger, opts, "invoker", "invoker", convertInvoker);
  (handler as HttpsFunction).__endpoint = endpoint;

  return handler as HttpsFunction;
}

/**
 * Declares a callable method for clients to call using a Firebase SDK.
 * @param opts - Options to set on this function.
 * @param handler - A function that takes a {@link https.CallableRequest}.
 * @returns A function that you can export and deploy.
 */
export function onCall<T = any, Return = any | Promise<any>, Stream = unknown>(
  opts: CallableOptions<T>,
  handler: (request: CallableRequest<T>, response?: CallableResponse<Stream>) => Return
): CallableFunction<T, Return extends Promise<unknown> ? Return : Promise<Return>, Stream>;

/**
 * Declares a callable method for clients to call using a Firebase SDK.
 * @param handler - A function that takes a {@link https.CallableRequest}.
 * @returns A function that you can export and deploy.
 */
export function onCall<T = any, Return = any | Promise<any>, Stream = unknown>(
  handler: (request: CallableRequest<T>, response?: CallableResponse<Stream>) => Return
): CallableFunction<T, Return extends Promise<unknown> ? Return : Promise<Return>>;
export function onCall<T = any, Return = any | Promise<any>, Stream = unknown>(
  optsOrHandler: CallableOptions<T> | ((request: CallableRequest<T>) => Return),
  handler?: (request: CallableRequest<T>, response?: CallableResponse<Stream>) => Return
): CallableFunction<T, Return extends Promise<unknown> ? Return : Promise<Return>> {
  let opts: CallableOptions;
  if (arguments.length === 1) {
    opts = {};
    handler = optsOrHandler as (request: CallableRequest<T>) => Return;
  } else {
    opts = optsOrHandler as CallableOptions;
  }

  let cors: string | boolean | RegExp | Array<string | RegExp> | undefined;
  if ("cors" in opts) {
    if (opts.cors instanceof Expression) {
      cors = opts.cors.value();
    } else {
      cors = opts.cors;
    }
  } else {
    cors = true;
  }

  let origin = isDebugFeatureEnabled("enableCors") ? true : cors;
  // Arrays cause the access-control-allow-origin header to be dynamic based
  // on the origin header of the request. If there is only one element in the
  // array, this is unnecessary.
  if (Array.isArray(origin) && origin.length === 1) {
    origin = origin[0];
  }

  // fix the length of handler to make the call to handler consistent
  const fixedLen = (req: CallableRequest<T>, resp?: CallableResponse<Stream>) => handler(req, resp);
  let func: any = onCallHandler(
    {
      cors: { origin, methods: "POST" },
      enforceAppCheck: opts.enforceAppCheck ?? options.getGlobalOptions().enforceAppCheck,
      consumeAppCheckToken: opts.consumeAppCheckToken,
      heartbeatSeconds: opts.heartbeatSeconds,
      authPolicy: opts.authPolicy,
    },
    fixedLen,
    "gcfv2"
  );

  func = wrapTraceContext(withInit(func));

  Object.defineProperty(func, "__trigger", {
    get: () => {
      const baseOpts = options.optionsToTriggerAnnotations(options.getGlobalOptions());
      // global options calls region a scalar and https allows it to be an array,
      // but optionsToTriggerAnnotations handles both cases.
      const specificOpts = options.optionsToTriggerAnnotations(opts);
      return {
        platform: "gcfv2",
        ...baseOpts,
        ...specificOpts,
        labels: {
          ...baseOpts?.labels,
          ...specificOpts?.labels,
          "deployment-callable": "true",
        },
        httpsTrigger: {
          allowInsecure: false,
        },
      };
    },
  });

  const baseOpts = options.optionsToEndpoint(options.getGlobalOptions());
  // global options calls region a scalar and https allows it to be an array,
  // but optionsToEndpoint handles both cases.
  const specificOpts = options.optionsToEndpoint(opts);
  func.__endpoint = {
    ...initV2Endpoint(options.getGlobalOptions(), opts),
    platform: "gcfv2",
    ...baseOpts,
    ...specificOpts,
    labels: {
      ...baseOpts?.labels,
      ...specificOpts?.labels,
    },
    callableTrigger: {},
  };

  // TODO: in the next major version, do auth/appcheck in these helper methods too.
  func.run = withInit(handler);
  func.stream = () => {
    return {
      stream: {
        next(): Promise<IteratorResult<Stream>> {
          return Promise.reject("Coming soon");
        },
      },
      output: Promise.reject("Coming soon"),
    };
  };
  return func;
}

// To avoid taking a strict dependency on Genkit we will redefine the limited portion of the interface we depend upon.
// A unit test (dev dependency) notifies us of breaking changes.
interface ZodType<T = any> {
  __output: T;
}

interface GenkitRunOptions {
  context?: any;
}

type GenkitAction<
  I extends ZodType = ZodType<any>,
  O extends ZodType = ZodType<any>,
  S extends ZodType = ZodType<any>
> = {
  // NOTE: The return type from run includes trace data that we may one day like to use.
  run(input: I["__output"], options: GenkitRunOptions): Promise<{ result: O["__output"] }>;
  stream(
    input: I["__output"],
    options: GenkitRunOptions
  ): { stream: AsyncIterable<S["__output"]>; output: Promise<O["__output"]> };

  __action: {
    name: string;
  };
};

type ActionInput<F extends GenkitAction> = F extends GenkitAction<infer I extends ZodType, any, any>
  ? I["__output"]
  : never;
type ActionOutput<F extends GenkitAction> = F extends GenkitAction<
  any,
  infer O extends ZodType,
  any
>
  ? O["__output"]
  : never;
type ActionStream<F extends GenkitAction> = F extends GenkitAction<
  any,
  any,
  infer S extends ZodType
>
  ? S["__output"]
  : never;

export function onCallGenkit<A extends GenkitAction>(
  action: A
): CallableFunction<ActionInput<A>, Promise<ActionOutput<A>>, ActionStream<A>>;
export function onCallGenkit<A extends GenkitAction>(
  opts: CallableOptions<ActionInput<A>>,
  flow: A
): CallableFunction<ActionInput<A>, Promise<ActionOutput<A>>, ActionStream<A>>;
export function onCallGenkit<A extends GenkitAction>(
  optsOrAction: A | CallableOptions<ActionInput<A>>,
  action?: A
): CallableFunction<ActionInput<A>, Promise<ActionOutput<A>>, ActionStream<A>> {
  let opts: CallableOptions<ActionInput<A>>;
  if (arguments.length === 2) {
    opts = optsOrAction as CallableOptions<ActionInput<A>>;
  } else {
    opts = {};
    action = optsOrAction as A;
  }
  if (!opts.secrets?.length) {
    logger.debug(
      `Genkit function for ${action.__action.name} is not bound to any secret. This may mean that you are not storing API keys as a secret or that you are not binding your secret to this function. See https://firebase.google.com/docs/functions/config-env?gen=2nd#secret_parameters for more information.`
    );
  }
  const cloudFunction = onCall<ActionInput<A>, Promise<ActionOutput<A>>, ActionStream<A>>(
    opts,
    async (req, res) => {
      const context: Omit<CallableRequest, "data" | "rawRequest" | "acceptsStreaming"> = {};
      copyIfPresent(context, req, "auth", "app", "instanceIdToken");

      if (!req.acceptsStreaming) {
        const { result } = await action.run(req.data, { context });
        return result;
      }

      const { stream, output } = action.stream(req.data, { context });
      for await (const chunk of stream) {
        await res.sendChunk(chunk);
      }
      return output;
    }
  );

  cloudFunction.__endpoint.callableTrigger.genkitAction = action.__action.name;
  return cloudFunction;
}<|MERGE_RESOLUTION|>--- conflicted
+++ resolved
@@ -37,14 +37,9 @@
   type FunctionsErrorCode,
   HttpsError,
   onCallHandler,
-<<<<<<< HEAD
+  withErrorHandler,
   type Request,
   type AuthData,
-=======
-  Request,
-  AuthData,
-  withErrorHandler,
->>>>>>> 206c8384
 } from "../../common/providers/https";
 import { initV2Endpoint, ManifestEndpoint } from "../../runtime/manifest";
 import { GlobalOptions, SupportedRegion } from "../options";
