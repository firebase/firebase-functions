// The MIT License (MIT)
//
// Copyright (c) 2021 Firebase
//
// Permission is hereby granted, free of charge, to any person obtaining a copy
// of this software and associated documentation files (the "Software"), to deal
// in the Software without restriction, including without limitation the rights
// to use, copy, modify, merge, publish, distribute, sublicense, and/or sell
// copies of the Software, and to permit persons to whom the Software is
// furnished to do so, subject to the following conditions:
//
// The above copyright notice and this permission notice shall be included in all
// copies or substantial portions of the Software.
//
// THE SOFTWARE IS PROVIDED "AS IS", WITHOUT WARRANTY OF ANY KIND, EXPRESS OR
// IMPLIED, INCLUDING BUT NOT LIMITED TO THE WARRANTIES OF MERCHANTABILITY,
// FITNESS FOR A PARTICULAR PURPOSE AND NONINFRINGEMENT. IN NO EVENT SHALL THE
// AUTHORS OR COPYRIGHT HOLDERS BE LIABLE FOR ANY CLAIM, DAMAGES OR OTHER
// LIABILITY, WHETHER IN AN ACTION OF CONTRACT, TORT OR OTHERWISE, ARISING FROM,
// OUT OF OR IN CONNECTION WITH THE SOFTWARE OR THE USE OR OTHER DEALINGS IN THE
// SOFTWARE.

/**
 * Cloud functions to handle HTTPS request or callable RPCs.
 * @packageDocumentation
 */

<<<<<<< HEAD
import * as cors from 'cors';
import * as express from 'express';
import { convertIfPresent, convertInvoker } from '../../common/encoding';
import { wrapTraceContext } from '../trace';
import { isDebugFeatureEnabled } from '../../common/debug';
=======
import * as cors from "cors";
import * as express from "express";
import { convertIfPresent, convertInvoker } from "../../common/encoding";

import { isDebugFeatureEnabled } from "../../common/debug";
>>>>>>> c303eabe
import {
  CallableRequest,
  FunctionsErrorCode,
  HttpsError,
  onCallHandler,
  Request,
} from "../../common/providers/https";
import { ManifestEndpoint } from "../../runtime/manifest";
import * as options from "../options";
import { GlobalOptions, SupportedRegion } from "../options";

export { Request, CallableRequest, FunctionsErrorCode, HttpsError };

/**
 * Options that can be set on an onRequest HTTPS function.
 */
export interface HttpsOptions extends Omit<GlobalOptions, "region"> {
  /** HTTP functions can override global options and can specify multiple regions to deploy to. */
  region?: SupportedRegion | string | Array<SupportedRegion | string>;
  /** If true, allows CORS on requests to this function.
   * If this is a `string` or `RegExp`, allows requests from domains that match the provided value.
   * If this is an `Array`, allows requests from domains matching at least one entry of the array.
   * Defaults to true for {@link https.CallableFunction} and false otherwise.
   */
  cors?: string | boolean | RegExp | Array<string | RegExp>;

  /**
   * Amount of memory to allocate to a function.
   * A value of null restores the defaults of 256MB.
   */
  memory?: options.MemoryOption | null;

  /**
   * Timeout for the function in sections, possible values are 0 to 540.
   * HTTPS functions can specify a higher timeout.
   * A value of null restores the default of 60s
   * The minimum timeout for a gen 2 function is 1s. The maximum timeout for a
   * function depends on the type of function: Event handling functions have a
   * maximum timeout of 540s (9 minutes). HTTPS and callable functions have a
   * maximum timeout of 36,00s (1 hour). Task queue functions have a maximum
   * timeout of 1,800s (30 minutes)
   */
  timeoutSeconds?: number | null;

  /**
   * Min number of actual instances to be running at a given time.
   * Instances will be billed for memory allocation and 10% of CPU allocation
   * while idle.
   * A value of null restores the default min instances.
   */
  minInstances?: number | null;

  /**
   * Max number of instances to be running in parallel.
   * A value of null restores the default max instances.
   */
  maxInstances?: number | null;

  /**
   * Number of requests a function can serve at once.
   * Can only be applied to functions running on Cloud Functions v2.
   * A value of null restores the default concurrency (80 when CPU >= 1, 1 otherwise).
   * Concurrency cannot be set to any value other than 1 if `cpu` is less than 1.
   * The maximum value for concurrency is 1,000.
   */
  concurrency?: number | null;

  /**
   * Fractional number of CPUs to allocate to a function.
   * Defaults to 1 for functions with <= 2GB RAM and increases for larger memory sizes.
   * This is different from the defaults when using the gcloud utility and is different from
   * the fixed amount assigned in Google Cloud Functions generation 1.
   * To revert to the CPU amounts used in gcloud or in Cloud Functions generation 1, set this
   * to the value "gcf_gen1"
   */
  cpu?: number | "gcf_gen1";

  /**
   * Connect cloud function to specified VPC connector.
   * A value of null removes the VPC connector
   */
  vpcConnector?: string | null;

  /**
   * Egress settings for VPC connector.
   * A value of null turns off VPC connector egress settings
   */
  vpcConnectorEgressSettings?: options.VpcEgressSetting | null;

  /**
   * Specific service account for the function to run as.
   * A value of null restores the default service account.
   */
  serviceAccount?: string | null;

  /**
   * Ingress settings which control where this function can be called from.
   * A value of null turns off ingress settings.
   */
  ingressSettings?: options.IngressSetting | null;

  /**
   * User labels to set on the function.
   */
  labels?: Record<string, string>;

  /**
   * Invoker to set access control on https functions.
   */
  invoker?: "public" | "private" | string | string[];

  /*
   * Secrets to bind to a function.
   */
  secrets?: string[];

  /** Whether failed executions should be delivered again. */
  retry?: boolean;
}

/**
 * Options that can be set on a callable HTTPS function.
 */
export interface CallableOptions extends HttpsOptions {
  /**
   * Determines whether Firebase AppCheck is enforced.
   * When true, requests with invalid tokens autorespond with a 401
   * (Unauthorized) error.
   * When false, requests with invalid tokens set event.app to undefiend.
   */
  enforceAppCheck?: boolean;
}

/**
 * Handles HTTPS requests.
 */
export type HttpsFunction = ((
  /** An Express request object representing the HTTPS call to the function. */
  req: Request,
  /** An Express response object, for this function to respond to callers. */
  res: express.Response
) => void | Promise<void>) & {
  /** @alpha */
  __endpoint: ManifestEndpoint;
};

/**
 * Creates a callable method for clients to call using a Firebase SDK.
 */
export interface CallableFunction<T, Return> extends HttpsFunction {
  /** Executes the handler function with the provided data as input. Used for unit testing.
   * @param data - An input for the handler function.
   * @returns The output of the handler function.
   */
  run(data: CallableRequest<T>): Return;
}
/**
 * Handles HTTPS requests.
 * @param opts - Options to set on this function
 * @param handler - A function that takes a {@link https.Request} and response object, same signature as an Express app.
 * @returns A function that you can export and deploy.
 */
export function onRequest(
  opts: HttpsOptions,
  handler: (request: Request, response: express.Response) => void | Promise<void>
): HttpsFunction;
/**
 * Handles HTTPS requests.
 * @param handler - A function that takes a {@link https.Request} and response object, same signature as an Express app.
 * @returns A function that you can export and deploy.
 */
export function onRequest(
  handler: (request: Request, response: express.Response) => void | Promise<void>
): HttpsFunction;
export function onRequest(
  optsOrHandler:
    | HttpsOptions
    | ((request: Request, response: express.Response) => void | Promise<void>),
  handler?: (request: Request, response: express.Response) => void | Promise<void>
): HttpsFunction {
  let opts: HttpsOptions;
  if (arguments.length === 1) {
    opts = {};
    handler = optsOrHandler as (
      request: Request,
      response: express.Response
    ) => void | Promise<void>;
  } else {
    opts = optsOrHandler as HttpsOptions;
  }

  if (isDebugFeatureEnabled("enableCors") || "cors" in opts) {
    const origin = isDebugFeatureEnabled("enableCors") ? true : opts.cors;
    const userProvidedHandler = handler;
    handler = (req: Request, res: express.Response): void | Promise<void> => {
      return new Promise((resolve) => {
        res.on("finish", resolve);
        cors({ origin })(req, res, () => {
          resolve(userProvidedHandler(req, res));
        });
      });
    };
  }

  handler = wrapTraceContext(handler);

  const baseOpts = options.optionsToEndpoint(options.getGlobalOptions());
  // global options calls region a scalar and https allows it to be an array,
  // but optionsToTriggerAnnotations handles both cases.
  const specificOpts = options.optionsToEndpoint(opts as options.GlobalOptions);
  const endpoint: Partial<ManifestEndpoint> = {
    platform: "gcfv2",
    ...baseOpts,
    ...specificOpts,
    labels: {
      ...baseOpts?.labels,
      ...specificOpts?.labels,
    },
    httpsTrigger: {},
  };
  convertIfPresent(endpoint.httpsTrigger, opts, "invoker", "invoker", convertInvoker);
  (handler as HttpsFunction).__endpoint = endpoint;

  return handler as HttpsFunction;
}

/**
 * Declares a callable method for clients to call using a Firebase SDK.
 * @param opts - Options to set on this function.
 * @param handler - A function that takes a {@link https.CallableRequest}.
 * @returns A function that you can export and deploy.
 */
export function onCall<T = any, Return = any | Promise<any>>(
  opts: CallableOptions,
  handler: (request: CallableRequest<T>) => Return
): CallableFunction<T, Return>;
/**
 * Declares a callable method for clients to call using a Firebase SDK.
 * @param handler - A function that takes a {@link https.CallableRequest}.
 * @returns A function that you can export and deploy.
 */
export function onCall<T = any, Return = any | Promise<any>>(
  handler: (request: CallableRequest<T>) => Return
): CallableFunction<T, Return>;
export function onCall<T = any, Return = any | Promise<any>>(
  optsOrHandler: CallableOptions | ((request: CallableRequest<T>) => Return),
  handler?: (request: CallableRequest<T>) => Return
): CallableFunction<T, Return> {
  let opts: CallableOptions;
  if (arguments.length === 1) {
    opts = {};
    handler = optsOrHandler as (request: CallableRequest<T>) => Return;
  } else {
    opts = optsOrHandler as CallableOptions;
  }

  const origin = isDebugFeatureEnabled("enableCors") ? true : "cors" in opts ? opts.cors : true;

  // onCallHandler sniffs the function length to determine which API to present.
  // fix the length to prevent api versions from being mismatched.
  const fixedLen = (req: CallableRequest<T>) => handler(req);
<<<<<<< HEAD
  const func: any = wrapTraceContext(
    onCallHandler(
      {
        cors: { origin, methods: 'POST' },
        enforceAppCheck:
          opts.enforceAppCheck ?? options.getGlobalOptions().enforceAppCheck,
      },
      fixedLen
    )
=======
  const func: any = onCallHandler(
    {
      cors: { origin, methods: "POST" },
      enforceAppCheck: opts.enforceAppCheck ?? options.getGlobalOptions().enforceAppCheck,
    },
    fixedLen
>>>>>>> c303eabe
  );

  const baseOpts = options.optionsToEndpoint(options.getGlobalOptions());
  // global options calls region a scalar and https allows it to be an array,
  // but optionsToEndpoint handles both cases.
  const specificOpts = options.optionsToEndpoint(opts);
  func.__endpoint = {
    platform: "gcfv2",
    ...baseOpts,
    ...specificOpts,
    labels: {
      ...baseOpts?.labels,
      ...specificOpts?.labels,
    },
    callableTrigger: {},
  };

  func.run = handler;
  return func;
}<|MERGE_RESOLUTION|>--- conflicted
+++ resolved
@@ -25,19 +25,11 @@
  * @packageDocumentation
  */
 
-<<<<<<< HEAD
-import * as cors from 'cors';
-import * as express from 'express';
-import { convertIfPresent, convertInvoker } from '../../common/encoding';
-import { wrapTraceContext } from '../trace';
-import { isDebugFeatureEnabled } from '../../common/debug';
-=======
 import * as cors from "cors";
 import * as express from "express";
 import { convertIfPresent, convertInvoker } from "../../common/encoding";
-
+import { wrapTraceContext } from "../trace";
 import { isDebugFeatureEnabled } from "../../common/debug";
->>>>>>> c303eabe
 import {
   CallableRequest,
   FunctionsErrorCode,
@@ -299,24 +291,12 @@
   // onCallHandler sniffs the function length to determine which API to present.
   // fix the length to prevent api versions from being mismatched.
   const fixedLen = (req: CallableRequest<T>) => handler(req);
-<<<<<<< HEAD
-  const func: any = wrapTraceContext(
-    onCallHandler(
-      {
-        cors: { origin, methods: 'POST' },
-        enforceAppCheck:
-          opts.enforceAppCheck ?? options.getGlobalOptions().enforceAppCheck,
-      },
-      fixedLen
-    )
-=======
   const func: any = onCallHandler(
     {
       cors: { origin, methods: "POST" },
       enforceAppCheck: opts.enforceAppCheck ?? options.getGlobalOptions().enforceAppCheck,
     },
     fixedLen
->>>>>>> c303eabe
   );
 
   const baseOpts = options.optionsToEndpoint(options.getGlobalOptions());
