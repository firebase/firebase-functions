import { FirebaseAlertData, getEndpointAnnotation } from '.';
import { CloudEvent, CloudFunction } from '../../core';
import * as options from '../../options';

/** Generic Crashlytics issue interface */
export interface Issue {
  /** The ID of the Crashlytics issue */
  id: string;
  /** The title of the Crashlytics issue */
  title: string;
  /** The subtitle of the Crashlytics issue */
  subtitle: string;
  /** The application version of the Crashlytics issue */
  appVersion: string;
}

/**
 * The internal payload object for a new fatal issue.
 * Payload is wrapped inside a `FirebaseAlertData` object.
 */
export interface NewFatalIssuePayload {
  ['@type']: 'type.googleapis.com/google.events.firebase.firebasealerts.v1.CrashlyticsNewFatalIssuePayload';
  /** Basic information of the Crashlytics issue */
  issue: Issue;
}

/**
 * The internal payload object for a new non-fatal issue.
 * Payload is wrapped inside a `FirebaseAlertData` object.
 */
export interface NewNonfatalIssuePayload {
  ['@type']: 'type.googleapis.com/google.events.firebase.firebasealerts.v1.CrashlyticsNewNonfatalIssuePayload';
  /** Basic information of the Crashlytics issue */
  issue: Issue;
}

/**
 * The internal payload object for a regression alert.
 * Payload is wrapped inside a `FirebaseAlertData` object.
 */
export interface RegressionAlertPayload {
  ['@type']: 'type.googleapis.com/google.events.firebase.firebasealerts.v1.CrashlyticsRegressionAlertPayload';
  /** The type of the Crashlytics issue, e.g. new fatal, new nonfatal, ANR */
  type: string;
  /** Basic information of the Crashlytics issue */
  issue: Issue;
  /**
   * The time that the Crashlytics issues was most recently resolved before it
   * began to reoccur.
   */
  resolveTime: string;
}

/** Generic Crashlytics trending issue interface */
export interface TrendingIssueDetails {
  /** The type of the Crashlytics issue, e.g. new fatal, new nonfatal, ANR */
  type: string;
  /** Basic information of the Crashlytics issue */
  issue: Issue;
  /** The number of crashes that occurred with the issue */
  eventCount: number;
  /** The number of distinct users that were affected by the issue */
  userCount: number;
}

/**
 * The internal payload object for a stability digest.
 * Payload is wrapped inside a `FirebaseAlertData` object.
 */
export interface StabilityDigestPayload {
  ['@type']: 'type.googleapis.com/google.events.firebase.firebasealerts.v1.CrashlyticsStabilityDigestPayload';
  /**
   * The date that the digest gets created. Issues in the digest should have the
   * same date as the digest date
   */
  digestDate: string;
  /** A stability digest containing several trending Crashlytics issues */
  trendingIssues: TrendingIssueDetails[];
}

/**
 * The internal payload object for a velocity alert.
 * Payload is wrapped inside a `FirebaseAlertData` object.
 */
export interface VelocityAlertPayload {
  ['@type']: 'type.googleapis.com/google.events.firebase.firebasealerts.v1.CrashlyticsVelocityAlertPayload';
  /** Basic information of the Crashlytics issue */
  issue: Issue;
  /** The time that the Crashlytics issue gets created */
  createTime: string;
  /**
   * The number of user sessions for the given app version that had this
   * specific crash issue in the time period used to trigger the velocity alert.
   */
  crashCount: number;
  /**
   * The percentage of user sessions for the given app version that had this
   * specific crash issue in the time period used to trigger the velocity alert.
   */
  crashPercentage: number;
  /**
   * The first app version where this issue was seen, and not necessarily the
   * version that has triggered the alert.
   */
  firstVersion: string;
}

/**
 * The internal payload object for a new Application Not Responding issue.
 * Payload is wrapped inside a `FirebaseAlertData` object.
 */
export interface NewAnrIssuePayload {
  ['@type']: 'type.googleapis.com/google.events.firebase.firebasealerts.v1.CrashlyticsNewAnrIssuePayload';
  /** Basic information of the Crashlytics issue */
  issue: Issue;
}

/**
 * A custom CloudEvent for Firebase Alerts (with custom extension attributes).
 * @typeParam T - the data type for Crashlytics alerts that is wrapped in a `FirebaseAlertData` object.
 */
export interface CrashlyticsEvent<T> extends CloudEvent<FirebaseAlertData<T>> {
  /** The type of the alerts that got triggered. */
  alertType: string;
  /** The Firebase App ID that’s associated with the alert. */
  appId: string;
}

/** @internal */
export const newFatalIssueAlert = 'crashlytics.newFatalIssue';
/** @internal */
export const newNonfatalIssueAlert = 'crashlytics.newNonfatalIssue';
/** @internal */
export const regressionAlert = 'crashlytics.regression';
/** @internal */
export const stabilityDigestAlert = 'crashlytics.stabilityDigest';
/** @internal */
export const velocityAlert = 'crashlytics.velocity';
/** @internal */
export const newAnrIssueAlert = 'crashlytics.newAnrIssue';

/**
 * Configuration for Crashlytics functions.
 */
export interface CrashlyticsOptions extends options.EventHandlerOptions {
<<<<<<< HEAD
  /** An optional app ID to filter events by. */
=======
  /** Scope the function to trigger on a specific application. */
>>>>>>> d9536a99
  appId?: string;

  /**
   * Region where functions should be deployed.
   */
  region?: options.SupportedRegion | string;

  /**
   * Amount of memory to allocate to a function.
   * A value of null restores the defaults of 256MB.
   */
  memory?: options.MemoryOption | null;

  /**
   * Timeout for the function in sections, possible values are 0 to 540.
   * HTTPS functions can specify a higher timeout.
   * A value of null restores the default of 60s
   * The minimum timeout for a gen 2 function is 1s. The maximum timeout for a
   * function depends on the type of function: Event handling functions have a
   * maximum timeout of 540s (9 minutes). HTTPS and callable functions have a
   * maximum timeout of 36,00s (1 hour). Task queue functions have a maximum
   * timeout of 1,800s (30 minutes)
   */
  timeoutSeconds?: number | null;

  /**
   * Min number of actual instances to be running at a given time.
   * Instances will be billed for memory allocation and 10% of CPU allocation
   * while idle.
   * A value of null restores the default min instances.
   */
  minInstances?: number | null;

  /**
   * Max number of instances to be running in parallel.
   * A value of null restores the default max instances.
   */
  maxInstances?: number | null;

  /**
   * Number of requests a function can serve at once.
   * Can only be applied to functions running on Cloud Functions v2.
   * A value of null restores the default concurrency (80 when CPU >= 1, 1 otherwise).
   * Concurrency cannot be set to any value other than 1 if `cpu` is less than 1.
   * The maximum value for concurrency is 1,000.
   */
  concurrency?: number | null;

  /**
   * Fractional number of CPUs to allocate to a function.
   * Defaults to 1 for functions with <= 2GB RAM and increases for larger memory sizes.
   * This is different from the defaults when using the gcloud utility and is different from
   * the fixed amount assigned in Google Cloud Functions generation 1.
   * To revert to the CPU amounts used in gcloud or in Cloud Functions generation 1, set this
   * to the value "gcf_gen1"
   */
  cpu?: number | 'gcf_gen1';

  /**
   * Connect cloud function to specified VPC connector.
   * A value of null removes the VPC connector
   */
  vpcConnector?: string | null;

  /**
   * Egress settings for VPC connector.
   * A value of null turns off VPC connector egress settings
   */
  vpcConnectorEgressSettings?: options.VpcEgressSetting | null;

  /**
   * Specific service account for the function to run as.
   * A value of null restores the default service account.
   */
  serviceAccount?: string | null;

  /**
   * Ingress settings which control where this function can be called from.
   * A value of null turns off ingress settings.
   */
  ingressSettings?: options.IngressSetting | null;

  /**
   * User labels to set on the function.
   */
  labels?: Record<string, string>;

  /*
   * Secrets to bind to a functions.
   */
  secrets?: string[];

  /** Whether failed executions should be delivered again. */
  retry?: boolean;
}

/**
 * Declares a function that can handle a new fatal issue published to Crashlytics.
 * @param handler - Event handler that is triggered when a new fatal issue is published to Crashlytics.
 * @returns A function that you can export and deploy.
 */
export function onNewFatalIssuePublished(
  handler: (event: CrashlyticsEvent<NewFatalIssuePayload>) => any | Promise<any>
): CloudFunction<CrashlyticsEvent<NewFatalIssuePayload>>;

/**
 * Declares a function that can handle a new fatal issue published to Crashlytics.
 * @param appId - A specific application the handler will trigger on.
 * @param handler - Event handler that is triggered when a new fatal issue is published to Crashlytics.
 * @returns A function that you can export and deploy.
 */
export function onNewFatalIssuePublished(
  appId: string,
  handler: (event: CrashlyticsEvent<NewFatalIssuePayload>) => any | Promise<any>
): CloudFunction<CrashlyticsEvent<NewFatalIssuePayload>>;

/**
 * Declares a function that can handle a new fatal issue published to Crashlytics.
 * @param opts - Options that can be set on the function.
 * @param handler - Event handler that is triggered when a new fatal issue is published to Crashlytics.
 * @returns A function that you can export and deploy.
 */
export function onNewFatalIssuePublished(
  opts: CrashlyticsOptions,
  handler: (event: CrashlyticsEvent<NewFatalIssuePayload>) => any | Promise<any>
): CloudFunction<CrashlyticsEvent<NewFatalIssuePayload>>;

/**
 * Declares a function that can handle a new fatal issue published to Crashlytics.
 * @param appIdOrOptsOrHandler - A specific application, options, or an event-handling function.
 * @param handler - Event handler that is triggered when a new fatal issue is published to Crashlytics.
 * @returns A function that you can export and deploy.
 */
export function onNewFatalIssuePublished(
  appIdOrOptsOrHandler:
    | string
    | CrashlyticsOptions
    | ((event: CrashlyticsEvent<NewFatalIssuePayload>) => any | Promise<any>),
  handler?: (
    event: CrashlyticsEvent<NewFatalIssuePayload>
  ) => any | Promise<any>
): CloudFunction<CrashlyticsEvent<NewFatalIssuePayload>> {
  return onOperation<NewFatalIssuePayload>(
    newFatalIssueAlert,
    appIdOrOptsOrHandler,
    handler
  );
}

/**
 * Declares a function that can handle a new non-fatal issue published to Crashlytics.
 * @param handler - Event handler that is triggered when a new fatal issue is published to Crashlytics.
 * @returns A function that you can export and deploy.
 */
export function onNewNonfatalIssuePublished(
  handler: (
    event: CrashlyticsEvent<NewNonfatalIssuePayload>
  ) => any | Promise<any>
): CloudFunction<CrashlyticsEvent<NewNonfatalIssuePayload>>;

/**
 * Declares a function that can handle a new non-fatal issue published to Crashlytics.
 * @param appId - A specific application the handler will trigger on.
 * @param handler - Event handler that is triggered when a new non-fatal issue is published to Crashlytics.
 * @returns A function that you can export and deploy.
 */
export function onNewNonfatalIssuePublished(
  appId: string,
  handler: (
    event: CrashlyticsEvent<NewNonfatalIssuePayload>
  ) => any | Promise<any>
): CloudFunction<CrashlyticsEvent<NewNonfatalIssuePayload>>;

/**
 * Declares a function that can handle a new non-fatal issue published to Crashlytics.
 * @param opts - Options that can be set on the function.
 * @param handler - Event handler that is triggered when a new non-fatal issue is published to Crashlytics.
 * @returns A function that you can export and deploy.
 */
export function onNewNonfatalIssuePublished(
  opts: CrashlyticsOptions,
  handler: (
    event: CrashlyticsEvent<NewNonfatalIssuePayload>
  ) => any | Promise<any>
): CloudFunction<CrashlyticsEvent<NewNonfatalIssuePayload>>;

/**
 * Declares a function that can handle a new non-fatal issue published to Crashlytics.
 * @param appIdOrOptsOrHandler - A specific application, options, or an event-handling function.
 * @param handler - Event handler that is triggered when a new non-fatal issue is published to Crashlytics.
 * @returns A function that you can export and deploy.
 */
export function onNewNonfatalIssuePublished(
  appIdOrOptsOrHandler:
    | string
    | CrashlyticsOptions
    | ((
        event: CrashlyticsEvent<NewNonfatalIssuePayload>
      ) => any | Promise<any>),
  handler?: (
    event: CrashlyticsEvent<NewNonfatalIssuePayload>
  ) => any | Promise<any>
): CloudFunction<CrashlyticsEvent<NewNonfatalIssuePayload>> {
  return onOperation<NewNonfatalIssuePayload>(
    newNonfatalIssueAlert,
    appIdOrOptsOrHandler,
    handler
  );
}

/**
 * Declares a function that can handle a regression alert published to Crashlytics.
 * @param handler - Event handler that is triggered when a regression alert is published to Crashlytics.
 * @returns A function that you can export and deploy.
 */
export function onRegressionAlertPublished(
  handler: (
    event: CrashlyticsEvent<RegressionAlertPayload>
  ) => any | Promise<any>
): CloudFunction<CrashlyticsEvent<RegressionAlertPayload>>;

/**
 * Declares a function that can handle a regression alert published to Crashlytics.
 * @param appId - A specific application the handler will trigger on.
 * @param handler - Event handler that is triggered when a regression alert is published to Crashlytics.
 * @returns A function that you can export and deploy.

 */
export function onRegressionAlertPublished(
  appId: string,
  handler: (
    event: CrashlyticsEvent<RegressionAlertPayload>
  ) => any | Promise<any>
): CloudFunction<CrashlyticsEvent<RegressionAlertPayload>>;

/**
 * Declares a function that can handle a regression alert published to Crashlytics.
 * @param opts - Options that can be set on the function.
 * @param handler - Event handler that is triggered when a regression alert is published to Crashlytics.
 * @returns A function that you can export and deploy.

 */
export function onRegressionAlertPublished(
  opts: CrashlyticsOptions,
  handler: (
    event: CrashlyticsEvent<RegressionAlertPayload>
  ) => any | Promise<any>
): CloudFunction<CrashlyticsEvent<RegressionAlertPayload>>;

/**
 * Declares a function that can handle a regression alert published to Crashlytics.
 * @param appIdOrOptsOrHandler - A specific application, options, or an event-handling function.
 * @param handler - Event handler that is triggered when a regression alert is published to Crashlytics.
 * @returns A function that you can export and deploy.
 */
export function onRegressionAlertPublished(
  appIdOrOptsOrHandler:
    | string
    | CrashlyticsOptions
    | ((event: CrashlyticsEvent<RegressionAlertPayload>) => any | Promise<any>),
  handler?: (
    event: CrashlyticsEvent<RegressionAlertPayload>
  ) => any | Promise<any>
): CloudFunction<CrashlyticsEvent<RegressionAlertPayload>> {
  return onOperation<RegressionAlertPayload>(
    regressionAlert,
    appIdOrOptsOrHandler,
    handler
  );
}

/**
 * Declares a function that can handle a stability digest published to Crashlytics.
 * @param handler - Event handler that is triggered when a stability digest is published to Crashlytics.
 * @returns A function that you can export and deploy.
 */
export function onStabilityDigestPublished(
  handler: (
    event: CrashlyticsEvent<StabilityDigestPayload>
  ) => any | Promise<any>
): CloudFunction<CrashlyticsEvent<StabilityDigestPayload>>;

/**
 * Declares a function that can handle a stability digest published to Crashlytics.
 * @param appId - A specific application the handler will trigger on.
 * @param handler - Event handler that is triggered when a stability digest is published to Crashlytics.
 * @returns A function that you can export and deploy.

 */
export function onStabilityDigestPublished(
  appId: string,
  handler: (
    event: CrashlyticsEvent<StabilityDigestPayload>
  ) => any | Promise<any>
): CloudFunction<CrashlyticsEvent<StabilityDigestPayload>>;

/**
 * Declares a function that can handle a stability digest published to Crashlytics.
 * @param opts - Options that can be set on the function.
 * @param handler - Event handler that is triggered when a stability digest is published to Crashlytics.
 * @returns A function that you can export and deploy.

 */
export function onStabilityDigestPublished(
  opts: CrashlyticsOptions,
  handler: (
    event: CrashlyticsEvent<StabilityDigestPayload>
  ) => any | Promise<any>
): CloudFunction<CrashlyticsEvent<StabilityDigestPayload>>;

/**
 * Declares a function that can handle a stability digest published to Crashlytics.
 * @param appIdOrOptsOrHandler - A specific application, options, or an event-handling function.
 * @param handler - Event handler that is triggered when a stability digest is published to Crashlytics.
 * @returns A function that you can export and deploy.
 */
export function onStabilityDigestPublished(
  appIdOrOptsOrHandler:
    | string
    | CrashlyticsOptions
    | ((event: CrashlyticsEvent<StabilityDigestPayload>) => any | Promise<any>),
  handler?: (
    event: CrashlyticsEvent<StabilityDigestPayload>
  ) => any | Promise<any>
): CloudFunction<CrashlyticsEvent<StabilityDigestPayload>> {
  return onOperation<StabilityDigestPayload>(
    stabilityDigestAlert,
    appIdOrOptsOrHandler,
    handler
  );
}

/**
 * Declares a function that can handle a velocity alert published to Crashlytics.
 * @param handler - Event handler that is triggered when a velocity alert is published to Crashlytics.
 * @returns A function that you can export and deploy.
 */
export function onVelocityAlertPublished(
  handler: (event: CrashlyticsEvent<VelocityAlertPayload>) => any | Promise<any>
): CloudFunction<CrashlyticsEvent<VelocityAlertPayload>>;

/**
 * Declares a function that can handle a velocity alert published to Crashlytics.
 * @param appId - A specific application the handler will trigger on.
 * @param handler - Event handler that is triggered when a velocity alert is published to Crashlytics.
 * @returns A function that you can export and deploy.
 */
export function onVelocityAlertPublished(
  appId: string,
  handler: (event: CrashlyticsEvent<VelocityAlertPayload>) => any | Promise<any>
): CloudFunction<CrashlyticsEvent<VelocityAlertPayload>>;

/**
 * Declares a function that can handle a velocity alert published to Crashlytics.
 * @param opts - Options that can be set on the function.
 * @param handler - Event handler that is triggered when a velocity alert is published to Crashlytics.
 * @returns A function that you can export and deploy.
 */
export function onVelocityAlertPublished(
  opts: CrashlyticsOptions,
  handler: (event: CrashlyticsEvent<VelocityAlertPayload>) => any | Promise<any>
): CloudFunction<CrashlyticsEvent<VelocityAlertPayload>>;

/**
 * Declares a function that can handle a velocity alert published to Crashlytics.
 * @param appIdOrOptsOrHandler - A specific application, options, or an event-handling function.
 * @param handler - Event handler that is triggered when a velocity alert is published to Crashlytics.
 * @returns A function that you can export and deploy.
 */
export function onVelocityAlertPublished(
  appIdOrOptsOrHandler:
    | string
    | CrashlyticsOptions
    | ((event: CrashlyticsEvent<VelocityAlertPayload>) => any | Promise<any>),
  handler?: (
    event: CrashlyticsEvent<VelocityAlertPayload>
  ) => any | Promise<any>
): CloudFunction<CrashlyticsEvent<VelocityAlertPayload>> {
  return onOperation<VelocityAlertPayload>(
    velocityAlert,
    appIdOrOptsOrHandler,
    handler
  );
}

/**
 * Declares a function that can handle a new Application Not Responding issue published to Crashlytics.
 * @param handler - Event handler that is triggered when a new Application Not Responding issue is published to Crashlytics.
 * @returns A function that you can export and deploy.
 */
export function onNewAnrIssuePublished(
  handler: (event: CrashlyticsEvent<NewAnrIssuePayload>) => any | Promise<any>
): CloudFunction<CrashlyticsEvent<NewAnrIssuePayload>>;

/**
 * Declares a function that can handle a new Application Not Responding issue published to Crashlytics.
 * @param appId - A specific application the handler will trigger on.
 * @param handler - Event handler that is triggered when a new Application Not Responding issue is published to Crashlytics.
 * @returns A function that you can export and deploy.

 */
export function onNewAnrIssuePublished(
  appId: string,
  handler: (event: CrashlyticsEvent<NewAnrIssuePayload>) => any | Promise<any>
): CloudFunction<CrashlyticsEvent<NewAnrIssuePayload>>;

/**
 * Declares a function that can handle a new Application Not Responding issue published to Crashlytics.
 * @param opts - Options that can be set on the function.
 * @param handler - Event handler that is triggered when a new Application Not Responding issue is published to Crashlytics.
 * @returns A function that you can export and deploy.

 */
export function onNewAnrIssuePublished(
  opts: CrashlyticsOptions,
  handler: (event: CrashlyticsEvent<NewAnrIssuePayload>) => any | Promise<any>
): CloudFunction<CrashlyticsEvent<NewAnrIssuePayload>>;

/**
 * Declares a function that can handle a new Application Not Responding issue published to Crashlytics.
 * @param appIdOrOptsOrHandler - A specific application, options, or an event-handling function.
 * @param handler - Event handler that is triggered when a new Application Not Responding issue is published to Crashlytics.
 * @returns A function that you can export and deploy.
 */
export function onNewAnrIssuePublished(
  appIdOrOptsOrHandler:
    | string
    | CrashlyticsOptions
    | ((event: CrashlyticsEvent<NewAnrIssuePayload>) => any | Promise<any>),
  handler?: (event: CrashlyticsEvent<NewAnrIssuePayload>) => any | Promise<any>
): CloudFunction<CrashlyticsEvent<NewAnrIssuePayload>> {
  return onOperation<NewAnrIssuePayload>(
    newAnrIssueAlert,
    appIdOrOptsOrHandler,
    handler
  );
}

/** @internal */
export function onOperation<T>(
  alertType: string,
  appIdOrOptsOrHandler:
    | string
    | CrashlyticsOptions
    | ((event: CrashlyticsEvent<T>) => any | Promise<any>),
  handler: (event: CrashlyticsEvent<T>) => any | Promise<any>
): CloudFunction<CrashlyticsEvent<T>> {
  if (typeof appIdOrOptsOrHandler === 'function') {
    handler = appIdOrOptsOrHandler as (
      event: CrashlyticsEvent<T>
    ) => any | Promise<any>;
    appIdOrOptsOrHandler = {};
  }

  const [opts, appId] = getOptsAndApp(
    appIdOrOptsOrHandler as string | CrashlyticsOptions
  );

  const func = (raw: CloudEvent<unknown>) => {
    return handler(raw as CrashlyticsEvent<T>);
  };

  func.run = handler;
  func.__endpoint = getEndpointAnnotation(opts, alertType, appId);

  return func;
}

/**
 * Helper function to parse the function opts and appId.
 * @internal
 */
export function getOptsAndApp(
  appIdOrOpts: string | CrashlyticsOptions
): [options.EventHandlerOptions, string | undefined] {
  let opts: options.EventHandlerOptions;
  let appId: string | undefined;
  if (typeof appIdOrOpts === 'string') {
    opts = {};
    appId = appIdOrOpts;
  } else {
    appId = appIdOrOpts.appId;
    opts = { ...appIdOrOpts };
    delete (opts as any).appId;
  }
  return [opts, appId];
}<|MERGE_RESOLUTION|>--- conflicted
+++ resolved
@@ -143,11 +143,7 @@
  * Configuration for Crashlytics functions.
  */
 export interface CrashlyticsOptions extends options.EventHandlerOptions {
-<<<<<<< HEAD
-  /** An optional app ID to filter events by. */
-=======
   /** Scope the function to trigger on a specific application. */
->>>>>>> d9536a99
   appId?: string;
 
   /**
