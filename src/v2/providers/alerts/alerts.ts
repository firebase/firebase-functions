--- conflicted
+++ resolved
@@ -20,16 +20,10 @@
 // OUT OF OR IN CONNECTION WITH THE SOFTWARE OR THE USE OR OTHER DEALINGS IN THE
 // SOFTWARE.
 
-<<<<<<< HEAD
 import { ManifestEndpoint } from "../../../runtime/manifest";
 import { CloudEvent, CloudFunction } from "../../core";
 import * as options from "../../options";
-=======
-import { ManifestEndpoint } from '../../../runtime/manifest';
-import { CloudEvent, CloudFunction } from '../../core';
-import * as options from '../../options';
-import { Expression } from '../../params';
->>>>>>> d5928475
+import { Expression } from "../../params";
 
 /**
  * The CloudEvent data emitted by Firebase Alerts.
