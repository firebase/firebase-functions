// The MIT License (MIT)
//
// Copyright (c) 2022 Firebase
//
// Permission is hereby granted, free of charge, to any person obtaining a copy
// of this software and associated documentation files (the "Software"), to deal
// in the Software without restriction, including without limitation the rights
// to use, copy, modify, merge, publish, distribute, sublicense, and/or sell
// copies of the Software, and to permit persons to whom the Software is
// furnished to do so, subject to the following conditions:
//
// The above copyright notice and this permission notice shall be included in all
// copies or substantial portions of the Software.
//
// THE SOFTWARE IS PROVIDED "AS IS", WITHOUT WARRANTY OF ANY KIND, EXPRESS OR
// IMPLIED, INCLUDING BUT NOT LIMITED TO THE WARRANTIES OF MERCHANTABILITY,
// FITNESS FOR A PARTICULAR PURPOSE AND NONINFRINGEMENT. IN NO EVENT SHALL THE
// AUTHORS OR COPYRIGHT HOLDERS BE LIABLE FOR ANY CLAIM, DAMAGES OR OTHER
// LIABILITY, WHETHER IN AN ACTION OF CONTRACT, TORT OR OTHERWISE, ARISING FROM,
// OUT OF OR IN CONNECTION WITH THE SOFTWARE OR THE USE OR OTHER DEALINGS IN THE
// SOFTWARE.

/**
 * Cloud functions to handle Firebase App Distribution events from Firebase Alerts.
 * @packageDocumentation
 */

<<<<<<< HEAD
import { CloudEvent, CloudFunction } from '../../core';
import { FirebaseAlertData, getEndpointAnnotation } from './alerts';
import { wrapTraceContext } from '../../trace';
import * as options from '../../options';
=======
import { CloudEvent, CloudFunction } from "../../core";
import * as options from "../../options";
import { FirebaseAlertData, getEndpointAnnotation } from "./alerts";
>>>>>>> c303eabe

/**
 * The internal payload object for adding a new tester device to app distribution.
 * Payload is wrapped inside a `FirebaseAlertData` object.
 */
export interface NewTesterDevicePayload {
  ["@type"]: "type.googleapis.com/google.events.firebase.firebasealerts.v1.AppDistroNewTesterIosDevicePayload";
  /** Name of the tester */
  testerName: string;
  /** Email of the tester */
  testerEmail: string;
  /** The device model name */
  testerDeviceModelName: string;
  /** The device ID */
  testerDeviceIdentifier: string;
}

/**
 * The internal payload object for receiving in-app feedback from a tester.
 * Payload is wrapped inside a `FirebaseAlertData` object.
 */
export interface InAppFeedbackPayload {
  ["@type"]: "type.googleapis.com/google.events.firebase.firebasealerts.v1.AppDistroInAppFeedbackPayload";
  /** Resource name. Format: `projects/{project_number}/apps/{app_id}/releases/{release_id}/feedbackReports/{feedback_id}` */
  feedbackReport: string;
  /** Deep link back to the Firebase console. */
  feedbackConsoleUri: string;
  /** Name of the tester */
  testerName?: string;
  /** Email of the tester */
  testerEmail: string;
  /**
   * Display version of the release. For an Android release, the display version
   * is the `versionName`. For an iOS release, the display version is the
   * `CFBundleShortVersionString`.
   */
  displayVersion: string;
  /**
   * Build version of the release. For an Android release, the build version
   * is the `versionCode`. For an iOS release, the build version is the
   * `CFBundleVersion`.
   */
  buildVersion: string;
  /** Text entered by the tester */
  text: string;
  /** URIs to download screenshot(s). These URIs are fast expiring. */
  screenshotUris: string[];
}

/**
 * A custom CloudEvent for Firebase Alerts (with custom extension attributes).
 * @typeParam T - the data type for app distribution alerts that is wrapped in a `FirebaseAlertData` object.
 */
export interface AppDistributionEvent<T> extends CloudEvent<FirebaseAlertData<T>> {
  /** The type of the alerts that got triggered. */
  alertType: string;
  /** The Firebase App ID that’s associated with the alert. */
  appId: string;
}

/** @internal */
export const newTesterIosDeviceAlert = "appDistribution.newTesterIosDevice";
/** @internal */
export const inAppFeedbackAlert = "appDistribution.inAppFeedback";

/**
 * Configuration for app distribution functions.
 */
export interface AppDistributionOptions extends options.EventHandlerOptions {
  /** Scope the function to trigger on a specific application. */
  appId?: string;

  /**
   * Region where functions should be deployed.
   */
  region?: options.SupportedRegion | string;

  /**
   * Amount of memory to allocate to a function.
   * A value of null restores the defaults of 256MB.
   */
  memory?: options.MemoryOption | null;

  /**
   * Timeout for the function in sections, possible values are 0 to 540.
   * HTTPS functions can specify a higher timeout.
   * A value of null restores the default of 60s
   * The minimum timeout for a gen 2 function is 1s. The maximum timeout for a
   * function depends on the type of function: Event handling functions have a
   * maximum timeout of 540s (9 minutes). HTTPS and callable functions have a
   * maximum timeout of 36,00s (1 hour). Task queue functions have a maximum
   * timeout of 1,800s (30 minutes)
   */
  timeoutSeconds?: number | null;

  /**
   * Min number of actual instances to be running at a given time.
   * Instances will be billed for memory allocation and 10% of CPU allocation
   * while idle.
   * A value of null restores the default min instances.
   */
  minInstances?: number | null;

  /**
   * Max number of instances to be running in parallel.
   * A value of null restores the default max instances.
   */
  maxInstances?: number | null;

  /**
   * Number of requests a function can serve at once.
   * Can only be applied to functions running on Cloud Functions v2.
   * A value of null restores the default concurrency (80 when CPU >= 1, 1 otherwise).
   * Concurrency cannot be set to any value other than 1 if `cpu` is less than 1.
   * The maximum value for concurrency is 1,000.
   */
  concurrency?: number | null;

  /**
   * Fractional number of CPUs to allocate to a function.
   * Defaults to 1 for functions with <= 2GB RAM and increases for larger memory sizes.
   * This is different from the defaults when using the gcloud utility and is different from
   * the fixed amount assigned in Google Cloud Functions generation 1.
   * To revert to the CPU amounts used in gcloud or in Cloud Functions generation 1, set this
   * to the value "gcf_gen1"
   */
  cpu?: number | "gcf_gen1";

  /**
   * Connect cloud function to specified VPC connector.
   * A value of null removes the VPC connector
   */
  vpcConnector?: string | null;

  /**
   * Egress settings for VPC connector.
   * A value of null turns off VPC connector egress settings
   */
  vpcConnectorEgressSettings?: options.VpcEgressSetting | null;

  /**
   * Specific service account for the function to run as.
   * A value of null restores the default service account.
   */
  serviceAccount?: string | null;

  /**
   * Ingress settings which control where this function can be called from.
   * A value of null turns off ingress settings.
   */
  ingressSettings?: options.IngressSetting | null;

  /**
   * User labels to set on the function.
   */
  labels?: Record<string, string>;

  /*
   * Secrets to bind to a function.
   */
  secrets?: string[];

  /** Whether failed executions should be delivered again. */
  retry?: boolean;
}

/**
 * Declares a function that can handle adding a new tester iOS device.
 * @param handler - Event handler which is run every time a new tester iOS device is added.
 * @returns A function that you can export and deploy.
 */
export function onNewTesterIosDevicePublished(
  handler: (event: AppDistributionEvent<NewTesterDevicePayload>) => any | Promise<any>
): CloudFunction<AppDistributionEvent<NewTesterDevicePayload>>;

/**
 * Declares a function that can handle adding a new tester iOS device.
 * @param appId - A specific application the handler will trigger on.
 * @param handler - Event handler which is run every time a new tester iOS device is added.
 * @returns A function that you can export and deploy.
 */
export function onNewTesterIosDevicePublished(
  appId: string,
  handler: (event: AppDistributionEvent<NewTesterDevicePayload>) => any | Promise<any>
): CloudFunction<AppDistributionEvent<NewTesterDevicePayload>>;

/**
 * Declares a function that can handle adding a new tester iOS device.
 * @param opts - Options that can be set on the function.
 * @param handler - Event handler which is run every time a new tester iOS device is added.
 * @returns A function that you can export and deploy.
 */
export function onNewTesterIosDevicePublished(
  opts: AppDistributionOptions,
  handler: (event: AppDistributionEvent<NewTesterDevicePayload>) => any | Promise<any>
): CloudFunction<AppDistributionEvent<NewTesterDevicePayload>>;

/**
 * Declares a function that can handle adding a new tester iOS device.
 * @param appIdOrOptsOrHandler - A specific application, options, or an event-handling function.
 * @param handler - Event handler which is run every time a new tester iOS device is added.
 * @returns A function that you can export and deploy.
 */
export function onNewTesterIosDevicePublished(
  appIdOrOptsOrHandler:
    | string
    | AppDistributionOptions
    | ((event: AppDistributionEvent<NewTesterDevicePayload>) => any | Promise<any>),
  handler?: (event: AppDistributionEvent<NewTesterDevicePayload>) => any | Promise<any>
): CloudFunction<AppDistributionEvent<NewTesterDevicePayload>> {
  if (typeof appIdOrOptsOrHandler === "function") {
    handler = appIdOrOptsOrHandler as (
      event: AppDistributionEvent<NewTesterDevicePayload>
    ) => any | Promise<any>;
    appIdOrOptsOrHandler = {};
  }

  const [opts, appId] = getOptsAndApp(appIdOrOptsOrHandler);

  const func = (raw: CloudEvent<unknown>) => {
    return handler(raw as AppDistributionEvent<NewTesterDevicePayload>);
  };

  func.run = handler;
  func.__endpoint = getEndpointAnnotation(opts, newTesterIosDeviceAlert, appId);

  return func;
}

/**
 * Declares a function that can handle receiving new in-app feedback from a tester.
 * @param handler - Event handler which is run every time new feedback is received.
 * @returns A function that you can export and deploy.
 */
export function onInAppFeedbackPublished(
  handler: (event: AppDistributionEvent<InAppFeedbackPayload>) => any | Promise<any>
): CloudFunction<AppDistributionEvent<InAppFeedbackPayload>>;

/**
 * Declares a function that can handle receiving new in-app feedback from a tester.
 * @param appId - A specific application the handler will trigger on.
 * @param handler - Event handler which is run every time new feedback is received.
 * @returns A function that you can export and deploy.
 */
export function onInAppFeedbackPublished(
  appId: string,
  handler: (event: AppDistributionEvent<InAppFeedbackPayload>) => any | Promise<any>
): CloudFunction<AppDistributionEvent<InAppFeedbackPayload>>;

/**
 * Declares a function that can handle receiving new in-app feedback from a tester.
 * @param opts - Options that can be set on the function.
 * @param handler - Event handler which is run every time new feedback is received.
 * @returns A function that you can export and deploy.
 */
export function onInAppFeedbackPublished(
  opts: AppDistributionOptions,
  handler: (event: AppDistributionEvent<InAppFeedbackPayload>) => any | Promise<any>
): CloudFunction<AppDistributionEvent<InAppFeedbackPayload>>;

/**
 * Declares a function that can handle receiving new in-app feedback from a tester.
 * @param appIdOrOptsOrHandler - A specific application, options, or an event-handling function.
 * @param handler - Event handler which is run every time new feedback is received.
 * @returns A function that you can export and deploy.
 */
export function onInAppFeedbackPublished(
  appIdOrOptsOrHandler:
    | string
    | AppDistributionOptions
    | ((event: AppDistributionEvent<InAppFeedbackPayload>) => any | Promise<any>),
  handler?: (event: AppDistributionEvent<InAppFeedbackPayload>) => any | Promise<any>
): CloudFunction<AppDistributionEvent<InAppFeedbackPayload>> {
  if (typeof appIdOrOptsOrHandler === "function") {
    handler = appIdOrOptsOrHandler as (
      event: AppDistributionEvent<InAppFeedbackPayload>
    ) => any | Promise<any>;
    appIdOrOptsOrHandler = {};
  }

  const [opts, appId] = getOptsAndApp(appIdOrOptsOrHandler);

  const func = (raw: CloudEvent<unknown>) => {
    const event = raw as AppDistributionEvent<InAppFeedbackPayload>;
    // Consolidate the case of empty array and null array
    event.data.payload.screenshotUris = event.data.payload.screenshotUris || [];
    return wrapTraceContext(handler)(event);
  };

  func.run = handler;
  func.__endpoint = getEndpointAnnotation(opts, inAppFeedbackAlert, appId);

  return func;
}

/**
 * Helper function to parse the function opts and appId.
 * @internal
 */
export function getOptsAndApp(
  appIdOrOpts: string | AppDistributionOptions
): [options.EventHandlerOptions, string | undefined] {
  let opts: options.EventHandlerOptions;
  let appId: string | undefined;
  if (typeof appIdOrOpts === "string") {
    opts = {};
    appId = appIdOrOpts;
  } else {
    appId = appIdOrOpts.appId;
    opts = { ...appIdOrOpts };
    delete (opts as any).appId;
  }
  return [opts, appId];
}<|MERGE_RESOLUTION|>--- conflicted
+++ resolved
@@ -25,16 +25,10 @@
  * @packageDocumentation
  */
 
-<<<<<<< HEAD
-import { CloudEvent, CloudFunction } from '../../core';
-import { FirebaseAlertData, getEndpointAnnotation } from './alerts';
-import { wrapTraceContext } from '../../trace';
-import * as options from '../../options';
-=======
 import { CloudEvent, CloudFunction } from "../../core";
 import * as options from "../../options";
+import { wrapTraceContext } from "../../trace";
 import { FirebaseAlertData, getEndpointAnnotation } from "./alerts";
->>>>>>> c303eabe
 
 /**
  * The internal payload object for adding a new tester device to app distribution.
