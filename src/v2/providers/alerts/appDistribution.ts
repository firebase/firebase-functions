// The MIT License (MIT)
//
// Copyright (c) 2022 Firebase
//
// Permission is hereby granted, free of charge, to any person obtaining a copy
// of this software and associated documentation files (the "Software"), to deal
// in the Software without restriction, including without limitation the rights
// to use, copy, modify, merge, publish, distribute, sublicense, and/or sell
// copies of the Software, and to permit persons to whom the Software is
// furnished to do so, subject to the following conditions:
//
// The above copyright notice and this permission notice shall be included in all
// copies or substantial portions of the Software.
//
// THE SOFTWARE IS PROVIDED "AS IS", WITHOUT WARRANTY OF ANY KIND, EXPRESS OR
// IMPLIED, INCLUDING BUT NOT LIMITED TO THE WARRANTIES OF MERCHANTABILITY,
// FITNESS FOR A PARTICULAR PURPOSE AND NONINFRINGEMENT. IN NO EVENT SHALL THE
// AUTHORS OR COPYRIGHT HOLDERS BE LIABLE FOR ANY CLAIM, DAMAGES OR OTHER
// LIABILITY, WHETHER IN AN ACTION OF CONTRACT, TORT OR OTHERWISE, ARISING FROM,
// OUT OF OR IN CONNECTION WITH THE SOFTWARE OR THE USE OR OTHER DEALINGS IN THE
// SOFTWARE.

/**
 * Cloud functions to handle Firebase App Distribution events from Firebase Alerts.
 * @packageDocumentation
 */

<<<<<<< HEAD
import { CloudEvent, CloudFunction } from "../../core";
import * as options from "../../options";
import { wrapTraceContext } from "../../trace";
import { FirebaseAlertData, getEndpointAnnotation } from "./alerts";
import { Expression } from "../../../params";
=======
import { CloudEvent, CloudFunction } from '../../core';
import * as options from '../../options';
import { Expression } from '../../params';
import {
  convertAlertAndApp,
  FirebaseAlertData,
  getEndpointAnnotation,
} from './alerts';
>>>>>>> cf27ac6b

/**
 * The internal payload object for adding a new tester device to app distribution.
 * Payload is wrapped inside a `FirebaseAlertData` object.
 */
export interface NewTesterDevicePayload {
  ["@type"]: "type.googleapis.com/google.events.firebase.firebasealerts.v1.AppDistroNewTesterIosDevicePayload";
  /** Name of the tester */
  testerName: string;
  /** Email of the tester */
  testerEmail: string;
  /** The device model name */
  testerDeviceModelName: string;
  /** The device ID */
  testerDeviceIdentifier: string;
}

/**
 * The internal payload object for receiving in-app feedback from a tester.
 * Payload is wrapped inside a `FirebaseAlertData` object.
 */
export interface InAppFeedbackPayload {
  ["@type"]: "type.googleapis.com/google.events.firebase.firebasealerts.v1.AppDistroInAppFeedbackPayload";
  /** Resource name. Format: `projects/{project_number}/apps/{app_id}/releases/{release_id}/feedbackReports/{feedback_id}` */
  feedbackReport: string;
  /** Deep link back to the Firebase console. */
  feedbackConsoleUri: string;
  /** Name of the tester */
  testerName?: string;
  /** Email of the tester */
  testerEmail: string;
  /**
   * Version consisting of `versionName` and `versionCode` for Android and
   * `CFBundleShortVersionString` and `CFBundleVersion` for iOS.
   */
  appVersion: string;
  /** Text entered by the tester */
  text: string;
  /** URI to download screenshot. This URI is fast expiring. */
  screenshotUri?: string;
}

/**
 * A custom CloudEvent for Firebase Alerts (with custom extension attributes).
 * @typeParam T - the data type for app distribution alerts that is wrapped in a `FirebaseAlertData` object.
 */
export interface AppDistributionEvent<T> extends CloudEvent<FirebaseAlertData<T>> {
  /** The type of the alerts that got triggered. */
  alertType: string;
  /** The Firebase App ID that’s associated with the alert. */
  appId: string;
}

/** @internal */
export const newTesterIosDeviceAlert = "appDistribution.newTesterIosDevice";
/** @internal */
export const inAppFeedbackAlert = "appDistribution.inAppFeedback";

/**
 * Configuration for app distribution functions.
 */
export interface AppDistributionOptions extends options.EventHandlerOptions {
  /** Scope the function to trigger on a specific application. */
  appId?: string;

  /**
   * Region where functions should be deployed.
   */
  region?: options.SupportedRegion | string;

  /**
   * Amount of memory to allocate to a function.
   * A value of null restores the defaults of 256MB.
   */
  memory?: options.MemoryOption | Expression<number> | null;

  /**
   * Timeout for the function in sections, possible values are 0 to 540.
   * HTTPS functions can specify a higher timeout.
   * A value of null restores the default of 60s
   * The minimum timeout for a gen 2 function is 1s. The maximum timeout for a
   * function depends on the type of function: Event handling functions have a
   * maximum timeout of 540s (9 minutes). HTTPS and callable functions have a
   * maximum timeout of 36,00s (1 hour). Task queue functions have a maximum
   * timeout of 1,800s (30 minutes)
   */
  timeoutSeconds?: number | Expression<number> | null;

  /**
   * Min number of actual instances to be running at a given time.
   * Instances will be billed for memory allocation and 10% of CPU allocation
   * while idle.
   * A value of null restores the default min instances.
   */
  minInstances?: number | Expression<number> | null;

  /**
   * Max number of instances to be running in parallel.
   * A value of null restores the default max instances.
   */
  maxInstances?: number | Expression<number> | null;

  /**
   * Number of requests a function can serve at once.
   * Can only be applied to functions running on Cloud Functions v2.
   * A value of null restores the default concurrency (80 when CPU >= 1, 1 otherwise).
   * Concurrency cannot be set to any value other than 1 if `cpu` is less than 1.
   * The maximum value for concurrency is 1,000.
   */
  concurrency?: number | Expression<number> | null;

  /**
   * Fractional number of CPUs to allocate to a function.
   * Defaults to 1 for functions with <= 2GB RAM and increases for larger memory sizes.
   * This is different from the defaults when using the gcloud utility and is different from
   * the fixed amount assigned in Google Cloud Functions generation 1.
   * To revert to the CPU amounts used in gcloud or in Cloud Functions generation 1, set this
   * to the value "gcf_gen1"
   */
  cpu?: number | "gcf_gen1";

  /**
   * Connect cloud function to specified VPC connector.
   * A value of null removes the VPC connector
   */
  vpcConnector?: string | null;

  /**
   * Egress settings for VPC connector.
   * A value of null turns off VPC connector egress settings
   */
  vpcConnectorEgressSettings?: options.VpcEgressSetting | null;

  /**
   * Specific service account for the function to run as.
   * A value of null restores the default service account.
   */
  serviceAccount?: string | null;

  /**
   * Ingress settings which control where this function can be called from.
   * A value of null turns off ingress settings.
   */
  ingressSettings?: options.IngressSetting | null;

  /**
   * User labels to set on the function.
   */
  labels?: Record<string, string>;

  /*
   * Secrets to bind to a function.
   */
  secrets?: string[];

  /** Whether failed executions should be delivered again. */
  retry?: boolean;
}

/**
 * Declares a function that can handle adding a new tester iOS device.
 * @param handler - Event handler which is run every time a new tester iOS device is added.
 * @returns A function that you can export and deploy.
 */
export function onNewTesterIosDevicePublished(
  handler: (event: AppDistributionEvent<NewTesterDevicePayload>) => any | Promise<any>
): CloudFunction<AppDistributionEvent<NewTesterDevicePayload>>;

/**
 * Declares a function that can handle adding a new tester iOS device.
 * @param appId - A specific application the handler will trigger on.
 * @param handler - Event handler which is run every time a new tester iOS device is added.
 * @returns A function that you can export and deploy.
 */
export function onNewTesterIosDevicePublished(
  appId: string,
  handler: (event: AppDistributionEvent<NewTesterDevicePayload>) => any | Promise<any>
): CloudFunction<AppDistributionEvent<NewTesterDevicePayload>>;

/**
 * Declares a function that can handle adding a new tester iOS device.
 * @param opts - Options that can be set on the function.
 * @param handler - Event handler which is run every time a new tester iOS device is added.
 * @returns A function that you can export and deploy.
 */
export function onNewTesterIosDevicePublished(
  opts: AppDistributionOptions,
  handler: (event: AppDistributionEvent<NewTesterDevicePayload>) => any | Promise<any>
): CloudFunction<AppDistributionEvent<NewTesterDevicePayload>>;

/**
 * Declares a function that can handle adding a new tester iOS device.
 * @param appIdOrOptsOrHandler - A specific application, options, or an event-handling function.
 * @param handler - Event handler which is run every time a new tester iOS device is added.
 * @returns A function that you can export and deploy.
 */
export function onNewTesterIosDevicePublished(
  appIdOrOptsOrHandler:
    | string
    | AppDistributionOptions
    | ((event: AppDistributionEvent<NewTesterDevicePayload>) => any | Promise<any>),
  handler?: (event: AppDistributionEvent<NewTesterDevicePayload>) => any | Promise<any>
): CloudFunction<AppDistributionEvent<NewTesterDevicePayload>> {
  if (typeof appIdOrOptsOrHandler === "function") {
    handler = appIdOrOptsOrHandler as (
      event: AppDistributionEvent<NewTesterDevicePayload>
    ) => any | Promise<any>;
    appIdOrOptsOrHandler = {};
  }

  const [opts, appId] = getOptsAndApp(appIdOrOptsOrHandler);

  const func = (raw: CloudEvent<unknown>) => {
    return handler(
      convertAlertAndApp(raw) as AppDistributionEvent<NewTesterDevicePayload>
    );
  };

  func.run = handler;
  func.__endpoint = getEndpointAnnotation(opts, newTesterIosDeviceAlert, appId);

  return func;
}

/**
 * Declares a function that can handle receiving new in-app feedback from a tester.
 * @param handler - Event handler which is run every time new feedback is received.
 * @returns A function that you can export and deploy.
 */
export function onInAppFeedbackPublished(
  handler: (event: AppDistributionEvent<InAppFeedbackPayload>) => any | Promise<any>
): CloudFunction<AppDistributionEvent<InAppFeedbackPayload>>;

/**
 * Declares a function that can handle receiving new in-app feedback from a tester.
 * @param appId - A specific application the handler will trigger on.
 * @param handler - Event handler which is run every time new feedback is received.
 * @returns A function that you can export and deploy.
 */
export function onInAppFeedbackPublished(
  appId: string,
  handler: (event: AppDistributionEvent<InAppFeedbackPayload>) => any | Promise<any>
): CloudFunction<AppDistributionEvent<InAppFeedbackPayload>>;

/**
 * Declares a function that can handle receiving new in-app feedback from a tester.
 * @param opts - Options that can be set on the function.
 * @param handler - Event handler which is run every time new feedback is received.
 * @returns A function that you can export and deploy.
 */
export function onInAppFeedbackPublished(
  opts: AppDistributionOptions,
  handler: (event: AppDistributionEvent<InAppFeedbackPayload>) => any | Promise<any>
): CloudFunction<AppDistributionEvent<InAppFeedbackPayload>>;

/**
 * Declares a function that can handle receiving new in-app feedback from a tester.
 * @param appIdOrOptsOrHandler - A specific application, options, or an event-handling function.
 * @param handler - Event handler which is run every time new feedback is received.
 * @returns A function that you can export and deploy.
 */
export function onInAppFeedbackPublished(
  appIdOrOptsOrHandler:
    | string
    | AppDistributionOptions
    | ((event: AppDistributionEvent<InAppFeedbackPayload>) => any | Promise<any>),
  handler?: (event: AppDistributionEvent<InAppFeedbackPayload>) => any | Promise<any>
): CloudFunction<AppDistributionEvent<InAppFeedbackPayload>> {
  if (typeof appIdOrOptsOrHandler === "function") {
    handler = appIdOrOptsOrHandler as (
      event: AppDistributionEvent<InAppFeedbackPayload>
    ) => any | Promise<any>;
    appIdOrOptsOrHandler = {};
  }

  const [opts, appId] = getOptsAndApp(appIdOrOptsOrHandler);

  const func = (raw: CloudEvent<unknown>) => {
<<<<<<< HEAD
    return wrapTraceContext(handler)(raw as AppDistributionEvent<InAppFeedbackPayload>);
=======
    return handler(
      convertAlertAndApp(raw) as AppDistributionEvent<InAppFeedbackPayload>
    );
>>>>>>> cf27ac6b
  };

  func.run = handler;
  func.__endpoint = getEndpointAnnotation(opts, inAppFeedbackAlert, appId);

  return func;
}

/**
 * Helper function to parse the function opts and appId.
 * @internal
 */
export function getOptsAndApp(
  appIdOrOpts: string | AppDistributionOptions
): [options.EventHandlerOptions, string | undefined] {
  let opts: options.EventHandlerOptions;
  let appId: string | undefined;
  if (typeof appIdOrOpts === "string") {
    opts = {};
    appId = appIdOrOpts;
  } else {
    appId = appIdOrOpts.appId;
    opts = { ...appIdOrOpts };
    delete (opts as any).appId;
  }
  return [opts, appId];
}<|MERGE_RESOLUTION|>--- conflicted
+++ resolved
@@ -25,22 +25,11 @@
  * @packageDocumentation
  */
 
-<<<<<<< HEAD
 import { CloudEvent, CloudFunction } from "../../core";
 import * as options from "../../options";
 import { wrapTraceContext } from "../../trace";
-import { FirebaseAlertData, getEndpointAnnotation } from "./alerts";
+import { convertAlertAndApp, FirebaseAlertData, getEndpointAnnotation } from "./alerts";
 import { Expression } from "../../../params";
-=======
-import { CloudEvent, CloudFunction } from '../../core';
-import * as options from '../../options';
-import { Expression } from '../../params';
-import {
-  convertAlertAndApp,
-  FirebaseAlertData,
-  getEndpointAnnotation,
-} from './alerts';
->>>>>>> cf27ac6b
 
 /**
  * The internal payload object for adding a new tester device to app distribution.
@@ -254,8 +243,8 @@
   const [opts, appId] = getOptsAndApp(appIdOrOptsOrHandler);
 
   const func = (raw: CloudEvent<unknown>) => {
-    return handler(
-      convertAlertAndApp(raw) as AppDistributionEvent<NewTesterDevicePayload>
+    return wrapTraceContext(
+      handler(convertAlertAndApp(raw) as AppDistributionEvent<NewTesterDevicePayload>)
     );
   };
 
@@ -319,13 +308,9 @@
   const [opts, appId] = getOptsAndApp(appIdOrOptsOrHandler);
 
   const func = (raw: CloudEvent<unknown>) => {
-<<<<<<< HEAD
-    return wrapTraceContext(handler)(raw as AppDistributionEvent<InAppFeedbackPayload>);
-=======
-    return handler(
-      convertAlertAndApp(raw) as AppDistributionEvent<InAppFeedbackPayload>
+    return wrapTraceContext(
+      handler(convertAlertAndApp(raw) as AppDistributionEvent<InAppFeedbackPayload>)
     );
->>>>>>> cf27ac6b
   };
 
   func.run = handler;
