import * as appDistribution from './appDistribution';
<<<<<<< HEAD
import * as crashlytics from './crashlytics';

export { appDistribution, crashlytics };
=======
import * as billing from './billing';

export { appDistribution, billing };
>>>>>>> b51ec902
export * from './alerts';<|MERGE_RESOLUTION|>--- conflicted
+++ resolved
@@ -1,11 +1,6 @@
 import * as appDistribution from './appDistribution';
-<<<<<<< HEAD
+import * as billing from './billing';
 import * as crashlytics from './crashlytics';
 
-export { appDistribution, crashlytics };
-=======
-import * as billing from './billing';
-
-export { appDistribution, billing };
->>>>>>> b51ec902
+export { appDistribution, billing, crashlytics };
 export * from './alerts';