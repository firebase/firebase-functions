// The MIT License (MIT)
//
// Copyright (c) 2022 Firebase
//
// Permission is hereby granted, free of charge, to any person obtaining a copy
// of this software and associated documentation files (the "Software"), to deal
// in the Software without restriction, including without limitation the rights
// to use, copy, modify, merge, publish, distribute, sublicense, and/or sell
// copies of the Software, and to permit persons to whom the Software is
// furnished to do so, subject to the following conditions:
//
// The above copyright notice and this permission notice shall be included in all
// copies or substantial portions of the Software.
//
// THE SOFTWARE IS PROVIDED "AS IS", WITHOUT WARRANTY OF ANY KIND, EXPRESS OR
// IMPLIED, INCLUDING BUT NOT LIMITED TO THE WARRANTIES OF MERCHANTABILITY,
// FITNESS FOR A PARTICULAR PURPOSE AND NONINFRINGEMENT. IN NO EVENT SHALL THE
// AUTHORS OR COPYRIGHT HOLDERS BE LIABLE FOR ANY CLAIM, DAMAGES OR OTHER
// LIABILITY, WHETHER IN AN ACTION OF CONTRACT, TORT OR OTHERWISE, ARISING FROM,
// OUT OF OR IN CONNECTION WITH THE SOFTWARE OR THE USE OR OTHER DEALINGS IN THE
// SOFTWARE.

/**
 * Cloud functions to handle events from Firebase Alerts.
 * Subpackages give stronger typing to specific services which
 * notify users via Firebase Alerts.
 * @packageDocumentation
 */

<<<<<<< HEAD
import * as appDistribution from "./appDistribution";
import * as billing from "./billing";
import * as crashlytics from "./crashlytics";

export { appDistribution, billing, crashlytics };
export * from "./alerts";
=======
import * as appDistribution from './appDistribution';
import * as billing from './billing';
import * as crashlytics from './crashlytics';
import * as performance from './performance';

export { appDistribution, billing, crashlytics, performance };
export * from './alerts';
>>>>>>> cf27ac6b
<|MERGE_RESOLUTION|>--- conflicted
+++ resolved
@@ -27,19 +27,10 @@
  * @packageDocumentation
  */
 
-<<<<<<< HEAD
 import * as appDistribution from "./appDistribution";
 import * as billing from "./billing";
 import * as crashlytics from "./crashlytics";
-
-export { appDistribution, billing, crashlytics };
-export * from "./alerts";
-=======
-import * as appDistribution from './appDistribution';
-import * as billing from './billing';
-import * as crashlytics from './crashlytics';
-import * as performance from './performance';
+import * as performance from "./performance";
 
 export { appDistribution, billing, crashlytics, performance };
-export * from './alerts';
->>>>>>> cf27ac6b
+export * from "./alerts";