--- conflicted
+++ resolved
@@ -33,16 +33,10 @@
   BeforeSignInResponse,
   HttpsError,
   wrapHandler,
-<<<<<<< HEAD
-} from '../../common/providers/identity';
-import { BlockingFunction } from '../../v1/cloud-functions';
-import { wrapTraceContext } from '../trace';
-import * as options from '../options';
-=======
 } from "../../common/providers/identity";
 import { BlockingFunction } from "../../v1/cloud-functions";
+import { wrapTraceContext } from "../trace";
 import * as options from "../options";
->>>>>>> c303eabe
 
 export { AuthUserRecord, AuthBlockingEvent, HttpsError };
 
