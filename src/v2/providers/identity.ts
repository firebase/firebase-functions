// The MIT License (MIT)
//
// Copyright (c) 2022 Firebase
//
// Permission is hereby granted, free of charge, to any person obtaining a copy
// of this software and associated documentation files (the "Software"), to deal
// in the Software without restriction, including without limitation the rights
// to use, copy, modify, merge, publish, distribute, sublicense, and/or sell
// copies of the Software, and to permit persons to whom the Software is
// furnished to do so, subject to the following conditions:
//
// The above copyright notice and this permission notice shall be included in all
// copies or substantial portions of the Software.
//
// THE SOFTWARE IS PROVIDED "AS IS", WITHOUT WARRANTY OF ANY KIND, EXPRESS OR
// IMPLIED, INCLUDING BUT NOT LIMITED TO THE WARRANTIES OF MERCHANTABILITY,
// FITNESS FOR A PARTICULAR PURPOSE AND NONINFRINGEMENT. IN NO EVENT SHALL THE
// AUTHORS OR COPYRIGHT HOLDERS BE LIABLE FOR ANY CLAIM, DAMAGES OR OTHER
// LIABILITY, WHETHER IN AN ACTION OF CONTRACT, TORT OR OTHERWISE, ARISING FROM,
// OUT OF OR IN CONNECTION WITH THE SOFTWARE OR THE USE OR OTHER DEALINGS IN THE
// SOFTWARE.

/**
 * Cloud functions to handle events from Google Cloud Identity Platform.
 * @packageDocumentation
 */
import {
  AuthBlockingEvent,
  AuthBlockingEventType,
  AuthUserRecord,
  BeforeCreateResponse,
  BeforeSignInResponse,
  HttpsError,
  wrapHandler,
} from "../../common/providers/identity";
<<<<<<< HEAD
import { Expression } from "../../params";
=======
import { BlockingFunction } from "../../v1/cloud-functions";
import { wrapTraceContext } from "../trace";
import { Expression } from "../params";
>>>>>>> 9eb8be56
import * as options from "../options";

export { AuthUserRecord, AuthBlockingEvent, HttpsError };

/** @hidden Internally used when parsing the options. */
interface InternalOptions {
  opts: options.GlobalOptions;
  idToken: boolean;
  accessToken: boolean;
  refreshToken: boolean;
}

/**
 * All function options plus idToken, accessToken, and refreshToken.
 */
export interface BlockingOptions {
  /** Pass the ID Token credential to the function. */
  idToken?: boolean;

  /** Pass the Access Token credential to the function. */
  accessToken?: boolean;

  /** Pass the Refresh Token credential to the function. */
  refreshToken?: boolean;

  /**
   * Region where functions should be deployed.
   */
  region?: options.SupportedRegion | string;

  /**
   * Amount of memory to allocate to a function.
   * A value of null restores the defaults of 256MB.
   */
  memory?: options.MemoryOption | Expression<number> | null;

  /**
   * Timeout for the function in sections, possible values are 0 to 540.
   * HTTPS functions can specify a higher timeout.
   * A value of null restores the default of 60s
   * The minimum timeout for a gen 2 function is 1s. The maximum timeout for a
   * function depends on the type of function: Event handling functions have a
   * maximum timeout of 540s (9 minutes). HTTPS and callable functions have a
   * maximum timeout of 36,00s (1 hour). Task queue functions have a maximum
   * timeout of 1,800s (30 minutes)
   */
  timeoutSeconds?: number | Expression<number> | null;

  /**
   * Min number of actual instances to be running at a given time.
   * Instances will be billed for memory allocation and 10% of CPU allocation
   * while idle.
   * A value of null restores the default min instances.
   */
  minInstances?: number | Expression<number> | null;

  /**
   * Max number of instances to be running in parallel.
   * A value of null restores the default max instances.
   */
  maxInstances?: number | Expression<number> | null;

  /**
   * Number of requests a function can serve at once.
   * Can only be applied to functions running on Cloud Functions v2.
   * A value of null restores the default concurrency (80 when CPU >= 1, 1 otherwise).
   * Concurrency cannot be set to any value other than 1 if `cpu` is less than 1.
   * The maximum value for concurrency is 1,000.
   */
  concurrency?: number | Expression<number> | null;

  /**
   * Fractional number of CPUs to allocate to a function.
   * Defaults to 1 for functions with <= 2GB RAM and increases for larger memory sizes.
   * This is different from the defaults when using the gcloud utility and is different from
   * the fixed amount assigned in Google Cloud Functions generation 1.
   * To revert to the CPU amounts used in gcloud or in Cloud Functions generation 1, set this
   * to the value "gcf_gen1"
   */
  cpu?: number | "gcf_gen1";

  /**
   * Connect cloud function to specified VPC connector.
   * A value of null removes the VPC connector
   */
  vpcConnector?: string | null;

  /**
   * Egress settings for VPC connector.
   * A value of null turns off VPC connector egress settings
   */
  vpcConnectorEgressSettings?: options.VpcEgressSetting | null;

  /**
   * Specific service account for the function to run as.
   * A value of null restores the default service account.
   */
  serviceAccount?: string | null;

  /**
   * Ingress settings which control where this function can be called from.
   * A value of null turns off ingress settings.
   */
  ingressSettings?: options.IngressSetting | null;

  /**
   * User labels to set on the function.
   */
  labels?: Record<string, string>;

  /*
   * Secrets to bind to a function.
   */
  secrets?: string[];
}

/**
 * Handles an event that is triggered before a user is created.
 * @param handler - Event handler which is run every time before a user is created
 */
export function beforeUserCreated(
  handler: (
    event: AuthBlockingEvent
  ) => BeforeCreateResponse | Promise<BeforeCreateResponse> | void | Promise<void>
): BlockingFunction;

/**
 * Handles an event that is triggered before a user is created.
 * @param opts - Object containing function options
 * @param handler - Event handler which is run every time before a user is created
 */
export function beforeUserCreated(
  opts: BlockingOptions,
  handler: (
    event: AuthBlockingEvent
  ) => BeforeCreateResponse | Promise<BeforeCreateResponse> | void | Promise<void>
): BlockingFunction;

/**
 * Handles an event that is triggered before a user is created
 * @param optsOrHandler - Either an object containing function options, or an event handler (run before user creation)
 * @param handler? - If defined, an event handler which is run every time before a user is created
 */
export function beforeUserCreated(
  optsOrHandler:
    | BlockingOptions
    | ((
        event: AuthBlockingEvent
      ) => BeforeCreateResponse | Promise<BeforeCreateResponse> | void | Promise<void>),
  handler?: (
    event: AuthBlockingEvent
  ) => BeforeCreateResponse | Promise<BeforeCreateResponse> | void | Promise<void>
): BlockingFunction {
  return beforeOperation("beforeCreate", optsOrHandler, handler);
}

/**
 * Handles an event that is triggered before a user is signed in.
 * @param handler - Event handler which is run every time before a user is signed in
 */
export function beforeUserSignedIn(
  handler: (
    event: AuthBlockingEvent
  ) => BeforeSignInResponse | Promise<BeforeSignInResponse> | void | Promise<void>
): BlockingFunction;

/**
 * Handles an event that is triggered before a user is signed in.
 * @param opts - Object containing function options
 * @param handler - Event handler which is run every time before a user is signed in
 */
export function beforeUserSignedIn(
  opts: BlockingOptions,
  handler: (
    event: AuthBlockingEvent
  ) => BeforeSignInResponse | Promise<BeforeSignInResponse> | void | Promise<void>
): BlockingFunction;

/**
 * Handles an event that is triggered before a user is signed in.
 * @param optsOrHandler - Either an object containing function options, or an event handler (run before user signin)
 * @param handler - Event handler which is run every time before a user is signed in
 */
export function beforeUserSignedIn(
  optsOrHandler:
    | BlockingOptions
    | ((
        event: AuthBlockingEvent
      ) => BeforeSignInResponse | Promise<BeforeSignInResponse> | void | Promise<void>),
  handler?: (
    event: AuthBlockingEvent
  ) => BeforeSignInResponse | Promise<BeforeSignInResponse> | void | Promise<void>
): BlockingFunction {
  return beforeOperation("beforeSignIn", optsOrHandler, handler);
}

/** @hidden */
export function beforeOperation(
  eventType: AuthBlockingEventType,
  optsOrHandler:
    | BlockingOptions
    | ((
        event: AuthBlockingEvent
      ) =>
        | BeforeCreateResponse
        | BeforeSignInResponse
        | void
        | Promise<BeforeCreateResponse>
        | Promise<BeforeSignInResponse>
        | Promise<void>),
  handler: (
    event: AuthBlockingEvent
  ) =>
    | BeforeCreateResponse
    | BeforeSignInResponse
    | void
    | Promise<BeforeCreateResponse>
    | Promise<BeforeSignInResponse>
    | Promise<void>
): BlockingFunction {
  if (!handler || typeof optsOrHandler === "function") {
    handler = optsOrHandler as (
      event: AuthBlockingEvent
    ) =>
      | BeforeCreateResponse
      | BeforeSignInResponse
      | void
      | Promise<BeforeCreateResponse>
      | Promise<BeforeSignInResponse>
      | Promise<void>;
    optsOrHandler = {};
  }

  const { opts, accessToken, idToken, refreshToken } = getOpts(optsOrHandler);

  // Create our own function that just calls the provided function so we know for sure that
  // handler takes one argument. This is something common/providers/identity depends on.
  const wrappedHandler = (event: AuthBlockingEvent) => handler(event);
  const func: any = wrapTraceContext(wrapHandler(eventType, wrappedHandler));

  const legacyEventType = `providers/cloud.auth/eventTypes/user.${eventType}`;

  /** Endpoint */
  const baseOptsEndpoint = options.optionsToEndpoint(options.getGlobalOptions());
  const specificOptsEndpoint = options.optionsToEndpoint(opts);
  func.__endpoint = {
    platform: "gcfv2",
    ...baseOptsEndpoint,
    ...specificOptsEndpoint,
    labels: {
      ...baseOptsEndpoint?.labels,
      ...specificOptsEndpoint?.labels,
    },
    blockingTrigger: {
      eventType: legacyEventType,
      options: {
        accessToken,
        idToken,
        refreshToken,
      },
    },
  };

  func.__requiredAPIs = [
    {
      api: "identitytoolkit.googleapis.com",
      reason: "Needed for auth blocking functions",
    },
  ];

  func.run = handler;

  return func;
}

/** @hidden */
export function getOpts(blockingOptions: BlockingOptions): InternalOptions {
  const accessToken = blockingOptions.accessToken || false;
  const idToken = blockingOptions.idToken || false;
  const refreshToken = blockingOptions.refreshToken || false;
  const opts = { ...blockingOptions };
  delete (opts as any).accessToken;
  delete (opts as any).idToken;
  delete (opts as any).refreshToken;
  return {
    opts,
    accessToken,
    idToken,
    refreshToken,
  };
}<|MERGE_RESOLUTION|>--- conflicted
+++ resolved
@@ -33,13 +33,9 @@
   HttpsError,
   wrapHandler,
 } from "../../common/providers/identity";
-<<<<<<< HEAD
-import { Expression } from "../../params";
-=======
 import { BlockingFunction } from "../../v1/cloud-functions";
 import { wrapTraceContext } from "../trace";
 import { Expression } from "../params";
->>>>>>> 9eb8be56
 import * as options from "../options";
 
 export { AuthUserRecord, AuthBlockingEvent, HttpsError };
