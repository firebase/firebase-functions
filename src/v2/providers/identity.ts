// The MIT License (MIT)
//
// Copyright (c) 2022 Firebase
//
// Permission is hereby granted, free of charge, to any person obtaining a copy
// of this software and associated documentation files (the "Software"), to deal
// in the Software without restriction, including without limitation the rights
// to use, copy, modify, merge, publish, distribute, sublicense, and/or sell
// copies of the Software, and to permit persons to whom the Software is
// furnished to do so, subject to the following conditions:
//
// The above copyright notice and this permission notice shall be included in all
// copies or substantial portions of the Software.
//
// THE SOFTWARE IS PROVIDED "AS IS", WITHOUT WARRANTY OF ANY KIND, EXPRESS OR
// IMPLIED, INCLUDING BUT NOT LIMITED TO THE WARRANTIES OF MERCHANTABILITY,
// FITNESS FOR A PARTICULAR PURPOSE AND NONINFRINGEMENT. IN NO EVENT SHALL THE
// AUTHORS OR COPYRIGHT HOLDERS BE LIABLE FOR ANY CLAIM, DAMAGES OR OTHER
// LIABILITY, WHETHER IN AN ACTION OF CONTRACT, TORT OR OTHERWISE, ARISING FROM,
// OUT OF OR IN CONNECTION WITH THE SOFTWARE OR THE USE OR OTHER DEALINGS IN THE
// SOFTWARE.

/**
 * Cloud functions to handle events from Google Cloud Identity Platform.
 * @packageDocumentation
 */

import {
  AuthBlockingEvent,
  AuthBlockingEventType,
  AuthUserRecord,
  BeforeCreateResponse,
  BeforeSignInResponse,
  HttpsError,
  wrapHandler,
<<<<<<< HEAD
} from "../../common/providers/identity";
import { BlockingFunction } from "../../v1/cloud-functions";
import * as options from "../options";
=======
} from '../../common/providers/identity';
import * as options from '../options';
import { Expression } from '../params';
>>>>>>> d5928475

export { AuthUserRecord, AuthBlockingEvent, HttpsError };

/** @hidden Internally used when parsing the options. */
interface InternalOptions {
  opts: options.GlobalOptions;
  idToken: boolean;
  accessToken: boolean;
  refreshToken: boolean;
}

/**
 * All function options plus idToken, accessToken, and refreshToken.
 */
export interface BlockingOptions {
  /** Pass the ID Token credential to the function. */
  idToken?: boolean;

  /** Pass the Access Token credential to the function. */
  accessToken?: boolean;

  /** Pass the Refresh Token credential to the function. */
  refreshToken?: boolean;

  /**
   * Region where functions should be deployed.
   */
  region?: options.SupportedRegion | string;

  /**
   * Amount of memory to allocate to a function.
   * A value of null restores the defaults of 256MB.
   */
  memory?: options.MemoryOption | Expression<number> | null;

  /**
   * Timeout for the function in sections, possible values are 0 to 540.
   * HTTPS functions can specify a higher timeout.
   * A value of null restores the default of 60s
   * The minimum timeout for a gen 2 function is 1s. The maximum timeout for a
   * function depends on the type of function: Event handling functions have a
   * maximum timeout of 540s (9 minutes). HTTPS and callable functions have a
   * maximum timeout of 36,00s (1 hour). Task queue functions have a maximum
   * timeout of 1,800s (30 minutes)
   */
  timeoutSeconds?: number | Expression<number> | null;

  /**
   * Min number of actual instances to be running at a given time.
   * Instances will be billed for memory allocation and 10% of CPU allocation
   * while idle.
   * A value of null restores the default min instances.
   */
  minInstances?: number | Expression<number> | null;

  /**
   * Max number of instances to be running in parallel.
   * A value of null restores the default max instances.
   */
  maxInstances?: number | Expression<number> | null;

  /**
   * Number of requests a function can serve at once.
   * Can only be applied to functions running on Cloud Functions v2.
   * A value of null restores the default concurrency (80 when CPU >= 1, 1 otherwise).
   * Concurrency cannot be set to any value other than 1 if `cpu` is less than 1.
   * The maximum value for concurrency is 1,000.
   */
  concurrency?: number | Expression<number> | null;

  /**
   * Fractional number of CPUs to allocate to a function.
   * Defaults to 1 for functions with <= 2GB RAM and increases for larger memory sizes.
   * This is different from the defaults when using the gcloud utility and is different from
   * the fixed amount assigned in Google Cloud Functions generation 1.
   * To revert to the CPU amounts used in gcloud or in Cloud Functions generation 1, set this
   * to the value "gcf_gen1"
   */
  cpu?: number | "gcf_gen1";

  /**
   * Connect cloud function to specified VPC connector.
   * A value of null removes the VPC connector
   */
  vpcConnector?: string | null;

  /**
   * Egress settings for VPC connector.
   * A value of null turns off VPC connector egress settings
   */
  vpcConnectorEgressSettings?: options.VpcEgressSetting | null;

  /**
   * Specific service account for the function to run as.
   * A value of null restores the default service account.
   */
  serviceAccount?: string | null;

  /**
   * Ingress settings which control where this function can be called from.
   * A value of null turns off ingress settings.
   */
  ingressSettings?: options.IngressSetting | null;

  /**
   * User labels to set on the function.
   */
  labels?: Record<string, string>;

  /*
   * Secrets to bind to a function.
   */
  secrets?: string[];
}

/**
 * Handles an event that is triggered before a user is created.
 * @param handler - Event handler which is run every time before a user is created
 */
export function beforeUserCreated(
  handler: (
    event: AuthBlockingEvent
  ) => BeforeCreateResponse | Promise<BeforeCreateResponse> | void | Promise<void>
): BlockingFunction;

/**
 * Handles an event that is triggered before a user is created.
 * @param opts - Object containing function options
 * @param handler - Event handler which is run every time before a user is created
 */
export function beforeUserCreated(
  opts: BlockingOptions,
  handler: (
    event: AuthBlockingEvent
  ) => BeforeCreateResponse | Promise<BeforeCreateResponse> | void | Promise<void>
): BlockingFunction;

/**
 * Handles an event that is triggered before a user is created
 * @param optsOrHandler - Either an object containing function options, or an event handler (run before user creation)
 * @param handler? - If defined, an event handler which is run every time before a user is created
 */
export function beforeUserCreated(
  optsOrHandler:
    | BlockingOptions
    | ((
        event: AuthBlockingEvent
      ) => BeforeCreateResponse | Promise<BeforeCreateResponse> | void | Promise<void>),
  handler?: (
    event: AuthBlockingEvent
  ) => BeforeCreateResponse | Promise<BeforeCreateResponse> | void | Promise<void>
): BlockingFunction {
  return beforeOperation("beforeCreate", optsOrHandler, handler);
}

/**
 * Handles an event that is triggered before a user is signed in.
 * @param handler - Event handler which is run every time before a user is signed in
 */
export function beforeUserSignedIn(
  handler: (
    event: AuthBlockingEvent
  ) => BeforeSignInResponse | Promise<BeforeSignInResponse> | void | Promise<void>
): BlockingFunction;

/**
 * Handles an event that is triggered before a user is signed in.
 * @param opts - Object containing function options
 * @param handler - Event handler which is run every time before a user is signed in
 */
export function beforeUserSignedIn(
  opts: BlockingOptions,
  handler: (
    event: AuthBlockingEvent
  ) => BeforeSignInResponse | Promise<BeforeSignInResponse> | void | Promise<void>
): BlockingFunction;

/**
 * Handles an event that is triggered before a user is signed in.
 * @param optsOrHandler - Either an object containing function options, or an event handler (run before user signin)
 * @param handler - Event handler which is run every time before a user is signed in
 */
export function beforeUserSignedIn(
  optsOrHandler:
    | BlockingOptions
    | ((
        event: AuthBlockingEvent
      ) => BeforeSignInResponse | Promise<BeforeSignInResponse> | void | Promise<void>),
  handler?: (
    event: AuthBlockingEvent
  ) => BeforeSignInResponse | Promise<BeforeSignInResponse> | void | Promise<void>
): BlockingFunction {
  return beforeOperation("beforeSignIn", optsOrHandler, handler);
}

/** @hidden */
export function beforeOperation(
  eventType: AuthBlockingEventType,
  optsOrHandler:
    | BlockingOptions
    | ((
        event: AuthBlockingEvent
      ) =>
        | BeforeCreateResponse
        | BeforeSignInResponse
        | void
        | Promise<BeforeCreateResponse>
        | Promise<BeforeSignInResponse>
        | Promise<void>),
  handler: (
    event: AuthBlockingEvent
  ) =>
    | BeforeCreateResponse
    | BeforeSignInResponse
    | void
    | Promise<BeforeCreateResponse>
    | Promise<BeforeSignInResponse>
    | Promise<void>
): BlockingFunction {
  if (!handler || typeof optsOrHandler === "function") {
    handler = optsOrHandler as (
      event: AuthBlockingEvent
    ) =>
      | BeforeCreateResponse
      | BeforeSignInResponse
      | void
      | Promise<BeforeCreateResponse>
      | Promise<BeforeSignInResponse>
      | Promise<void>;
    optsOrHandler = {};
  }

  const { opts, accessToken, idToken, refreshToken } = getOpts(optsOrHandler);

  // Create our own function that just calls the provided function so we know for sure that
  // handler takes one argument. This is something common/providers/identity depends on.
  const wrappedHandler = (event: AuthBlockingEvent) => handler(event);
  const func: any = wrapHandler(eventType, wrappedHandler);

  const legacyEventType = `providers/cloud.auth/eventTypes/user.${eventType}`;

  /** Endpoint */
  const baseOptsEndpoint = options.optionsToEndpoint(options.getGlobalOptions());
  const specificOptsEndpoint = options.optionsToEndpoint(opts);
  func.__endpoint = {
    platform: "gcfv2",
    ...baseOptsEndpoint,
    ...specificOptsEndpoint,
    labels: {
      ...baseOptsEndpoint?.labels,
      ...specificOptsEndpoint?.labels,
    },
    blockingTrigger: {
      eventType: legacyEventType,
      options: {
        accessToken,
        idToken,
        refreshToken,
      },
    },
  };

  func.__requiredAPIs = [
    {
      api: "identitytoolkit.googleapis.com",
      reason: "Needed for auth blocking functions",
    },
  ];

  func.run = handler;

  return func;
}

/** @hidden */
export function getOpts(blockingOptions: BlockingOptions): InternalOptions {
  const accessToken = blockingOptions.accessToken || false;
  const idToken = blockingOptions.idToken || false;
  const refreshToken = blockingOptions.refreshToken || false;
  const opts = { ...blockingOptions };
  delete (opts as any).accessToken;
  delete (opts as any).idToken;
  delete (opts as any).refreshToken;
  return {
    opts,
    accessToken,
    idToken,
    refreshToken,
  };
}<|MERGE_RESOLUTION|>--- conflicted
+++ resolved
@@ -24,7 +24,7 @@
  * Cloud functions to handle events from Google Cloud Identity Platform.
  * @packageDocumentation
  */
-
+import { BlockingFunction } from "../../v1/cloud-functions";
 import {
   AuthBlockingEvent,
   AuthBlockingEventType,
@@ -33,15 +33,9 @@
   BeforeSignInResponse,
   HttpsError,
   wrapHandler,
-<<<<<<< HEAD
 } from "../../common/providers/identity";
-import { BlockingFunction } from "../../v1/cloud-functions";
+import { Expression } from "../params";
 import * as options from "../options";
-=======
-} from '../../common/providers/identity';
-import * as options from '../options';
-import { Expression } from '../params';
->>>>>>> d5928475
 
 export { AuthUserRecord, AuthBlockingEvent, HttpsError };
 
