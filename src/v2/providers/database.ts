--- conflicted
+++ resolved
@@ -447,11 +447,7 @@
       eventType,
       eventFilters,
       eventFilterPathPatterns,
-<<<<<<< HEAD
       retry: opts.retry || false,
-=======
-      retry: opts.retry ?? false,
->>>>>>> 95ae33f6
     },
   };
 }
