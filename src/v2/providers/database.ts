--- conflicted
+++ resolved
@@ -20,18 +20,13 @@
 // OUT OF OR IN CONNECTION WITH THE SOFTWARE OR THE USE OR OTHER DEALINGS IN THE
 // SOFTWARE.
 
-<<<<<<< HEAD
 import { getApp } from '../../common/app';
-=======
-import { apps } from '../../apps';
 import { Change } from '../../common/change';
->>>>>>> 139e1d94
 import { DataSnapshot } from '../../common/providers/database';
 import { normalizePath } from '../../common/utilities/path';
 import { PathPattern } from '../../common/utilities/path-pattern';
 import { applyChange } from '../../common/utilities/utils';
 import { ManifestEndpoint } from '../../runtime/manifest';
-import { Change } from '../../v1/cloud-functions';
 import { CloudEvent, CloudFunction } from '../core';
 import * as options from '../options';
 
