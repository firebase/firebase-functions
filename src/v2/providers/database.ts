--- conflicted
+++ resolved
@@ -20,7 +20,6 @@
 // OUT OF OR IN CONNECTION WITH THE SOFTWARE OR THE USE OR OTHER DEALINGS IN THE
 // SOFTWARE.
 
-<<<<<<< HEAD
 import { getApp } from "../../common/app";
 import { Change } from "../../common/change";
 import { ParamsOf } from "../../common/params";
@@ -31,18 +30,7 @@
 import { ManifestEndpoint } from "../../runtime/manifest";
 import { CloudEvent, CloudFunction } from "../core";
 import * as options from "../options";
-=======
-import { apps } from '../../apps';
-import { Change } from '../../common/change';
-import { DataSnapshot } from '../../common/providers/database';
-import { ManifestEndpoint } from '../../runtime/manifest';
-import { normalizePath } from '../../utilities/path';
-import { PathPattern } from '../../utilities/path-pattern';
-import { applyChange } from '../../utils';
-import { CloudEvent, CloudFunction } from '../core';
-import * as options from '../options';
-import { Expression } from '../params';
->>>>>>> d5928475
+import { Expression } from "../../params";
 
 export { DataSnapshot };
 
