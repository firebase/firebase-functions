--- conflicted
+++ resolved
@@ -25,12 +25,6 @@
  * @packageDocumentation
  */
 
-<<<<<<< HEAD
-/** Cloud functions to integrate directly with Eventarc. */
-declare namespace eventarc {}
-
-=======
->>>>>>> 1bf0a86b
 import { convertIfPresent, copyIfPresent } from '../../common/encoding';
 import { ManifestEndpoint } from '../../runtime/manifest';
 import { CloudEvent, CloudFunction } from '../core';
