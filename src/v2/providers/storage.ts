--- conflicted
+++ resolved
@@ -315,14 +315,6 @@
 
   func.run = handler;
 
-<<<<<<< HEAD
-  // TypeScript doesn't recognize defineProperty as adding a property and complains
-  // that __trigger doesn't exist. We can either cast to any and lose all type safety
-  // or we can just assign a meaningless value before calling defineProperty.
-  func.__trigger = 'silence the transpiler';
-
-=======
->>>>>>> 4e48f032
   Object.defineProperty(func, '__trigger', {
     get: () => {
       const baseOpts = options.optionsToTriggerAnnotations(
