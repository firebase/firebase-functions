// The MIT License (MIT)
//
// Copyright (c) 2017 Firebase
//
// Permission is hereby granted, free of charge, to any person obtaining a copy
// of this software and associated documentation files (the "Software"), to deal
// in the Software without restriction, including without limitation the rights
// to use, copy, modify, merge, publish, distribute, sublicense, and/or sell
// copies of the Software, and to permit persons to whom the Software is
// furnished to do so, subject to the following conditions:
//
// The above copyright notice and this permission notice shall be included in all
// copies or substantial portions of the Software.
//
// THE SOFTWARE IS PROVIDED "AS IS", WITHOUT WARRANTY OF ANY KIND, EXPRESS OR
// IMPLIED, INCLUDING BUT NOT LIMITED TO THE WARRANTIES OF MERCHANTABILITY,
// FITNESS FOR A PARTICULAR PURPOSE AND NONINFRINGEMENT. IN NO EVENT SHALL THE
// AUTHORS OR COPYRIGHT HOLDERS BE LIABLE FOR ANY CLAIM, DAMAGES OR OTHER
// LIABILITY, WHETHER IN AN ACTION OF CONTRACT, TORT OR OTHERWISE, ARISING FROM,
// OUT OF OR IN CONNECTION WITH THE SOFTWARE OR THE USE OR OTHER DEALINGS IN THE
// SOFTWARE.

import * as options from '../options';
import { firebaseConfig } from '../../config';
import { CloudEvent, CloudFunction } from '../core';
import { copyIfPresent } from '../../common/encoding';
<<<<<<< HEAD
import { ManifestEndpoint } from '../../runtime/manifest';
=======
import { ManifestEndpoint } from '../../common/manifest';
>>>>>>> 8e21f77a

/**
 * An object within Google Cloud Storage.
 * Ref: https://github.com/googleapis/google-cloudevents-nodejs/blob/main/cloud/storage/v1/StorageObjectData.ts
 */
export interface StorageObjectData {
  /**
   * The name of the bucket containing this object.
   */
  bucket?: string;
  /**
   * Cache-Control directive for the object data, matching
   * [https://tools.ietf.org/html/rfc7234#section-5.2"][RFC 7234 §5.2].
   */
  cacheControl?: string;
  /**
   * Number of underlying components that make up this object. Components are
   * accumulated by compose operations.
   * Attempting to set this field will result in an error.
   */
  componentCount?: number;
  /**
   * Content-Disposition of the object data, matching
   * [https://tools.ietf.org/html/rfc6266][RFC 6266].
   */
  contentDisposition?: string;
  /**
   * Content-Encoding of the object data, matching
   * [https://tools.ietf.org/html/rfc7231#section-3.1.2.2][RFC 7231 §3.1.2.2]
   */
  contentEncoding?: string;
  /**
   * Content-Language of the object data, matching
   * [https://tools.ietf.org/html/rfc7231#section-3.1.3.2][RFC 7231 §3.1.3.2].
   */
  contentLanguage?: string;
  /**
   * Content-Type of the object data, matching
   * [https://tools.ietf.org/html/rfc7231#section-3.1.1.5][RFC 7231 §3.1.1.5].
   * If an object is stored without a Content-Type, it is served as
   * `application/octet-stream`.
   */
  contentType?: string;
  /**
   * CRC32c checksum. For more information about using the CRC32c
   * checksum, see
   * [https://cloud.google.com/storage/docs/hashes-etags#_JSONAPI][Hashes and
   * ETags: Best Practices].
   */
  crc32c?: string;
  /**
   * Metadata of customer-supplied encryption key, if the object is encrypted by
   * such a key.
   */
  customerEncryption?: CustomerEncryption;
  /**
   * HTTP 1.1 Entity tag for the object. See
   * [https://tools.ietf.org/html/rfc7232#section-2.3][RFC 7232 §2.3].
   */
  etag?: string;
  /**
   * The content generation of this object. Used for object versioning.
   * Attempting to set this field will result in an error.
   */
  generation?: number;
  /**
   * The ID of the object, including the bucket name, object name, and
   * generation number.
   */
  id?: string;
  /**
   * The kind of item this is. For objects, this is always "storage#object".
   */
  kind?: string;
  /**
   * MD5 hash of the data; encoded using base64 as per
   * [https://tools.ietf.org/html/rfc4648#section-4][RFC 4648 §4]. For more
   * information about using the MD5 hash, see
   * [https://cloud.google.com/storage/docs/hashes-etags#_JSONAPI][Hashes and
   * ETags: Best Practices].
   */
  md5Hash?: string;
  /**
   * Media download link.
   */
  mediaLink?: string;
  /**
   * User-provided metadata, in key/value pairs.
   */
  metadata?: { [key: string]: string };
  /**
   * The version of the metadata for this object at this generation. Used for
   * preconditions and for detecting changes in metadata. A metageneration
   * number is only meaningful in the context of a particular generation of a
   * particular object.
   */
  metageneration?: number;
  /**
   * The name of the object.
   */
  name?: string;
  /**
   * The link to this object.
   */
  selfLink?: string;
  /**
   * Content-Length of the object data in bytes, matching
   * [https://tools.ietf.org/html/rfc7230#section-3.3.2][RFC 7230 §3.3.2].
   */
  size?: number;
  /**
   * Storage class of the object.
   */
  storageClass?: string;
  /**
   * The creation time of the object.
   * Attempting to set this field will result in an error.
   */
  timeCreated?: Date | string;
  /**
   * The deletion time of the object. Will be returned if and only if this
   * version of the object has been deleted.
   */
  timeDeleted?: Date | string;
  /**
   * The time at which the object's storage class was last changed.
   */
  timeStorageClassUpdated?: Date | string;
  /**
   * The modification time of the object metadata.
   */
  updated?: Date | string;
}

/**
 * Metadata of customer-supplied encryption key, if the object is encrypted by
 * such a key.
 */
export interface CustomerEncryption {
  /**
   * The encryption algorithm.
   */
  encryptionAlgorithm?: string;
  /**
   * SHA256 hash value of the encryption key.
   */
  keySha256?: string;
}

/** @internal */
export const archivedEvent = 'google.cloud.storage.object.v1.archived';
/** @internal */
export const finalizedEvent = 'google.cloud.storage.object.v1.finalized';
/** @internal */
export const deletedEvent = 'google.cloud.storage.object.v1.deleted';
/** @internal */
export const metadataUpdatedEvent =
  'google.cloud.storage.object.v1.metadataUpdated';

/** StorageOptions extend EventHandlerOptions with a bucket name  */
export interface StorageOptions extends options.EventHandlerOptions {
  bucket?: string;
}

/** Handle a storage object archived */
export function onObjectArchived(
  handler: (event: CloudEvent<StorageObjectData>) => any | Promise<any>
): CloudFunction<StorageObjectData>;

export function onObjectArchived(
  bucket: string,
  handler: (event: CloudEvent<StorageObjectData>) => any | Promise<any>
): CloudFunction<StorageObjectData>;

export function onObjectArchived(
  opts: StorageOptions,
  handler: (event: CloudEvent<StorageObjectData>) => any | Promise<any>
): CloudFunction<StorageObjectData>;

export function onObjectArchived(
  buketOrOptsOrHandler:
    | string
    | StorageOptions
    | ((event: CloudEvent<StorageObjectData>) => any | Promise<any>),
  handler?: (event: CloudEvent<StorageObjectData>) => any | Promise<any>
): CloudFunction<StorageObjectData> {
  return onOperation(archivedEvent, buketOrOptsOrHandler, handler);
}

/** Handle a storage object finalized */
export function onObjectFinalized(
  handler: (event: CloudEvent<StorageObjectData>) => any | Promise<any>
): CloudFunction<StorageObjectData>;

export function onObjectFinalized(
  bucket: string,
  handler: (event: CloudEvent<StorageObjectData>) => any | Promise<any>
): CloudFunction<StorageObjectData>;

export function onObjectFinalized(
  opts: StorageOptions,
  handler: (event: CloudEvent<StorageObjectData>) => any | Promise<any>
): CloudFunction<StorageObjectData>;

export function onObjectFinalized(
  buketOrOptsOrHandler:
    | string
    | StorageOptions
    | ((event: CloudEvent<StorageObjectData>) => any | Promise<any>),
  handler?: (event: CloudEvent<StorageObjectData>) => any | Promise<any>
): CloudFunction<StorageObjectData> {
  return onOperation(finalizedEvent, buketOrOptsOrHandler, handler);
}

/** Handle a storage object deleted */
export function onObjectDeleted(
  handler: (event: CloudEvent<StorageObjectData>) => any | Promise<any>
): CloudFunction<StorageObjectData>;

export function onObjectDeleted(
  bucket: string,
  handler: (event: CloudEvent<StorageObjectData>) => any | Promise<any>
): CloudFunction<StorageObjectData>;

export function onObjectDeleted(
  opts: StorageOptions,
  handler: (event: CloudEvent<StorageObjectData>) => any | Promise<any>
): CloudFunction<StorageObjectData>;

export function onObjectDeleted(
  buketOrOptsOrHandler:
    | string
    | StorageOptions
    | ((event: CloudEvent<StorageObjectData>) => any | Promise<any>),
  handler?: (event: CloudEvent<StorageObjectData>) => any | Promise<any>
): CloudFunction<StorageObjectData> {
  return onOperation(deletedEvent, buketOrOptsOrHandler, handler);
}

/** Handle a storage object metadata updated */
export function onObjectMetadataUpdated(
  handler: (event: CloudEvent<StorageObjectData>) => any | Promise<any>
): CloudFunction<StorageObjectData>;

export function onObjectMetadataUpdated(
  bucket: string,
  handler: (event: CloudEvent<StorageObjectData>) => any | Promise<any>
): CloudFunction<StorageObjectData>;

export function onObjectMetadataUpdated(
  opts: StorageOptions,
  handler: (event: CloudEvent<StorageObjectData>) => any | Promise<any>
): CloudFunction<StorageObjectData>;

export function onObjectMetadataUpdated(
  buketOrOptsOrHandler:
    | string
    | StorageOptions
    | ((event: CloudEvent<StorageObjectData>) => any | Promise<any>),
  handler?: (event: CloudEvent<StorageObjectData>) => any | Promise<any>
): CloudFunction<StorageObjectData> {
  return onOperation(metadataUpdatedEvent, buketOrOptsOrHandler, handler);
}

/** @internal */
export function onOperation(
  eventType: string,
  bucketOrOptsOrHandler:
    | string
    | StorageOptions
    | ((event: CloudEvent<StorageObjectData>) => any | Promise<any>),
  handler: (event: CloudEvent<StorageObjectData>) => any | Promise<any>
): CloudFunction<StorageObjectData> {
  if (typeof bucketOrOptsOrHandler === 'function') {
    handler = bucketOrOptsOrHandler as (
      event: CloudEvent<StorageObjectData>
    ) => any | Promise<any>;
    bucketOrOptsOrHandler = {};
  }

  const [opts, bucket] = getOptsAndBucket(
    bucketOrOptsOrHandler as string | StorageOptions
  );

  const func = (raw: CloudEvent<unknown>) => {
    return handler(raw as CloudEvent<StorageObjectData>);
  };

  func.run = handler;

  Object.defineProperty(func, '__trigger', {
    get: () => {
      const baseOpts = options.optionsToTriggerAnnotations(
        options.getGlobalOptions()
      );
      const specificOpts = options.optionsToTriggerAnnotations(opts);

      return {
        platform: 'gcfv2',
        ...baseOpts,
        ...specificOpts,
        labels: {
          ...baseOpts?.labels,
          ...specificOpts?.labels,
        },
        eventTrigger: {
          eventType,
          resource: bucket, // TODO(colerogers): replace with 'bucket,' eventually
        },
      };
    },
  });

  // TypeScript doesn't recognize defineProperty as adding a property and complains
  // that __endpoint doesn't exist. We can either cast to any and lose all type safety
  // or we can just assign a meaningless value before calling defineProperty.
  func.__endpoint = {} as ManifestEndpoint;

  // SDK may attempt to read FIREBASE_CONFIG env var to fetch the default bucket name.
  // To prevent runtime errors when FIREBASE_CONFIG env var is missing, we use getters.
  Object.defineProperty(func, '__endpoint', {
    get: () => {
      const baseOpts = options.optionsToEndpoint(options.getGlobalOptions());
      const specificOpts = options.optionsToEndpoint(opts);

      const endpoint: ManifestEndpoint = {
        platform: 'gcfv2',
        ...baseOpts,
        ...specificOpts,
        labels: {
          ...baseOpts?.labels,
          ...specificOpts?.labels,
        },
        eventTrigger: {
<<<<<<< HEAD
          eventType: eventType,
=======
          eventType,
>>>>>>> 8e21f77a
          eventFilters: {
            bucket,
          },
          retry: false,
        },
      };
      copyIfPresent(endpoint.eventTrigger, opts, 'retry', 'retry');
      return endpoint;
    },
  });

  return func;
}

/** @internal */
export function getOptsAndBucket(
  bucketOrOpts: string | StorageOptions
): [options.EventHandlerOptions, string] {
  let bucket: string;
  let opts: options.EventHandlerOptions;
  if (typeof bucketOrOpts === 'string') {
    bucket = bucketOrOpts;
    opts = {};
  } else {
    bucket = bucketOrOpts.bucket || firebaseConfig().storageBucket;
    opts = { ...bucketOrOpts };
    delete (opts as any).bucket;
  }

  if (!bucket) {
    throw new Error(
      'Missing bucket name. If you are unit testing, please provide a bucket name' +
        ' by providing bucket name directly in the event handler or by setting process.env.FIREBASE_CONFIG.'
    );
  }
  if (!/^[a-z\d][a-z\d\\._-]{1,230}[a-z\d]$/.test(bucket)) {
    throw new Error(`Invalid bucket name ${bucket}`);
  }

  return [opts, bucket];
}<|MERGE_RESOLUTION|>--- conflicted
+++ resolved
@@ -24,11 +24,7 @@
 import { firebaseConfig } from '../../config';
 import { CloudEvent, CloudFunction } from '../core';
 import { copyIfPresent } from '../../common/encoding';
-<<<<<<< HEAD
 import { ManifestEndpoint } from '../../runtime/manifest';
-=======
-import { ManifestEndpoint } from '../../common/manifest';
->>>>>>> 8e21f77a
 
 /**
  * An object within Google Cloud Storage.
@@ -363,11 +359,7 @@
           ...specificOpts?.labels,
         },
         eventTrigger: {
-<<<<<<< HEAD
-          eventType: eventType,
-=======
           eventType,
->>>>>>> 8e21f77a
           eventFilters: {
             bucket,
           },
