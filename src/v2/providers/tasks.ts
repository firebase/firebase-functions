--- conflicted
+++ resolved
@@ -38,11 +38,8 @@
 import { wrapTraceContext } from "../trace";
 import { HttpsFunction } from "./https";
 import { Expression } from "../../params";
-<<<<<<< HEAD
 import { SecretParam } from "../../params/types";
-=======
 import { initV2Endpoint, initTaskQueueTrigger } from "../../runtime/manifest";
->>>>>>> 5f924bc2
 
 export { AuthData, Request };
 
