--- conflicted
+++ resolved
@@ -32,16 +32,10 @@
   RateLimits,
   Request,
   RetryConfig,
-<<<<<<< HEAD
-} from '../../common/providers/tasks';
-import { HttpsFunction } from './https';
-import { wrapTraceContext } from '../trace';
-import * as options from '../options';
-=======
 } from "../../common/providers/tasks";
 import * as options from "../options";
+import { wrapTraceContext } from "../trace";
 import { HttpsFunction } from "./https";
->>>>>>> c303eabe
 
 export { AuthData, RateLimits, Request, RetryConfig };
 
