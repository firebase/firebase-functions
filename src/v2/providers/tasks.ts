// The MIT License (MIT)
//
// Copyright (c) 2022 Firebase
//
// Permission is hereby granted, free of charge, to any person obtaining a copy
// of this software and associated documentation files (the "Software"), to deal
// in the Software without restriction, including without limitation the rights
// to use, copy, modify, merge, publish, distribute, sublicense, and/or sell
// copies of the Software, and to permit persons to whom the Software is
// furnished to do so, subject to the following conditions:
//
// The above copyright notice and this permission notice shall be included in all
// copies or substantial portions of the Software.
//
// THE SOFTWARE IS PROVIDED "AS IS", WITHOUT WARRANTY OF ANY KIND, EXPRESS OR
// IMPLIED, INCLUDING BUT NOT LIMITED TO THE WARRANTIES OF MERCHANTABILITY,
// FITNESS FOR A PARTICULAR PURPOSE AND NONINFRINGEMENT. IN NO EVENT SHALL THE
// AUTHORS OR COPYRIGHT HOLDERS BE LIABLE FOR ANY CLAIM, DAMAGES OR OTHER
// LIABILITY, WHETHER IN AN ACTION OF CONTRACT, TORT OR OTHERWISE, ARISING FROM,
// OUT OF OR IN CONNECTION WITH THE SOFTWARE OR THE USE OR OTHER DEALINGS IN THE
// SOFTWARE.

/**
 * Cloud functions to handle Tasks enqueued with Google Cloud Tasks.
 * @packageDocumentation
 */

import { convertIfPresent, convertInvoker, copyIfPresent } from "../../common/encoding";
import {
  AuthData,
  onDispatchHandler,
  RateLimits,
  Request,
  RetryConfig,
<<<<<<< HEAD
} from "../../common/providers/tasks";
import * as options from "../options";
import { HttpsFunction } from "./https";
=======
} from '../../common/providers/tasks';
import * as options from '../options';
import { HttpsFunction } from './https';
import { Expression } from '../params';
>>>>>>> d5928475

export { AuthData, Request };

export interface TaskQueueOptions extends options.EventHandlerOptions {
  /** How a task should be retried in the event of a non-2xx return. */
  retryConfig?: RetryConfig;

  /** How congestion control should be applied to the function. */
  rateLimits?: RateLimits;

  /**
   * Who can enqueue tasks for this function.
   * If left unspecified, only service accounts which have
   * `roles/cloudtasks.enqueuer` and `roles/cloudfunctions.invoker`
   * will have permissions.
   */
  invoker?: "private" | string | string[];

  /**
   * Region where functions should be deployed.
   */
  region?: options.SupportedRegion | string;

  /**
   * Amount of memory to allocate to a function.
   * A value of null restores the defaults of 256MB.
   */
  memory?: options.MemoryOption | Expression<number> | null;

  /**
   * Timeout for the function in sections, possible values are 0 to 540.
   * HTTPS functions can specify a higher timeout.
   * A value of null restores the default of 60s
   * The minimum timeout for a gen 2 function is 1s. The maximum timeout for a
   * function depends on the type of function: Event handling functions have a
   * maximum timeout of 540s (9 minutes). HTTPS and callable functions have a
   * maximum timeout of 36,00s (1 hour). Task queue functions have a maximum
   * timeout of 1,800s (30 minutes)
   */
  timeoutSeconds?: number | Expression<number> | null;

  /**
   * Min number of actual instances to be running at a given time.
   * Instances will be billed for memory allocation and 10% of CPU allocation
   * while idle.
   * A value of null restores the default min instances.
   */
  minInstances?: number | Expression<number> | null;

  /**
   * Max number of instances to be running in parallel.
   * A value of null restores the default max instances.
   */
  maxInstances?: number | Expression<number> | null;

  /**
   * Number of requests a function can serve at once.
   * Can only be applied to functions running on Cloud Functions v2.
   * A value of null restores the default concurrency (80 when CPU >= 1, 1 otherwise).
   * Concurrency cannot be set to any value other than 1 if `cpu` is less than 1.
   * The maximum value for concurrency is 1,000.
   */
  concurrency?: number | Expression<number> | null;

  /**
   * Fractional number of CPUs to allocate to a function.
   * Defaults to 1 for functions with <= 2GB RAM and increases for larger memory sizes.
   * This is different from the defaults when using the gcloud utility and is different from
   * the fixed amount assigned in Google Cloud Functions generation 1.
   * To revert to the CPU amounts used in gcloud or in Cloud Functions generation 1, set this
   * to the value "gcf_gen1"
   */
  cpu?: number | "gcf_gen1";

  /**
   * Connect cloud function to specified VPC connector.
   * A value of null removes the VPC connector
   */
  vpcConnector?: string | null;

  /**
   * Egress settings for VPC connector.
   * A value of null turns off VPC connector egress settings
   */
  vpcConnectorEgressSettings?: options.VpcEgressSetting | null;

  /**
   * Specific service account for the function to run as.
   * A value of null restores the default service account.
   */
  serviceAccount?: string | null;

  /**
   * Ingress settings which control where this function can be called from.
   * A value of null turns off ingress settings.
   */
  ingressSettings?: options.IngressSetting | null;

  /**
   * User labels to set on the function.
   */
  labels?: Record<string, string>;

  /*
   * Secrets to bind to a function.
   */
  secrets?: string[];

  /** Whether failed executions should be delivered again. */
  retry?: boolean;
}

/**
 * A handler for tasks.
 * @typeParam T - The task data interface. Task data is unmarshaled from JSON.
 */
export interface TaskQueueFunction<T = any> extends HttpsFunction {
  /**
   * The callback passed to the `TaskQueueFunction` constructor.
   * @param request - A TaskRequest containing data and auth information.
   * @returns Any return value. Google Cloud Functions will await any promise
   *          before shutting down your function. Resolved return values
   *          are only used for unit testing purposes.
   */
  run(request: Request<T>): void | Promise<void>;
}

/**
 * Creates a handler for tasks sent to a Google Cloud Tasks queue.
 * @param handler - A callback to handle task requests.
 * @typeParam Args - The interface for the request's `data` field.
 * @returns A Cloud Function you can export and deploy.
 */
export function onTaskDispatched<Args = any>(
  handler: (request: Request<Args>) => void | Promise<void>
): TaskQueueFunction<Args>;

/**
 * Creates a handler for tasks sent to a Google Cloud Tasks queue.
 * @param options - Configuration for the task queue or Cloud Function.
 * @param handler - A callback to handle task requests.
 * @typeParam Args - The interface for the request's `data` field.
 * @returns A Cloud Function you can export and deploy.
 */
export function onTaskDispatched<Args = any>(
  options: TaskQueueOptions,
  handler: (request: Request<Args>) => void | Promise<void>
): TaskQueueFunction<Args>;
export function onTaskDispatched<Args = any>(
  optsOrHandler: TaskQueueOptions | ((request: Request<Args>) => void | Promise<void>),
  handler?: (request: Request<Args>) => void | Promise<void>
): TaskQueueFunction<Args> {
  let opts: TaskQueueOptions;
  if (arguments.length === 1) {
    opts = {};
    handler = optsOrHandler as (request: Request<Args>) => void | Promise<void>;
  } else {
    opts = optsOrHandler as TaskQueueOptions;
  }

  // onDispatchHandler sniffs the function length to determine which API to present.
  // fix the length to prevent api versions from being mismatched.
  const fixedLen = (req: Request<Args>) => handler(req);
  const func: any = onDispatchHandler(fixedLen);

  const baseOpts = options.optionsToEndpoint(options.getGlobalOptions());
  // global options calls region a scalar and https allows it to be an array,
  // but optionsToManifestEndpoint handles both cases.
  const specificOpts = options.optionsToEndpoint(opts as options.GlobalOptions);
  func.__endpoint = {
    platform: "gcfv2",
    ...baseOpts,
    ...specificOpts,
    labels: {
      ...baseOpts?.labels,
      ...specificOpts?.labels,
    },
    taskQueueTrigger: {},
  };
  copyIfPresent(func.__endpoint.taskQueueTrigger, opts, "retryConfig");
  copyIfPresent(func.__endpoint.taskQueueTrigger, opts, "rateLimits");
  convertIfPresent(func.__endpoint.taskQueueTrigger, opts, "invoker", "invoker", convertInvoker);

  func.__requiredAPIs = [
    {
      api: "cloudtasks.googleapis.com",
      reason: "Needed for task queue functions",
    },
  ];

  func.run = handler;
  return func;
}<|MERGE_RESOLUTION|>--- conflicted
+++ resolved
@@ -32,16 +32,10 @@
   RateLimits,
   Request,
   RetryConfig,
-<<<<<<< HEAD
 } from "../../common/providers/tasks";
 import * as options from "../options";
 import { HttpsFunction } from "./https";
-=======
-} from '../../common/providers/tasks';
-import * as options from '../options';
-import { HttpsFunction } from './https';
-import { Expression } from '../params';
->>>>>>> d5928475
+import { Expression } from "../params";
 
 export { AuthData, Request };
 
