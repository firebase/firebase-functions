--- conflicted
+++ resolved
@@ -45,15 +45,11 @@
   vpcConnectorEgressSettings?: string;
   serviceAccountEmail?: string;
   ingressSettings?: string;
-<<<<<<< HEAD
   secrets?: string[];
-=======
   blockingTrigger?: {
     eventType: string;
     options?: Record<string, unknown>;
   };
->>>>>>> 143eea8e
-
   // TODO: schedule
 }
 
