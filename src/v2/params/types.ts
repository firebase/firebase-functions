// The MIT License (MIT)
//
// Copyright (c) 2021 Firebase
//
// Permission is hereby granted, free of charge, to any person obtaining a copy
// of this software and associated documentation files (the "Software"), to deal
// in the Software without restriction, including without limitation the rights
// to use, copy, modify, merge, publish, distribute, sublicense, and/or sell
// copies of the Software, and to permit persons to whom the Software is
// furnished to do so, subject to the following conditions:
//
// The above copyright notice and this permission notice shall be included in all
// copies or substantial portions of the Software.
//
// THE SOFTWARE IS PROVIDED "AS IS", WITHOUT WARRANTY OF ANY KIND, EXPRESS OR
// IMPLIED, INCLUDING BUT NOT LIMITED TO THE WARRANTIES OF MERCHANTABILITY,
// FITNESS FOR A PARTICULAR PURPOSE AND NONINFRINGEMENT. IN NO EVENT SHALL THE
// AUTHORS OR COPYRIGHT HOLDERS BE LIABLE FOR ANY CLAIM, DAMAGES OR OTHER
// LIABILITY, WHETHER IN AN ACTION OF CONTRACT, TORT OR OTHERWISE, ARISING FROM,
// OUT OF OR IN CONNECTION WITH THE SOFTWARE OR THE USE OR OTHER DEALINGS IN THE
// SOFTWARE.

/*
 * A CEL expression which can be evaluated during function deployment, and
 * resolved to a value of the generic type parameter: i.e, you can pass
 * an Expression<number> as the value of an option that normally accepts numbers.
 */
export abstract class Expression<
  T extends string | number | boolean | string[]
> {
  // Returns the Expression's runtime value, based on the CLI's resolution of params.
  value(): T {
    throw new Error('Not implemented');
  }

  // Returns the Expression's representation as a braced CEL expression.
  toCEL(): string {
    return `{{ ${this.toString()} }}`;
  }

  toJSON(): string {
    return this.toString();
  }
}

function quoteIfString<T extends string | number | boolean | string[]>(
  literal: T
): T {
  //TODO(vsfan@): CEL's string escape semantics are slightly different than Javascript's, what do we do here?
  return typeof literal === 'string' ? (`"${literal}"` as T) : literal;
}

/**
 * A CEL expression corresponding to a ternary operator, e.g {{ cond ? ifTrue : ifFalse }}
 */
export class TernaryExpression<
  T extends string | number | boolean | string[]
> extends Expression<T> {
  constructor(
    private readonly test: Expression<boolean>,
    private readonly ifTrue: T,
    private readonly ifFalse: T
  ) {
    super();
    this.ifTrue = ifTrue;
    this.ifFalse = ifFalse;
  }

  value(): T {
    return !!this.test.value ? this.ifTrue : this.ifFalse;
  }

  toString() {
    return `${this.test} ? ${quoteIfString(this.ifTrue)} : ${quoteIfString(
      this.ifFalse
    )}`;
  }
}

/**
 * A CEL expression that evaluates to boolean true or false based on a comparison
 * between the value of another expression and a literal of that same type.
 */
export class CompareExpression<
  T extends string | number | boolean | string[]
> extends Expression<boolean> {
  cmp: '==' | '>' | '>=' | '<' | '<=';
  lhs: Expression<T>;
  rhs: T;

  constructor(cmp: '==' | '>' | '>=' | '<' | '<=', lhs: Expression<T>, rhs: T) {
    super();
    this.cmp = cmp;
    this.lhs = lhs;
    this.rhs = rhs;
  }

  value(): boolean {
    const left = this.lhs.value();
    switch (this.cmp) {
      case '==':
        return left === this.rhs;
      case '>':
        return left > this.rhs;
      case '>=':
        return left >= this.rhs;
      case '<':
        return left < this.rhs;
      case '<=':
        return left <= this.rhs;
      default:
        throw new Error('Unknown comparator ' + this.cmp);
    }
  }

  toString() {
    return `${this.lhs} ${this.cmp} ${quoteIfString(this.rhs)}`;
  }

  then(ifTrue: T, ifFalse: T) {
    return new TernaryExpression(this, ifTrue, ifFalse);
  }
}

/** @hidden */
<<<<<<< HEAD
type ParamValueType = "string" | "list" | "boolean" | "int" | "float" | "json";
=======
type ParamValueType =
  | 'string'
  | 'list'
  | 'boolean'
  | 'int'
  | 'float'
  | 'secret';

type ParamInput<T> =
  | { text: TextInput<T> }
  | { select: SelectInput<T> }
  | { resource: ResourceInput };

/**
 * Specifies that a Param's value should be determined by prompting the user
 * to type it in interactively at deploy-time. Input that does not match the
 * provided validationRegex, if present, will be retried.
 */
export interface TextInput<T = unknown> {
  example?: string;
  validationRegex?: string;
  validationErrorMessage?: string;
}

/**
 * Specifies that a Param's value should be determined by having the user
 * select from a list containing all the project's resources of a certain
 * type. Currently, only type:"storage.googleapis.com/Bucket" is supported.
 */
export interface ResourceInput {
  resource: {
    type: string;
  };
}
>>>>>>> d5928475

/**
 * Specifies that a Param's value should be determined by having the user select
 * from a list of pre-canned options interactively at deploy-time.
 */
export interface SelectInput<T = unknown> {
  options: Array<SelectOptions<T>>;
}

export interface SelectOptions<T = unknown> {
  label?: string;
  value: T;
}

export type ParamSpec<T = unknown> = {
  name: string;
  default?: T;
  label?: string;
  description?: string;
  type: ParamValueType;
  input?: ParamInput<T>;
};

export type ParamOptions<T = unknown> = Omit<ParamSpec<T>, "name" | "type">;

<<<<<<< HEAD
export class Param<T = unknown> {
  static type: ParamValueType = "string";
=======
export abstract class Param<
  T extends string | number | boolean | string[]
> extends Expression<T> {
  static type: ParamValueType = 'string';
>>>>>>> d5928475

  constructor(readonly name: string, readonly options: ParamOptions<T> = {}) {
    super();
  }

  value(): T {
    throw new Error('Not implemented');
  }

<<<<<<< HEAD
  get value(): any {
    return this.rawValue || this.options.default || "";
=======
  cmp(cmp: '==' | '>' | '>=' | '<' | '<=', rhs: T) {
    return new CompareExpression<T>(cmp, this, rhs);
>>>>>>> d5928475
  }

  equals(rhs: T) {
    return this.cmp('==', rhs);
  }

  toString(): string {
    return `params.${this.name}`;
  }

  toSpec(): ParamSpec<T> {
    const out: ParamSpec = {
      name: this.name,
      ...this.options,
      type: (this.constructor as typeof Param).type,
    };
<<<<<<< HEAD
    if (this.options.default && typeof this.options.default !== "string") {
      out.default = (this.options.default as { toString?: () => string } | undefined)?.toString?.();
    }
=======
>>>>>>> d5928475

    return out as ParamSpec<T>;
  }
}

export class SecretParam {
  name: string;
  static type: ParamValueType = 'secret';

  constructor(name: string) {
    this.name = name;
  }

  value(): string {
    return process.env[this.name] || '';
  }

  toSpec(): ParamSpec<string> {
    return {
      type: 'secret',
      name: this.name,
    };
  }
}

export class StringParam extends Param<string> {
  value(): string {
    return process.env[this.name] || '';
  }
}

export class IntParam extends Param<number> {
  static type: ParamValueType = "int";

<<<<<<< HEAD
  get value(): number {
    const intVal = parseInt(this.rawValue || this.options.default?.toString() || "0", 10);
    if (Number.isNaN(intVal)) {
      throw new Error(
        `unable to load param "${this.name}", value ${JSON.stringify(
          this.rawValue
        )} could not be parsed as integer`
      );
    }
    return intVal;
=======
  value(): number {
    return parseInt(process.env[this.name] || '0', 10) || 0;
>>>>>>> d5928475
  }
}

export class FloatParam extends Param<number> {
  static type: ParamValueType = "float";

<<<<<<< HEAD
  get value(): number {
    const floatVal = parseFloat(this.rawValue || this.options.default?.toString() || "0");
    if (Number.isNaN(floatVal)) {
      throw new Error(
        `unable to load param "${this.name}", value ${JSON.stringify(
          this.rawValue
        )} could not be parsed as float`
      );
    }
    return floatVal;
  }
}

export class BooleanParam extends Param {
  static type: ParamValueType = "boolean";

  get value(): boolean {
    const lowerVal = (this.rawValue || this.options.default?.toString() || "false").toLowerCase();
    if (!["true", "y", "yes", "1", "false", "n", "no", "0"].includes(lowerVal)) {
      throw new Error(
        `unable to load param "${this.name}", value ${JSON.stringify(
          this.rawValue
        )} could not be parsed as boolean`
      );
    }
    return ["true", "y", "yes", "1"].includes(lowerVal);
=======
  value(): number {
    return parseFloat(process.env[this.name] || '0') || 0;
  }
}

export class BooleanParam extends Param<boolean> {
  static type: ParamValueType = 'boolean';

  value(): boolean {
    return !!process.env[this.name];
  }

  then<T extends string | number | boolean>(ifTrue: T, ifFalse: T) {
    return new TernaryExpression(this, ifTrue, ifFalse);
>>>>>>> d5928475
  }
}

export class ListParam extends Param<string[]> {
  static type: ParamValueType = "list";

<<<<<<< HEAD
  get value(): string[] {
    return typeof this.rawValue === "string"
      ? this.rawValue.split(/, ?/)
      : this.options.default || [];
=======
  value(): string[] {
    throw new Error('Not implemented');
>>>>>>> d5928475
  }

  toSpec(): ParamSpec<string[]> {
    const out: ParamSpec = {
      name: this.name,
      type: "list",
      ...this.options,
    };
    if (this.options.default && this.options.default.length > 0) {
      out.default = this.options.default.join(",");
    }

<<<<<<< HEAD
    return out as ParamSpec<string>;
  }
}

export class JSONParam<T = any> extends Param<T> {
  static type: ParamValueType = "json";

  get value(): T {
    if (this.rawValue) {
      try {
        return JSON.parse(this.rawValue) as T;
      } catch (e) {
        throw new Error(
          `unable to load param "${this.name}", value ${this.rawValue} could not be parsed as JSON: ${e.message}`
        );
      }
    } else if (this.options?.hasOwnProperty("default")) {
      return this.options.default;
    }
    return {} as T;
=======
    return out as ParamSpec<string[]>;
>>>>>>> d5928475
  }
}<|MERGE_RESOLUTION|>--- conflicted
+++ resolved
@@ -123,9 +123,6 @@
 }
 
 /** @hidden */
-<<<<<<< HEAD
-type ParamValueType = "string" | "list" | "boolean" | "int" | "float" | "json";
-=======
 type ParamValueType =
   | 'string'
   | 'list'
@@ -160,7 +157,6 @@
     type: string;
   };
 }
->>>>>>> d5928475
 
 /**
  * Specifies that a Param's value should be determined by having the user select
@@ -184,17 +180,12 @@
   input?: ParamInput<T>;
 };
 
-export type ParamOptions<T = unknown> = Omit<ParamSpec<T>, "name" | "type">;
-
-<<<<<<< HEAD
-export class Param<T = unknown> {
-  static type: ParamValueType = "string";
-=======
+export type ParamOptions<T = unknown> = Omit<ParamSpec<T>, 'name' | 'type'>;
+
 export abstract class Param<
   T extends string | number | boolean | string[]
 > extends Expression<T> {
   static type: ParamValueType = 'string';
->>>>>>> d5928475
 
   constructor(readonly name: string, readonly options: ParamOptions<T> = {}) {
     super();
@@ -204,13 +195,8 @@
     throw new Error('Not implemented');
   }
 
-<<<<<<< HEAD
-  get value(): any {
-    return this.rawValue || this.options.default || "";
-=======
   cmp(cmp: '==' | '>' | '>=' | '<' | '<=', rhs: T) {
     return new CompareExpression<T>(cmp, this, rhs);
->>>>>>> d5928475
   }
 
   equals(rhs: T) {
@@ -227,12 +213,6 @@
       ...this.options,
       type: (this.constructor as typeof Param).type,
     };
-<<<<<<< HEAD
-    if (this.options.default && typeof this.options.default !== "string") {
-      out.default = (this.options.default as { toString?: () => string } | undefined)?.toString?.();
-    }
-=======
->>>>>>> d5928475
 
     return out as ParamSpec<T>;
   }
@@ -265,57 +245,16 @@
 }
 
 export class IntParam extends Param<number> {
-  static type: ParamValueType = "int";
-
-<<<<<<< HEAD
-  get value(): number {
-    const intVal = parseInt(this.rawValue || this.options.default?.toString() || "0", 10);
-    if (Number.isNaN(intVal)) {
-      throw new Error(
-        `unable to load param "${this.name}", value ${JSON.stringify(
-          this.rawValue
-        )} could not be parsed as integer`
-      );
-    }
-    return intVal;
-=======
+  static type: ParamValueType = 'int';
+
   value(): number {
     return parseInt(process.env[this.name] || '0', 10) || 0;
->>>>>>> d5928475
   }
 }
 
 export class FloatParam extends Param<number> {
-  static type: ParamValueType = "float";
-
-<<<<<<< HEAD
-  get value(): number {
-    const floatVal = parseFloat(this.rawValue || this.options.default?.toString() || "0");
-    if (Number.isNaN(floatVal)) {
-      throw new Error(
-        `unable to load param "${this.name}", value ${JSON.stringify(
-          this.rawValue
-        )} could not be parsed as float`
-      );
-    }
-    return floatVal;
-  }
-}
-
-export class BooleanParam extends Param {
-  static type: ParamValueType = "boolean";
-
-  get value(): boolean {
-    const lowerVal = (this.rawValue || this.options.default?.toString() || "false").toLowerCase();
-    if (!["true", "y", "yes", "1", "false", "n", "no", "0"].includes(lowerVal)) {
-      throw new Error(
-        `unable to load param "${this.name}", value ${JSON.stringify(
-          this.rawValue
-        )} could not be parsed as boolean`
-      );
-    }
-    return ["true", "y", "yes", "1"].includes(lowerVal);
-=======
+  static type: ParamValueType = 'float';
+
   value(): number {
     return parseFloat(process.env[this.name] || '0') || 0;
   }
@@ -330,57 +269,26 @@
 
   then<T extends string | number | boolean>(ifTrue: T, ifFalse: T) {
     return new TernaryExpression(this, ifTrue, ifFalse);
->>>>>>> d5928475
   }
 }
 
 export class ListParam extends Param<string[]> {
-  static type: ParamValueType = "list";
-
-<<<<<<< HEAD
-  get value(): string[] {
-    return typeof this.rawValue === "string"
-      ? this.rawValue.split(/, ?/)
-      : this.options.default || [];
-=======
+  static type: ParamValueType = 'list';
+
   value(): string[] {
     throw new Error('Not implemented');
->>>>>>> d5928475
   }
 
   toSpec(): ParamSpec<string[]> {
     const out: ParamSpec = {
       name: this.name,
-      type: "list",
+      type: 'list',
       ...this.options,
     };
     if (this.options.default && this.options.default.length > 0) {
-      out.default = this.options.default.join(",");
+      out.default = this.options.default.join(',');
     }
 
-<<<<<<< HEAD
-    return out as ParamSpec<string>;
-  }
-}
-
-export class JSONParam<T = any> extends Param<T> {
-  static type: ParamValueType = "json";
-
-  get value(): T {
-    if (this.rawValue) {
-      try {
-        return JSON.parse(this.rawValue) as T;
-      } catch (e) {
-        throw new Error(
-          `unable to load param "${this.name}", value ${this.rawValue} could not be parsed as JSON: ${e.message}`
-        );
-      }
-    } else if (this.options?.hasOwnProperty("default")) {
-      return this.options.default;
-    }
-    return {} as T;
-=======
     return out as ParamSpec<string[]>;
->>>>>>> d5928475
   }
 }