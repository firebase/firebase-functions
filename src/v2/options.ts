// The MIT License (MIT)
//
// Copyright (c) 2021 Firebase
//
// Permission is hereby granted, free of charge, to any person obtaining a copy
// of this software and associated documentation files (the "Software"), to deal
// in the Software without restriction, including without limitation the rights
// to use, copy, modify, merge, publish, distribute, sublicense, and/or sell
// copies of the Software, and to permit persons to whom the Software is
// furnished to do so, subject to the following conditions:
//
// The above copyright notice and this permission notice shall be included in all
// copies or substantial portions of the Software.
//
// THE SOFTWARE IS PROVIDED "AS IS", WITHOUT WARRANTY OF ANY KIND, EXPRESS OR
// IMPLIED, INCLUDING BUT NOT LIMITED TO THE WARRANTIES OF MERCHANTABILITY,
// FITNESS FOR A PARTICULAR PURPOSE AND NONINFRINGEMENT. IN NO EVENT SHALL THE
// AUTHORS OR COPYRIGHT HOLDERS BE LIABLE FOR ANY CLAIM, DAMAGES OR OTHER
// LIABILITY, WHETHER IN AN ACTION OF CONTRACT, TORT OR OTHERWISE, ARISING FROM,
// OUT OF OR IN CONNECTION WITH THE SOFTWARE OR THE USE OR OTHER DEALINGS IN THE
// SOFTWARE.

/**
 * Options to configure cloud functions.
 * @packageDocumentation
 */

import {
  convertIfPresent,
  copyIfPresent,
  durationFromSeconds,
  serviceAccountFromShorthand,
} from "../common/encoding";
import { RESET_VALUE, ResetValue } from "../common/options";
import { ManifestEndpoint } from "../runtime/manifest";
import { TriggerAnnotation } from "./core";
import { declaredParams, Expression } from "../params";
import { ParamSpec, SecretParam } from "../params/types";
import { HttpsOptions } from "./providers/https";
import * as logger from "../logger";

export { RESET_VALUE } from "../common/options";

/**
 * List of all regions supported by Cloud Functions (2nd gen).
 */
export type SupportedRegion =
  | "asia-east1"
  | "asia-northeast1"
  | "asia-northeast2"
  | "europe-north1"
  | "europe-west1"
  | "europe-west4"
  | "us-central1"
  | "us-east1"
  | "us-east4"
  | "us-west1"
  | "asia-east2"
  | "asia-northeast3"
  | "asia-southeast1"
  | "asia-southeast2"
  | "asia-south1"
  | "australia-southeast1"
  | "europe-central2"
  | "europe-west2"
  | "europe-west3"
  | "europe-west6"
  | "northamerica-northeast1"
  | "southamerica-east1"
  | "us-west2"
  | "us-west3"
  | "us-west4";

/**
 * List of available memory options supported by Cloud Functions.
 */
export type MemoryOption =
  | "128MiB"
  | "256MiB"
  | "512MiB"
  | "1GiB"
  | "2GiB"
  | "4GiB"
  | "8GiB"
  | "16GiB"
  | "32GiB";

const MemoryOptionToMB: Record<MemoryOption, number> = {
  "128MiB": 128,
  "256MiB": 256,
  "512MiB": 512,
  "1GiB": 1024,
  "2GiB": 2048,
  "4GiB": 4096,
  "8GiB": 8192,
  "16GiB": 16384,
  "32GiB": 32768,
};

/**
 * List of available options for `VpcConnectorEgressSettings`.
 */
export type VpcEgressSetting = "PRIVATE_RANGES_ONLY" | "ALL_TRAFFIC";

/**
 * List of available options for `IngressSettings`.
 */
export type IngressSetting = "ALLOW_ALL" | "ALLOW_INTERNAL_ONLY" | "ALLOW_INTERNAL_AND_GCLB";

/**
 * `GlobalOptions` are options that can be set across an entire project.
 * These options are common to HTTPS and event handling functions.
 */
export interface GlobalOptions {
  /**
   * If true, do not deploy or emulate this function.
   */
  omit?: boolean | Expression<boolean>;

  /**
   * Region where functions should be deployed.
   */
  region?: SupportedRegion | string | Expression<string> | ResetValue;

  /**
   * Amount of memory to allocate to a function.
   */
  memory?: MemoryOption | Expression<number> | ResetValue;

  /**
   * Timeout for the function in seconds, possible values are 0 to 540.
   * HTTPS functions can specify a higher timeout.
   *
   * @remarks
   * The minimum timeout for a 2nd gen function is 1s. The maximum timeout for a
   * function depends on the type of function: Event handling functions have a
   * maximum timeout of 540s (9 minutes). HTTPS and callable functions have a
   * maximum timeout of 3,600s (1 hour). Task queue functions have a maximum
   * timeout of 1,800s (30 minutes).
   */
  timeoutSeconds?: number | Expression<number> | ResetValue;

  /**
   * Minimum number of actual instances to be running at a given time.
   *
   * @remarks
   * Instances are billed for memory allocation and 10% of CPU allocation
   * while idle.
   */
  minInstances?: number | Expression<number> | ResetValue;

  /**
   * Max number of instances that can be running in parallel.
   */
  maxInstances?: number | Expression<number> | ResetValue;

  /**
   * Number of requests a function can serve at once.
   *
   * @remarks
   * Can be applied only to functions running on Cloud Functions (2nd gen)).
   * A value of null restores the default concurrency (80 when CPU >= 1, 1 otherwise).
   * Concurrency cannot be set to any value other than 1 if `cpu` is less than 1.
   * The maximum value for concurrency is 1,000.
   */
  concurrency?: number | Expression<number> | ResetValue;

  /**
   * Fractional number of CPUs to allocate to a function.
   *
   * @remarks
   * Defaults to 1 for functions with <= 2GB RAM and increases for larger memory sizes.
   * This is different from the defaults when using the gcloud utility and is different from
   * the fixed amount assigned in Cloud Functions (1st gen).
   * To revert to the CPU amounts used in gcloud or in Cloud Functions (1st gen), set this
   * to the value "gcf_gen1"
   */
  cpu?: number | "gcf_gen1";

  /**
   * Connect a function to a specified VPC connector.
   */
  vpcConnector?: string | Expression<string> | ResetValue;

  /**
   * Egress settings for VPC connector.
   */
  vpcConnectorEgressSettings?: VpcEgressSetting | ResetValue;

  /**
   * Specific service account for the function to run as.
   */
  serviceAccount?: string | Expression<string> | ResetValue;

  /**
   * Ingress settings which control where this function can be called from.
   */
  ingressSettings?: IngressSetting | ResetValue;

  /**
   * Invoker to set access control on HTTPS functions.
   */
  invoker?: "public" | "private" | string | string[];

  /**
   * User labels to set on the function.
   */
  labels?: Record<string, string>;

  /*
   * Secrets to bind to a function.
   */
  secrets?: (string | SecretParam)[];

  /**
   * Determines whether Firebase App Check is enforced. Defaults to false.
   *
   * @remarks
   * When true, requests with invalid tokens autorespond with a 401
   * (Unauthorized) error.
   * When false, requests with invalid tokens set `event.app` to `undefined`.
   */
  enforceAppCheck?: boolean;

  /**
   * Controls whether function configuration modified outside of function source is preserved. Defaults to false.
   *
   * @remarks
   * When setting configuration available in an underlying platform that is not yet available in the Firebase SDK
   * for Cloud Functions, we recommend setting `preserveExternalChanges` to `true`. Otherwise, when Google releases
   * a new version of the SDK with support for the missing configuration, your function's manually configured setting
   * may inadvertently be wiped out.
   */
  preserveExternalChanges?: boolean;

  /**
<<<<<<< HEAD
   * Controls whether error logging should include the stacktrace of the error automatically.
   * Defaults to false.
   *
   * @remarks
   * When true, the error message will not include the stacktrace of the error.
   */
  disableErrorLoggingStacktrace?: boolean;
=======
   * Controls whether error logging should include the traceback of the error automatically.
   * Defaults to false.
   *
   * @remarks
   * When true, the error message will include not include the traceback of the error.
   */
  disableErrorLoggingTraceback?: boolean;
>>>>>>> 06e2743f
}

let globalOptions: GlobalOptions | undefined;

/**
 * Sets default options for all functions written using the 2nd gen SDK.
 * @param options Options to set as default
 */
export function setGlobalOptions(options: GlobalOptions) {
  if (globalOptions) {
    logger.warn("Calling setGlobalOptions twice leads to undefined behavior");
  }
  globalOptions = options;
}

/**
 * Get the currently set default options.
 * Used only for trigger generation.
 * @internal
 */
export function getGlobalOptions(): GlobalOptions {
  return globalOptions || {};
}

/**
 * Additional fields that can be set on any event-handling function.
 */
export interface EventHandlerOptions extends Omit<GlobalOptions, "enforceAppCheck"> {
  /** Type of the event. */
  eventType?: string;

  /**
   * Filters events based on exact matches on the CloudEvents attributes.
   *
   * Each key-value pair represents an attribute name and its required value for exact matching.
   * Events must match all specified filters to trigger the function.
   */
  eventFilters?: Record<string, string | Expression<string>>;

  /**
   * Filters events based on path pattern matching on the CloudEvents attributes.
   *
   * Similar to eventFilters, but supports wildcard patterns for flexible matching where `*` matches
   * any single path segment, `**` matches zero or more path segments, and `{param}` captures a path segment
   * as a parameter
   */
  eventFilterPathPatterns?: Record<string, string | Expression<string>>;

  /** Whether failed executions should be delivered again. */
  retry?: boolean | Expression<boolean> | ResetValue;

  /** Region of the EventArc trigger. */
  // region?: string | Expression<string> | null;
  region?: string | Expression<string> | ResetValue;

  /** The service account that EventArc should use to invoke this function. Requires the P4SA to have ActAs permission on this service account. */
  serviceAccount?: string | Expression<string> | ResetValue;

  /** The name of the channel where the function receives events. */
  channel?: string;
}

/**
 * Apply GlobalOptions to trigger definitions.
 * @internal
 */
export function optionsToTriggerAnnotations(
  opts: GlobalOptions | EventHandlerOptions | HttpsOptions
): TriggerAnnotation {
  const annotation: TriggerAnnotation = {};
  copyIfPresent(
    annotation,
    opts,
    "concurrency",
    "minInstances",
    "maxInstances",
    "ingressSettings",
    "labels",
    "vpcConnector",
    "vpcConnectorEgressSettings",
    "secrets"
  );
  convertIfPresent(annotation, opts, "availableMemoryMb", "memory", (mem: MemoryOption) => {
    return MemoryOptionToMB[mem];
  });
  convertIfPresent(annotation, opts, "regions", "region", (region) => {
    if (typeof region === "string") {
      return [region];
    }
    return region;
  });
  convertIfPresent(
    annotation,
    opts,
    "serviceAccountEmail",
    "serviceAccount",
    serviceAccountFromShorthand
  );
  convertIfPresent(annotation, opts, "timeout", "timeoutSeconds", durationFromSeconds);
  convertIfPresent(
    annotation,
    opts as any as EventHandlerOptions,
    "failurePolicy",
    "retry",
    (retry: boolean) => {
      return retry ? { retry: true } : null;
    }
  );

  return annotation;
}

/**
 * Apply GlobalOptions to endpoint manifest.
 * @internal
 */
export function optionsToEndpoint(
  opts: GlobalOptions | EventHandlerOptions | HttpsOptions
): ManifestEndpoint {
  const endpoint: ManifestEndpoint = {};
  copyIfPresent(
    endpoint,
    opts,
    "omit",
    "concurrency",
    "minInstances",
    "maxInstances",
    "ingressSettings",
    "labels",
    "timeoutSeconds",
    "cpu"
  );
  convertIfPresent(endpoint, opts, "serviceAccountEmail", "serviceAccount");
  if (opts.vpcConnector !== undefined) {
    if (opts.vpcConnector === null || opts.vpcConnector instanceof ResetValue) {
      endpoint.vpc = RESET_VALUE;
    } else {
      const vpc: ManifestEndpoint["vpc"] = { connector: opts.vpcConnector };
      convertIfPresent(vpc, opts, "egressSettings", "vpcConnectorEgressSettings");
      endpoint.vpc = vpc;
    }
  }
  convertIfPresent(
    endpoint,
    opts,
    "availableMemoryMb",
    "memory",
    (
      mem: MemoryOption | Expression<number> | ResetValue | null
    ): number | Expression<number> | null | ResetValue => {
      return typeof mem === "object" ? mem : MemoryOptionToMB[mem];
    }
  );
  convertIfPresent(endpoint, opts, "region", "region", (region) => {
    if (typeof region === "string") {
      return [region];
    }
    return region;
  });
  convertIfPresent(
    endpoint,
    opts,
    "secretEnvironmentVariables",
    "secrets",
    (secrets: (string | SecretParam)[]) =>
      secrets.map((secret) => ({ key: secret instanceof SecretParam ? secret.name : secret }))
  );

  return endpoint;
}

/**
 * @hidden
 * @alpha
 */
export function __getSpec(): {
  globalOptions: GlobalOptions;
  params: ParamSpec<any>[];
} {
  return {
    globalOptions: getGlobalOptions(),
    params: declaredParams.map((p) => p.toSpec()),
  };
}<|MERGE_RESOLUTION|>--- conflicted
+++ resolved
@@ -234,7 +234,6 @@
   preserveExternalChanges?: boolean;
 
   /**
-<<<<<<< HEAD
    * Controls whether error logging should include the stacktrace of the error automatically.
    * Defaults to false.
    *
@@ -242,15 +241,6 @@
    * When true, the error message will not include the stacktrace of the error.
    */
   disableErrorLoggingStacktrace?: boolean;
-=======
-   * Controls whether error logging should include the traceback of the error automatically.
-   * Defaults to false.
-   *
-   * @remarks
-   * When true, the error message will include not include the traceback of the error.
-   */
-  disableErrorLoggingTraceback?: boolean;
->>>>>>> 06e2743f
 }
 
 let globalOptions: GlobalOptions | undefined;
