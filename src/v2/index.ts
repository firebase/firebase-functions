--- conflicted
+++ resolved
@@ -30,11 +30,7 @@
 import * as tasks from './providers/tasks';
 import * as eventarc from './providers/eventarc';
 
-<<<<<<< HEAD
-export { alerts, https, identity, pubsub, storage, logger, params };
-=======
-export { alerts, https, pubsub, storage, logger, params, tasks, eventarc };
->>>>>>> b8f16145
+export { alerts, https, identity, pubsub, storage, logger, params, tasks, eventarc };
 
 export { setGlobalOptions, GlobalOptions } from './options';
 
