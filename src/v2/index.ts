--- conflicted
+++ resolved
@@ -28,7 +28,6 @@
  * @packageDocumentation
  */
 
-<<<<<<< HEAD
 import * as logger from "../logger";
 import * as alerts from "./providers/alerts";
 import * as database from "./providers/database";
@@ -36,35 +35,11 @@
 import * as https from "./providers/https";
 import * as identity from "./providers/identity";
 import * as pubsub from "./providers/pubsub";
+import * as scheduler from "./providers/scheduler";
 import * as storage from "./providers/storage";
 import * as tasks from "./providers/tasks";
 
-export { alerts, database, storage, https, identity, pubsub, logger, tasks, eventarc };
-=======
-import * as logger from '../logger';
-import * as alerts from './providers/alerts';
-import * as database from './providers/database';
-import * as eventarc from './providers/eventarc';
-import * as https from './providers/https';
-import * as identity from './providers/identity';
-import * as pubsub from './providers/pubsub';
-import * as scheduler from './providers/scheduler';
-import * as storage from './providers/storage';
-import * as tasks from './providers/tasks';
-
-export {
-  alerts,
-  database,
-  storage,
-  https,
-  identity,
-  pubsub,
-  logger,
-  tasks,
-  eventarc,
-  scheduler,
-};
->>>>>>> 7057c4db
+export { alerts, database, storage, https, identity, pubsub, logger, tasks, eventarc, scheduler };
 
 export {
   setGlobalOptions,
