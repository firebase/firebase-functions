- Fix retry in event triggered functions. (#1463)
- Expose retry configuration in v2 RTDB trigger (#1588)
<<<<<<< HEAD
- Fix CORS options for v2 callable functions (#1564)
=======
- Remove invalid `enforceAppCheck` option for v2 onRequest trigger (#1477)
>>>>>>> e0f786fe
<|MERGE_RESOLUTION|>--- conflicted
+++ resolved
@@ -1,7 +1,4 @@
 - Fix retry in event triggered functions. (#1463)
 - Expose retry configuration in v2 RTDB trigger (#1588)
-<<<<<<< HEAD
 - Fix CORS options for v2 callable functions (#1564)
-=======
-- Remove invalid `enforceAppCheck` option for v2 onRequest trigger (#1477)
->>>>>>> e0f786fe
+- Remove invalid `enforceAppCheck` option for v2 onRequest trigger (#1477)