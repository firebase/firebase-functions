--- conflicted
+++ resolved
@@ -1,6 +1,3 @@
 - Add LLM guidance (#1736)
-<<<<<<< HEAD
 - Adds auth.rawToken to context to allow access to the underlying token. (#1678)
-=======
-- Fix logger runtime exceptions #(1704)
->>>>>>> c2daf8c4
+- Fix logger runtime exceptions #(1704)